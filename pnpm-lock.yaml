lockfileVersion: 5.4

overrides:
  esbuild: 0.15.13

importers:
  .:
    specifiers:
      '@changesets/changelog-github': ^0.4.6
      '@changesets/cli': ^2.25.2
      '@ethersproject/providers': ^5.7.1
      '@types/eslint': ^8.4.10
      '@types/fs-extra': ^9.0.13
      '@types/node': 17.0.21
      '@types/prettier': ^2.7.0
      '@typescript-eslint/eslint-plugin': ^5.45.0
      '@typescript-eslint/parser': ^5.45.0
      '@vitest/coverage-c8': ^0.25.3
      '@vitest/ui': ^0.25.3
      '@wagmi/chains': 0.0.0-20221201004721
      eslint: 8.17.0
      eslint-config-prettier: ^8.5.0
      eslint-import-resolver-typescript: ^2.7.1
      eslint-plugin-eslint-comments: ^3.2.0
      eslint-plugin-import: ^2.26.0
      eslint-plugin-mdx: ^2.0.4
      eslint-plugin-prettier: ^4.2.1
      eslint-plugin-react-hooks: ^4.6.0
      eslint-plugin-testing-library: ^5.9.1
      ethers: ^5.7.1
      execa: ^6.1.0
      fs-extra: ^10.1.0
      jsdom: ^20.0.3
      lint-staged: ^13.0.4
      msw: ^0.47.4
      prettier: ^2.8.0
      simple-git-hooks: ^2.8.1
      tsup: ^6.5.0
      typescript: ^4.9.3
      vite: ^3.1.6
      vitest: ^0.25.3
    devDependencies:
      '@changesets/changelog-github': 0.4.7
      '@changesets/cli': 2.25.2
      '@ethersproject/providers': 5.7.1
      '@types/eslint': 8.4.10
      '@types/fs-extra': 9.0.13
      '@types/node': 17.0.21
      '@types/prettier': 2.7.1
      '@typescript-eslint/eslint-plugin': 5.45.0_4ygjxfiuw6nxmeeh6cooqh5k6y
      '@typescript-eslint/parser': 5.45.0_t556sga2mdjl5mfp5u2n75qejq
      '@vitest/coverage-c8': 0.25.3_vateklu3eoqp3m23r6t6ghnz24
      '@vitest/ui': 0.25.3
      '@wagmi/chains': 0.0.0-20221201004721
      eslint: 8.17.0
      eslint-config-prettier: 8.5.0_eslint@8.17.0
      eslint-import-resolver-typescript: 2.7.1_3yxiwxzsqipdmy4jwrlv6vgfmy
      eslint-plugin-eslint-comments: 3.2.0_eslint@8.17.0
      eslint-plugin-import: 2.26.0_3t62mswc3qr5ujp34oyvzs7g64
      eslint-plugin-mdx: 2.0.5_eslint@8.17.0
      eslint-plugin-prettier: 4.2.1_iygxdwaldnel65rk7znw3pdvia
      eslint-plugin-react-hooks: 4.6.0_eslint@8.17.0
      eslint-plugin-testing-library: 5.9.1_t556sga2mdjl5mfp5u2n75qejq
      ethers: 5.7.1
      execa: 6.1.0
      fs-extra: 10.1.0
      jsdom: 20.0.3
      lint-staged: 13.0.4
      msw: 0.47.4_typescript@4.9.3
      prettier: 2.8.0
      simple-git-hooks: 2.8.1
      tsup: 6.5.0_typescript@4.9.3
      typescript: 4.9.3
      vite: 3.2.4_@types+node@17.0.21
      vitest: 0.25.3_vateklu3eoqp3m23r6t6ghnz24

  docs:
    specifiers:
      '@preconstruct/next': ^4.0.0
      '@types/node': ^18.11.9
      '@types/react': ^18.0.9
      '@types/react-dom': ^18.0.3
<<<<<<< HEAD
      '@wagmi/chains': 0.0.0-20221201004721
      autoprefixer: ^10.4.7
=======
      autoprefixer: ^10.4.13
>>>>>>> 57c4b5a6
      degen: ^0.0.49
      eslint: ^8.15.0
      eslint-config-next: ^12.1.6
      ethers: ^5.7.1
      fathom-client: ^3.5.0
      iron-session: ^6.1.3
      next: ^13.0.5
      next-themes: ^0.2.0
      nextra: ^2.0.0
      nextra-theme-docs: ^2.0.0
      postcss: ^8.4.19
      react: ^18.2.0
      react-dom: ^18.2.0
      siwe: ^1.1.6
      tailwindcss: ^3.2.4
      typescript: ^4.9.3
      wagmi: workspace:*
    dependencies:
<<<<<<< HEAD
      '@reach/skip-nav': 0.16.0_biqbaboplfbrettd7655fr4n2y
      '@wagmi/chains': 0.0.0-20221201004721
=======
>>>>>>> 57c4b5a6
      degen: 0.0.49_biqbaboplfbrettd7655fr4n2y
      ethers: 5.7.1
      fathom-client: 3.5.0
      iron-session: 6.2.1_next@13.0.6
      next: 13.0.6_biqbaboplfbrettd7655fr4n2y
      next-themes: 0.2.1_6jx7hpii6hgsrmhxgqrmo3277u
      nextra: 2.0.0_6jx7hpii6hgsrmhxgqrmo3277u
      nextra-theme-docs: 2.0.0_6jx7hpii6hgsrmhxgqrmo3277u
      react: 18.2.0
      react-dom: 18.2.0_react@18.2.0
      siwe: 1.1.6_ethers@5.7.1
      wagmi: link:../packages/react
    devDependencies:
      '@preconstruct/next': 4.0.0
      '@types/node': 18.11.9
      '@types/react': 18.0.21
      '@types/react-dom': 18.0.6
      autoprefixer: 10.4.13_postcss@8.4.19
      eslint: 8.25.0
      eslint-config-next: 12.3.1_5ldjemcacbssrrv7slgrertrym
      postcss: 8.4.19
      tailwindcss: 3.2.4_postcss@8.4.19
      typescript: 4.9.3

  examples/_dev:
    specifiers:
      '@preconstruct/next': ^4.0.0
      '@types/node': ^17.0.31
      '@types/react': ^18.0.9
      '@types/react-dom': ^18.0.3
      '@wagmi/chains': 0.0.0-20221201004721
      eslint: ^8.15.0
      eslint-config-next: ^12.1.6
      ethers: ^5.7.1
      next: ^12.2.0
      react: ^18.1.0
      react-dom: ^18.1.0
      typescript: ^4.9.3
      wagmi: workspace:*
    dependencies:
      '@wagmi/chains': 0.0.0-20221201004721
      ethers: 5.7.1
      next: 12.3.1_biqbaboplfbrettd7655fr4n2y
      react: 18.2.0
      react-dom: 18.2.0_react@18.2.0
      wagmi: link:../../packages/react
    devDependencies:
      '@preconstruct/next': 4.0.0
      '@types/node': 17.0.45
      '@types/react': 18.0.21
      '@types/react-dom': 18.0.6
      eslint: 8.25.0
      eslint-config-next: 12.3.1_5ldjemcacbssrrv7slgrertrym
      typescript: 4.9.3

  packages/core:
    specifiers:
      '@coinbase/wallet-sdk': ^3.6.0
<<<<<<< HEAD
      '@wagmi/chains': 0.0.0-20221201004721
=======
>>>>>>> 57c4b5a6
      '@walletconnect/ethereum-provider': ^1.7.8
      abitype: ^0.1.8
      eventemitter3: ^4.0.7
      typescript: ^4.9.3
      zustand: ^4.1.4
    dependencies:
      '@wagmi/chains': 0.0.0-20221201004721
      abitype: 0.1.8_typescript@4.9.3
      eventemitter3: 4.0.7
      zustand: 4.1.4
    devDependencies:
      '@coinbase/wallet-sdk': 3.6.0
      '@walletconnect/ethereum-provider': 1.8.0
      typescript: 4.9.3

  packages/react:
    specifiers:
      '@coinbase/wallet-sdk': ^3.6.0
      '@tanstack/query-sync-storage-persister': ^4.14.5
      '@tanstack/react-query': ^4.14.5
      '@tanstack/react-query-persist-client': ^4.14.5
      '@testing-library/react': ^13.3.0
      '@testing-library/react-hooks': ^8.0.1
      '@types/react': ^18.0.9
      '@types/react-dom': ^18.0.3
      '@types/use-sync-external-store': ^0.0.3
      '@wagmi/core': workspace:*
      '@walletconnect/ethereum-provider': ^1.8.0
      abitype: ^0.1.7
      react: ^18.1.0
      react-17: npm:react@17.0.2
      react-dom: ^18.1.0
      react-dom-17: npm:react-dom@17.0.2
      typescript: ^4.9.3
      use-sync-external-store: ^1.2.0
    dependencies:
      '@coinbase/wallet-sdk': 3.6.0
      '@tanstack/query-sync-storage-persister': 4.14.5
      '@tanstack/react-query': 4.14.5_biqbaboplfbrettd7655fr4n2y
      '@tanstack/react-query-persist-client': 4.14.5_5ranp5o74eejvyb3vbwp2u74vy
      '@wagmi/core': link:../core
      '@walletconnect/ethereum-provider': 1.8.0
      abitype: 0.1.7_typescript@4.9.3
      use-sync-external-store: 1.2.0_react@18.2.0
    devDependencies:
      '@testing-library/react': 13.4.0_biqbaboplfbrettd7655fr4n2y
      '@testing-library/react-hooks': 8.0.1_rj7ozvcq3uehdlnj3cbwzbi5ce
      '@types/react': 18.0.21
      '@types/react-dom': 18.0.6
      '@types/use-sync-external-store': 0.0.3
      react: 18.2.0
      react-17: /react/17.0.2
      react-dom: 18.2.0_react@18.2.0
      react-dom-17: /react-dom/17.0.2_react@18.2.0
      typescript: 4.9.3

packages:
  /@babel/code-frame/7.18.6:
    resolution:
      {
        integrity: sha512-TDCmlK5eOvH+eH7cdAFlNXeVJqWIQ7gW9tY1GJIpUtFb6CmjVyq2VM3u71bOyR8CRihcCgMUYoDNyLXao3+70Q==,
      }
    engines: { node: '>=6.9.0' }
    dependencies:
      '@babel/highlight': 7.18.6
    dev: true

  /@babel/compat-data/7.19.3:
    resolution:
      {
        integrity: sha512-prBHMK4JYYK+wDjJF1q99KK4JLL+egWS4nmNqdlMUgCExMZ+iZW0hGhyC3VEbsPjvaN0TBhW//VIFwBrk8sEiw==,
      }
    engines: { node: '>=6.9.0' }

  /@babel/helper-compilation-targets/7.19.3:
    resolution:
      {
        integrity: sha512-65ESqLGyGmLvgR0mst5AdW1FkNlj9rQsCKduzEoEPhBCDFGXvz2jW6bXFG6i0/MrV2s7hhXjjb2yAzcPuQlLwg==,
      }
    engines: { node: '>=6.9.0' }
    peerDependencies:
      '@babel/core': ^7.0.0
    dependencies:
      '@babel/compat-data': 7.19.3
      '@babel/helper-validator-option': 7.18.6
      browserslist: 4.21.4
      semver: 6.3.0

  /@babel/helper-define-polyfill-provider/0.3.3:
    resolution:
      {
        integrity: sha512-z5aQKU4IzbqCC1XH0nAqfsFLMVSo22SBKUc0BxGrLkolTdPTructy0ToNnlO2zA4j9Q/7pjMZf0DSY+DSTYzww==,
      }
    peerDependencies:
      '@babel/core': ^7.4.0-0
    dependencies:
      '@babel/helper-compilation-targets': 7.19.3
      '@babel/helper-plugin-utils': 7.19.0
      debug: 4.3.4
      lodash.debounce: 4.0.8
      resolve: 1.22.1
      semver: 6.3.0
    transitivePeerDependencies:
      - supports-color

  /@babel/helper-module-imports/7.18.6:
    resolution:
      {
        integrity: sha512-0NFvs3VkuSYbFi1x2Vd6tKrywq+z/cLeYC/RJNFrIX/30Bf5aiGYbtvGXolEktzJH8o5E5KJ3tT+nkxuuZFVlA==,
      }
    engines: { node: '>=6.9.0' }
    dependencies:
      '@babel/types': 7.19.3

  /@babel/helper-plugin-utils/7.19.0:
    resolution:
      {
        integrity: sha512-40Ryx7I8mT+0gaNxm8JGTZFUITNqdLAgdg0hXzeVZxVD6nFsdhQvip6v8dqkRHzsz1VFpFAaOCHNn0vKBL7Czw==,
      }
    engines: { node: '>=6.9.0' }

  /@babel/helper-string-parser/7.18.10:
    resolution:
      {
        integrity: sha512-XtIfWmeNY3i4t7t4D2t02q50HvqHybPqW2ki1kosnvWCwuCMeo81Jf0gwr85jy/neUdg5XDdeFE/80DXiO+njw==,
      }
    engines: { node: '>=6.9.0' }

  /@babel/helper-validator-identifier/7.19.1:
    resolution:
      {
        integrity: sha512-awrNfaMtnHUr653GgGEs++LlAvW6w+DcPrOliSMXWCKo597CwL5Acf/wWdNkf/tfEQE3mjkeD1YOVZOUV/od1w==,
      }
    engines: { node: '>=6.9.0' }

  /@babel/helper-validator-option/7.18.6:
    resolution:
      {
        integrity: sha512-XO7gESt5ouv/LRJdrVjkShckw6STTaB7l9BrpBaAHDeF5YZT+01PCwmR0SJHnkW6i8OwW/EVWRShfi4j2x+KQw==,
      }
    engines: { node: '>=6.9.0' }

  /@babel/highlight/7.18.6:
    resolution:
      {
        integrity: sha512-u7stbOuYjaPezCuLj29hNW1v64M2Md2qupEKP1fHc7WdOA3DgLh37suiSrZYY7haUB7iBeQZ9P1uiRF359do3g==,
      }
    engines: { node: '>=6.9.0' }
    dependencies:
      '@babel/helper-validator-identifier': 7.19.1
      chalk: 2.4.2
      js-tokens: 4.0.0
    dev: true

  /@babel/plugin-transform-runtime/7.19.1:
    resolution:
      {
        integrity: sha512-2nJjTUFIzBMP/f/miLxEK9vxwW/KUXsdvN4sR//TmuDhe6yU2h57WmIOE12Gng3MDP/xpjUV/ToZRdcf8Yj4fA==,
      }
    engines: { node: '>=6.9.0' }
    peerDependencies:
      '@babel/core': ^7.0.0-0
    dependencies:
      '@babel/helper-module-imports': 7.18.6
      '@babel/helper-plugin-utils': 7.19.0
      babel-plugin-polyfill-corejs2: 0.3.3
      babel-plugin-polyfill-corejs3: 0.6.0
      babel-plugin-polyfill-regenerator: 0.4.1
      semver: 6.3.0
    transitivePeerDependencies:
      - supports-color

  /@babel/runtime-corejs3/7.19.1:
    resolution:
      {
        integrity: sha512-j2vJGnkopRzH+ykJ8h68wrHnEUmtK//E723jjixiAl/PPf6FhqY/vYRcMVlNydRKQjQsTsYEjpx+DZMIvnGk/g==,
      }
    engines: { node: '>=6.9.0' }
    dependencies:
      core-js-pure: 3.25.5
      regenerator-runtime: 0.13.9
    dev: true

  /@babel/runtime/7.19.0:
    resolution:
      {
        integrity: sha512-eR8Lo9hnDS7tqkO7NsV+mKvCmv5boaXFSZ70DnfhcgiEne8hv9oCEd36Klw74EtizEqLsy4YnW8UWwpBVolHZA==,
      }
    engines: { node: '>=6.9.0' }
    dependencies:
      regenerator-runtime: 0.13.9

  /@babel/types/7.19.3:
    resolution:
      {
        integrity: sha512-hGCaQzIY22DJlDh9CH7NOxgKkFjBk0Cw9xDO1Xmh2151ti7wiGfQ3LauXzL4HP1fmFlTX6XjpRETTpUcv7wQLw==,
      }
    engines: { node: '>=6.9.0' }
    dependencies:
      '@babel/helper-string-parser': 7.18.10
      '@babel/helper-validator-identifier': 7.19.1
      to-fast-properties: 2.0.0

  /@bcoe/v8-coverage/0.2.3:
    resolution:
      {
        integrity: sha512-0hYQ8SB4Db5zvZB4axdMHGwEaQjkZzFjQiN9LVYvIFB2nSUHW9tYpxWriPrWDASIxiaXax83REcLxuSdnGPZtw==,
      }
    dev: true

  /@changesets/apply-release-plan/6.1.2:
    resolution:
      {
        integrity: sha512-H8TV9E/WtJsDfoDVbrDGPXmkZFSv7W2KLqp4xX4MKZXshb0hsQZUNowUa8pnus9qb/5OZrFFRVsUsDCVHNW/AQ==,
      }
    dependencies:
      '@babel/runtime': 7.19.0
      '@changesets/config': 2.2.0
      '@changesets/get-version-range-type': 0.3.2
      '@changesets/git': 1.5.0
      '@changesets/types': 5.2.0
      '@manypkg/get-packages': 1.1.3
      detect-indent: 6.1.0
      fs-extra: 7.0.1
      lodash.startcase: 4.4.0
      outdent: 0.5.0
      prettier: 2.8.0
      resolve-from: 5.0.0
      semver: 5.7.1
    dev: true

  /@changesets/assemble-release-plan/5.2.2:
    resolution:
      {
        integrity: sha512-B1qxErQd85AeZgZFZw2bDKyOfdXHhG+X5S+W3Da2yCem8l/pRy4G/S7iOpEcMwg6lH8q2ZhgbZZwZ817D+aLuQ==,
      }
    dependencies:
      '@babel/runtime': 7.19.0
      '@changesets/errors': 0.1.4
      '@changesets/get-dependents-graph': 1.3.4
      '@changesets/types': 5.2.0
      '@manypkg/get-packages': 1.1.3
      semver: 5.7.1
    dev: true

  /@changesets/changelog-git/0.1.13:
    resolution:
      {
        integrity: sha512-zvJ50Q+EUALzeawAxax6nF2WIcSsC5PwbuLeWkckS8ulWnuPYx8Fn/Sjd3rF46OzeKA8t30loYYV6TIzp4DIdg==,
      }
    dependencies:
      '@changesets/types': 5.2.0
    dev: true

  /@changesets/changelog-github/0.4.7:
    resolution:
      {
        integrity: sha512-UUG5sKwShs5ha1GFnayUpZNcDGWoY7F5XxhOEHS62sDPOtoHQZsG3j1nC5RxZ3M1URHA321cwVZHeXgu99Y3ew==,
      }
    dependencies:
      '@changesets/get-github-info': 0.5.1
      '@changesets/types': 5.2.0
      dotenv: 8.6.0
    transitivePeerDependencies:
      - encoding
    dev: true

  /@changesets/cli/2.25.2:
    resolution:
      {
        integrity: sha512-ACScBJXI3kRyMd2R8n8SzfttDHi4tmKSwVwXBazJOylQItSRSF4cGmej2E4FVf/eNfGy6THkL9GzAahU9ErZrA==,
      }
    hasBin: true
    dependencies:
      '@babel/runtime': 7.19.0
      '@changesets/apply-release-plan': 6.1.2
      '@changesets/assemble-release-plan': 5.2.2
      '@changesets/changelog-git': 0.1.13
      '@changesets/config': 2.2.0
      '@changesets/errors': 0.1.4
      '@changesets/get-dependents-graph': 1.3.4
      '@changesets/get-release-plan': 3.0.15
      '@changesets/git': 1.5.0
      '@changesets/logger': 0.0.5
      '@changesets/pre': 1.0.13
      '@changesets/read': 0.5.8
      '@changesets/types': 5.2.0
      '@changesets/write': 0.2.2
      '@manypkg/get-packages': 1.1.3
      '@types/is-ci': 3.0.0
      '@types/semver': 6.2.3
      ansi-colors: 4.1.3
      chalk: 2.4.2
      enquirer: 2.3.6
      external-editor: 3.1.0
      fs-extra: 7.0.1
      human-id: 1.0.2
      is-ci: 3.0.1
      meow: 6.1.1
      outdent: 0.5.0
      p-limit: 2.3.0
      preferred-pm: 3.0.3
      resolve-from: 5.0.0
      semver: 5.7.1
      spawndamnit: 2.0.0
      term-size: 2.2.1
      tty-table: 4.1.6
    dev: true

  /@changesets/config/2.2.0:
    resolution:
      {
        integrity: sha512-GGaokp3nm5FEDk/Fv2PCRcQCOxGKKPRZ7prcMqxEr7VSsG75MnChQE8plaW1k6V8L2bJE+jZWiRm19LbnproOw==,
      }
    dependencies:
      '@changesets/errors': 0.1.4
      '@changesets/get-dependents-graph': 1.3.4
      '@changesets/logger': 0.0.5
      '@changesets/types': 5.2.0
      '@manypkg/get-packages': 1.1.3
      fs-extra: 7.0.1
      micromatch: 4.0.5
    dev: true

  /@changesets/errors/0.1.4:
    resolution:
      {
        integrity: sha512-HAcqPF7snsUJ/QzkWoKfRfXushHTu+K5KZLJWPb34s4eCZShIf8BFO3fwq6KU8+G7L5KdtN2BzQAXOSXEyiY9Q==,
      }
    dependencies:
      extendable-error: 0.1.7
    dev: true

  /@changesets/get-dependents-graph/1.3.4:
    resolution:
      {
        integrity: sha512-+C4AOrrFY146ydrgKOo5vTZfj7vetNu1tWshOID+UjPUU9afYGDXI8yLnAeib1ffeBXV3TuGVcyphKpJ3cKe+A==,
      }
    dependencies:
      '@changesets/types': 5.2.0
      '@manypkg/get-packages': 1.1.3
      chalk: 2.4.2
      fs-extra: 7.0.1
      semver: 5.7.1
    dev: true

  /@changesets/get-github-info/0.5.1:
    resolution:
      {
        integrity: sha512-w2yl3AuG+hFuEEmT6j1zDlg7GQLM/J2UxTmk0uJBMdRqHni4zXGe/vUlPfLom5KfX3cRfHc0hzGvloDPjWFNZw==,
      }
    dependencies:
      dataloader: 1.4.0
      node-fetch: 2.6.7
    transitivePeerDependencies:
      - encoding
    dev: true

  /@changesets/get-release-plan/3.0.15:
    resolution:
      {
        integrity: sha512-W1tFwxE178/en+zSj/Nqbc3mvz88mcdqUMJhRzN1jDYqN3QI4ifVaRF9mcWUU+KI0gyYEtYR65tour690PqTcA==,
      }
    dependencies:
      '@babel/runtime': 7.19.0
      '@changesets/assemble-release-plan': 5.2.2
      '@changesets/config': 2.2.0
      '@changesets/pre': 1.0.13
      '@changesets/read': 0.5.8
      '@changesets/types': 5.2.0
      '@manypkg/get-packages': 1.1.3
    dev: true

  /@changesets/get-version-range-type/0.3.2:
    resolution:
      {
        integrity: sha512-SVqwYs5pULYjYT4op21F2pVbcrca4qA/bAA3FmFXKMN7Y+HcO8sbZUTx3TAy2VXulP2FACd1aC7f2nTuqSPbqg==,
      }
    dev: true

  /@changesets/git/1.5.0:
    resolution:
      {
        integrity: sha512-Xo8AT2G7rQJSwV87c8PwMm6BAc98BnufRMsML7m7Iw8Or18WFvFmxqG5aOL5PBvhgq9KrKvaeIBNIymracSuHg==,
      }
    dependencies:
      '@babel/runtime': 7.19.0
      '@changesets/errors': 0.1.4
      '@changesets/types': 5.2.0
      '@manypkg/get-packages': 1.1.3
      is-subdir: 1.2.0
      spawndamnit: 2.0.0
    dev: true

  /@changesets/logger/0.0.5:
    resolution:
      {
        integrity: sha512-gJyZHomu8nASHpaANzc6bkQMO9gU/ib20lqew1rVx753FOxffnCrJlGIeQVxNWCqM+o6OOleCo/ivL8UAO5iFw==,
      }
    dependencies:
      chalk: 2.4.2
    dev: true

  /@changesets/parse/0.3.15:
    resolution:
      {
        integrity: sha512-3eDVqVuBtp63i+BxEWHPFj2P1s3syk0PTrk2d94W9JD30iG+OER0Y6n65TeLlY8T2yB9Fvj6Ev5Gg0+cKe/ZUA==,
      }
    dependencies:
      '@changesets/types': 5.2.0
      js-yaml: 3.14.1
    dev: true

  /@changesets/pre/1.0.13:
    resolution:
      {
        integrity: sha512-jrZc766+kGZHDukjKhpBXhBJjVQMied4Fu076y9guY1D3H622NOw8AQaLV3oQsDtKBTrT2AUFjt9Z2Y9Qx+GfA==,
      }
    dependencies:
      '@babel/runtime': 7.19.0
      '@changesets/errors': 0.1.4
      '@changesets/types': 5.2.0
      '@manypkg/get-packages': 1.1.3
      fs-extra: 7.0.1
    dev: true

  /@changesets/read/0.5.8:
    resolution:
      {
        integrity: sha512-eYaNfxemgX7f7ELC58e7yqQICW5FB7V+bd1lKt7g57mxUrTveYME+JPaBPpYx02nP53XI6CQp6YxnR9NfmFPKw==,
      }
    dependencies:
      '@babel/runtime': 7.19.0
      '@changesets/git': 1.5.0
      '@changesets/logger': 0.0.5
      '@changesets/parse': 0.3.15
      '@changesets/types': 5.2.0
      chalk: 2.4.2
      fs-extra: 7.0.1
      p-filter: 2.1.0
    dev: true

  /@changesets/types/4.1.0:
    resolution:
      {
        integrity: sha512-LDQvVDv5Kb50ny2s25Fhm3d9QSZimsoUGBsUioj6MC3qbMUCuC8GPIvk/M6IvXx3lYhAs0lwWUQLb+VIEUCECw==,
      }
    dev: true

  /@changesets/types/5.2.0:
    resolution:
      {
        integrity: sha512-km/66KOqJC+eicZXsm2oq8A8bVTSpkZJ60iPV/Nl5Z5c7p9kk8xxh6XGRTlnludHldxOOfudhnDN2qPxtHmXzA==,
      }
    dev: true

  /@changesets/write/0.2.2:
    resolution:
      {
        integrity: sha512-kCYNHyF3xaId1Q/QE+DF3UTrHTyg3Cj/f++T8S8/EkC+jh1uK2LFnM9h+EzV+fsmnZDrs7r0J4LLpeI/VWC5Hg==,
      }
    dependencies:
      '@babel/runtime': 7.19.0
      '@changesets/types': 5.2.0
      fs-extra: 7.0.1
      human-id: 1.0.2
      prettier: 2.8.0
    dev: true

  /@coinbase/wallet-sdk/3.6.0:
<<<<<<< HEAD
    resolution: {integrity: sha512-p7RHnbhWiwVr9viX9Z5KLxKgzGoJRKcAN/BYRTsodnesgA7y+omangXncsxY+5eyQSflEL7Dqs0dv/yeDsomow==}
    engines: {node: '>= 10.0.0'}
=======
    resolution:
      {
        integrity: sha512-p7RHnbhWiwVr9viX9Z5KLxKgzGoJRKcAN/BYRTsodnesgA7y+omangXncsxY+5eyQSflEL7Dqs0dv/yeDsomow==,
      }
    engines: { node: '>= 10.0.0' }
>>>>>>> 57c4b5a6
    dependencies:
      '@metamask/safe-event-emitter': 2.0.0
      '@solana/web3.js': 1.52.0
      bind-decorator: 1.0.11
      bn.js: 5.2.1
      buffer: 6.0.3
      clsx: 1.2.1
      eth-block-tracker: 4.4.3
      eth-json-rpc-filters: 4.2.2
      eth-rpc-errors: 4.0.2
      json-rpc-engine: 6.1.0
      keccak: 3.0.2
      preact: 10.11.1
      qs: 6.11.0
      rxjs: 6.6.7
      sha.js: 2.4.11
      stream-browserify: 3.0.0
      util: 0.12.4
    transitivePeerDependencies:
      - '@babel/core'
      - bufferutil
      - encoding
      - react-native
      - supports-color
      - utf-8-validate

  /@emotion/hash/0.8.0:
    resolution:
      {
        integrity: sha512-kBJtf7PH6aWwZ6fka3zQ0p6SBYzx4fl1LoZXE2RrnYST9Xljm7WfKJrU4g/Xr3Beg72MLrp1AWNUmuYJTL7Cow==,
      }
    dev: false

  /@esbuild/android-arm/0.15.13:
    resolution:
      {
        integrity: sha512-RY2fVI8O0iFUNvZirXaQ1vMvK0xhCcl0gqRj74Z6yEiO1zAUa7hbsdwZM1kzqbxHK7LFyMizipfXT3JME+12Hw==,
      }
    engines: { node: '>=12' }
    cpu: [arm]
    os: [android]
    requiresBuild: true
    dev: true
    optional: true

  /@esbuild/linux-loong64/0.15.13:
    resolution:
      {
        integrity: sha512-+BoyIm4I8uJmH/QDIH0fu7MG0AEx9OXEDXnqptXCwKOlOqZiS4iraH1Nr7/ObLMokW3sOCeBNyD68ATcV9b9Ag==,
      }
    engines: { node: '>=12' }
    cpu: [loong64]
    os: [linux]
    requiresBuild: true
    dev: true
    optional: true

  /@eslint/eslintrc/1.3.3:
    resolution:
      {
        integrity: sha512-uj3pT6Mg+3t39fvLrj8iuCIJ38zKO9FpGtJ4BBJebJhEwjoT+KLVNCcHT5QC9NGRIEi7fZ0ZR8YRb884auB4Lg==,
      }
    engines: { node: ^12.22.0 || ^14.17.0 || >=16.0.0 }
    dependencies:
      ajv: 6.12.6
      debug: 4.3.4
      espree: 9.4.0
      globals: 13.17.0
      ignore: 5.2.0
      import-fresh: 3.3.0
      js-yaml: 4.1.0
      minimatch: 3.1.2
      strip-json-comments: 3.1.1
    transitivePeerDependencies:
      - supports-color
    dev: true

  /@ethersproject/abi/5.7.0:
    resolution:
      {
        integrity: sha512-351ktp42TiRcYB3H1OP8yajPeAQstMW/yCFokj/AthP9bLHzQFPlOrxOcwYEDkUAICmOHljvN4K39OMTMUa9RA==,
      }
    dependencies:
      '@ethersproject/address': 5.7.0
      '@ethersproject/bignumber': 5.7.0
      '@ethersproject/bytes': 5.7.0
      '@ethersproject/constants': 5.7.0
      '@ethersproject/hash': 5.7.0
      '@ethersproject/keccak256': 5.7.0
      '@ethersproject/logger': 5.7.0
      '@ethersproject/properties': 5.7.0
      '@ethersproject/strings': 5.7.0

  /@ethersproject/abstract-provider/5.7.0:
    resolution:
      {
        integrity: sha512-R41c9UkchKCpAqStMYUpdunjo3pkEvZC3FAwZn5S5MGbXoMQOHIdHItezTETxAO5bevtMApSyEhn9+CHcDsWBw==,
      }
    dependencies:
      '@ethersproject/bignumber': 5.7.0
      '@ethersproject/bytes': 5.7.0
      '@ethersproject/logger': 5.7.0
      '@ethersproject/networks': 5.7.1
      '@ethersproject/properties': 5.7.0
      '@ethersproject/transactions': 5.7.0
      '@ethersproject/web': 5.7.1

  /@ethersproject/abstract-signer/5.7.0:
    resolution:
      {
        integrity: sha512-a16V8bq1/Cz+TGCkE2OPMTOUDLS3grCpdjoJCYNnVBbdYEMSgKrU0+B90s8b6H+ByYTBZN7a3g76jdIJi7UfKQ==,
      }
    dependencies:
      '@ethersproject/abstract-provider': 5.7.0
      '@ethersproject/bignumber': 5.7.0
      '@ethersproject/bytes': 5.7.0
      '@ethersproject/logger': 5.7.0
      '@ethersproject/properties': 5.7.0

  /@ethersproject/address/5.7.0:
    resolution:
      {
        integrity: sha512-9wYhYt7aghVGo758POM5nqcOMaE168Q6aRLJZwUmiqSrAungkG74gSSeKEIR7ukixesdRZGPgVqme6vmxs1fkA==,
      }
    dependencies:
      '@ethersproject/bignumber': 5.7.0
      '@ethersproject/bytes': 5.7.0
      '@ethersproject/keccak256': 5.7.0
      '@ethersproject/logger': 5.7.0
      '@ethersproject/rlp': 5.7.0

  /@ethersproject/base64/5.7.0:
    resolution:
      {
        integrity: sha512-Dr8tcHt2mEbsZr/mwTPIQAf3Ai0Bks/7gTw9dSqk1mQvhW3XvRlmDJr/4n+wg1JmCl16NZue17CDh8xb/vZ0sQ==,
      }
    dependencies:
      '@ethersproject/bytes': 5.7.0

  /@ethersproject/basex/5.7.0:
    resolution:
      {
        integrity: sha512-ywlh43GwZLv2Voc2gQVTKBoVQ1mti3d8HK5aMxsfu/nRDnMmNqaSJ3r3n85HBByT8OpoY96SXM1FogC533T4zw==,
      }
    dependencies:
      '@ethersproject/bytes': 5.7.0
      '@ethersproject/properties': 5.7.0

  /@ethersproject/bignumber/5.7.0:
    resolution:
      {
        integrity: sha512-n1CAdIHRWjSucQO3MC1zPSVgV/6dy/fjL9pMrPP9peL+QxEg9wOsVqwD4+818B6LUEtaXzVHQiuivzRoxPxUGw==,
      }
    dependencies:
      '@ethersproject/bytes': 5.7.0
      '@ethersproject/logger': 5.7.0
      bn.js: 5.2.1

  /@ethersproject/bytes/5.7.0:
    resolution:
      {
        integrity: sha512-nsbxwgFXWh9NyYWo+U8atvmMsSdKJprTcICAkvbBffT75qDocbuggBU0SJiVK2MuTrp0q+xvLkTnGMPK1+uA9A==,
      }
    dependencies:
      '@ethersproject/logger': 5.7.0

  /@ethersproject/constants/5.7.0:
    resolution:
      {
        integrity: sha512-DHI+y5dBNvkpYUMiRQyxRBYBefZkJfo70VUkUAsRjcPs47muV9evftfZ0PJVCXYbAiCgght0DtcF9srFQmIgWA==,
      }
    dependencies:
      '@ethersproject/bignumber': 5.7.0

  /@ethersproject/contracts/5.7.0:
    resolution:
      {
        integrity: sha512-5GJbzEU3X+d33CdfPhcyS+z8MzsTrBGk/sc+G+59+tPa9yFkl6HQ9D6L0QMgNTA9q8dT0XKxxkyp883XsQvbbg==,
      }
    dependencies:
      '@ethersproject/abi': 5.7.0
      '@ethersproject/abstract-provider': 5.7.0
      '@ethersproject/abstract-signer': 5.7.0
      '@ethersproject/address': 5.7.0
      '@ethersproject/bignumber': 5.7.0
      '@ethersproject/bytes': 5.7.0
      '@ethersproject/constants': 5.7.0
      '@ethersproject/logger': 5.7.0
      '@ethersproject/properties': 5.7.0
      '@ethersproject/transactions': 5.7.0

  /@ethersproject/hash/5.7.0:
    resolution:
      {
        integrity: sha512-qX5WrQfnah1EFnO5zJv1v46a8HW0+E5xuBBDTwMFZLuVTx0tbU2kkx15NqdjxecrLGatQN9FGQKpb1FKdHCt+g==,
      }
    dependencies:
      '@ethersproject/abstract-signer': 5.7.0
      '@ethersproject/address': 5.7.0
      '@ethersproject/base64': 5.7.0
      '@ethersproject/bignumber': 5.7.0
      '@ethersproject/bytes': 5.7.0
      '@ethersproject/keccak256': 5.7.0
      '@ethersproject/logger': 5.7.0
      '@ethersproject/properties': 5.7.0
      '@ethersproject/strings': 5.7.0

  /@ethersproject/hdnode/5.7.0:
    resolution:
      {
        integrity: sha512-OmyYo9EENBPPf4ERhR7oj6uAtUAhYGqOnIS+jE5pTXvdKBS99ikzq1E7Iv0ZQZ5V36Lqx1qZLeak0Ra16qpeOg==,
      }
    dependencies:
      '@ethersproject/abstract-signer': 5.7.0
      '@ethersproject/basex': 5.7.0
      '@ethersproject/bignumber': 5.7.0
      '@ethersproject/bytes': 5.7.0
      '@ethersproject/logger': 5.7.0
      '@ethersproject/pbkdf2': 5.7.0
      '@ethersproject/properties': 5.7.0
      '@ethersproject/sha2': 5.7.0
      '@ethersproject/signing-key': 5.7.0
      '@ethersproject/strings': 5.7.0
      '@ethersproject/transactions': 5.7.0
      '@ethersproject/wordlists': 5.7.0

  /@ethersproject/json-wallets/5.7.0:
    resolution:
      {
        integrity: sha512-8oee5Xgu6+RKgJTkvEMl2wDgSPSAQ9MB/3JYjFV9jlKvcYHUXZC+cQp0njgmxdHkYWn8s6/IqIZYm0YWCjO/0g==,
      }
    dependencies:
      '@ethersproject/abstract-signer': 5.7.0
      '@ethersproject/address': 5.7.0
      '@ethersproject/bytes': 5.7.0
      '@ethersproject/hdnode': 5.7.0
      '@ethersproject/keccak256': 5.7.0
      '@ethersproject/logger': 5.7.0
      '@ethersproject/pbkdf2': 5.7.0
      '@ethersproject/properties': 5.7.0
      '@ethersproject/random': 5.7.0
      '@ethersproject/strings': 5.7.0
      '@ethersproject/transactions': 5.7.0
      aes-js: 3.0.0
      scrypt-js: 3.0.1

  /@ethersproject/keccak256/5.7.0:
    resolution:
      {
        integrity: sha512-2UcPboeL/iW+pSg6vZ6ydF8tCnv3Iu/8tUmLLzWWGzxWKFFqOBQFLo6uLUv6BDrLgCDfN28RJ/wtByx+jZ4KBg==,
      }
    dependencies:
      '@ethersproject/bytes': 5.7.0
      js-sha3: 0.8.0

  /@ethersproject/logger/5.7.0:
    resolution:
      {
        integrity: sha512-0odtFdXu/XHtjQXJYA3u9G0G8btm0ND5Cu8M7i5vhEcE8/HmF4Lbdqanwyv4uQTr2tx6b7fQRmgLrsnpQlmnig==,
      }

  /@ethersproject/networks/5.7.1:
    resolution:
      {
        integrity: sha512-n/MufjFYv3yFcUyfhnXotyDlNdFb7onmkSy8aQERi2PjNcnWQ66xXxa3XlS8nCcA8aJKJjIIMNJTC7tu80GwpQ==,
      }
    dependencies:
      '@ethersproject/logger': 5.7.0

  /@ethersproject/pbkdf2/5.7.0:
    resolution:
      {
        integrity: sha512-oR/dBRZR6GTyaofd86DehG72hY6NpAjhabkhxgr3X2FpJtJuodEl2auADWBZfhDHgVCbu3/H/Ocq2uC6dpNjjw==,
      }
    dependencies:
      '@ethersproject/bytes': 5.7.0
      '@ethersproject/sha2': 5.7.0

  /@ethersproject/properties/5.7.0:
    resolution:
      {
        integrity: sha512-J87jy8suntrAkIZtecpxEPxY//szqr1mlBaYlQ0r4RCaiD2hjheqF9s1LVE8vVuJCXisjIP+JgtK/Do54ej4Sw==,
      }
    dependencies:
      '@ethersproject/logger': 5.7.0

  /@ethersproject/providers/5.7.1:
    resolution:
      {
        integrity: sha512-vZveG/DLyo+wk4Ga1yx6jSEHrLPgmTt+dFv0dv8URpVCRf0jVhalps1jq/emN/oXnMRsC7cQgAF32DcXLL7BPQ==,
      }
    dependencies:
      '@ethersproject/abstract-provider': 5.7.0
      '@ethersproject/abstract-signer': 5.7.0
      '@ethersproject/address': 5.7.0
      '@ethersproject/base64': 5.7.0
      '@ethersproject/basex': 5.7.0
      '@ethersproject/bignumber': 5.7.0
      '@ethersproject/bytes': 5.7.0
      '@ethersproject/constants': 5.7.0
      '@ethersproject/hash': 5.7.0
      '@ethersproject/logger': 5.7.0
      '@ethersproject/networks': 5.7.1
      '@ethersproject/properties': 5.7.0
      '@ethersproject/random': 5.7.0
      '@ethersproject/rlp': 5.7.0
      '@ethersproject/sha2': 5.7.0
      '@ethersproject/strings': 5.7.0
      '@ethersproject/transactions': 5.7.0
      '@ethersproject/web': 5.7.1
      bech32: 1.1.4
      ws: 7.4.6
    transitivePeerDependencies:
      - bufferutil
      - utf-8-validate

  /@ethersproject/random/5.7.0:
    resolution:
      {
        integrity: sha512-19WjScqRA8IIeWclFme75VMXSBvi4e6InrUNuaR4s5pTF2qNhcGdCUwdxUVGtDDqC00sDLCO93jPQoDUH4HVmQ==,
      }
    dependencies:
      '@ethersproject/bytes': 5.7.0
      '@ethersproject/logger': 5.7.0

  /@ethersproject/rlp/5.7.0:
    resolution:
      {
        integrity: sha512-rBxzX2vK8mVF7b0Tol44t5Tb8gomOHkj5guL+HhzQ1yBh/ydjGnpw6at+X6Iw0Kp3OzzzkcKp8N9r0W4kYSs9w==,
      }
    dependencies:
      '@ethersproject/bytes': 5.7.0
      '@ethersproject/logger': 5.7.0

  /@ethersproject/sha2/5.7.0:
    resolution:
      {
        integrity: sha512-gKlH42riwb3KYp0reLsFTokByAKoJdgFCwI+CCiX/k+Jm2mbNs6oOaCjYQSlI1+XBVejwH2KrmCbMAT/GnRDQw==,
      }
    dependencies:
      '@ethersproject/bytes': 5.7.0
      '@ethersproject/logger': 5.7.0
      hash.js: 1.1.7

  /@ethersproject/signing-key/5.7.0:
    resolution:
      {
        integrity: sha512-MZdy2nL3wO0u7gkB4nA/pEf8lu1TlFswPNmy8AiYkfKTdO6eXBJyUdmHO/ehm/htHw9K/qF8ujnTyUAD+Ry54Q==,
      }
    dependencies:
      '@ethersproject/bytes': 5.7.0
      '@ethersproject/logger': 5.7.0
      '@ethersproject/properties': 5.7.0
      bn.js: 5.2.1
      elliptic: 6.5.4
      hash.js: 1.1.7

  /@ethersproject/solidity/5.7.0:
    resolution:
      {
        integrity: sha512-HmabMd2Dt/raavyaGukF4XxizWKhKQ24DoLtdNbBmNKUOPqwjsKQSdV9GQtj9CBEea9DlzETlVER1gYeXXBGaA==,
      }
    dependencies:
      '@ethersproject/bignumber': 5.7.0
      '@ethersproject/bytes': 5.7.0
      '@ethersproject/keccak256': 5.7.0
      '@ethersproject/logger': 5.7.0
      '@ethersproject/sha2': 5.7.0
      '@ethersproject/strings': 5.7.0

  /@ethersproject/strings/5.7.0:
    resolution:
      {
        integrity: sha512-/9nu+lj0YswRNSH0NXYqrh8775XNyEdUQAuf3f+SmOrnVewcJ5SBNAjF7lpgehKi4abvNNXyf+HX86czCdJ8Mg==,
      }
    dependencies:
      '@ethersproject/bytes': 5.7.0
      '@ethersproject/constants': 5.7.0
      '@ethersproject/logger': 5.7.0

  /@ethersproject/transactions/5.7.0:
    resolution:
      {
        integrity: sha512-kmcNicCp1lp8qanMTC3RIikGgoJ80ztTyvtsFvCYpSCfkjhD0jZ2LOrnbcuxuToLIUYYf+4XwD1rP+B/erDIhQ==,
      }
    dependencies:
      '@ethersproject/address': 5.7.0
      '@ethersproject/bignumber': 5.7.0
      '@ethersproject/bytes': 5.7.0
      '@ethersproject/constants': 5.7.0
      '@ethersproject/keccak256': 5.7.0
      '@ethersproject/logger': 5.7.0
      '@ethersproject/properties': 5.7.0
      '@ethersproject/rlp': 5.7.0
      '@ethersproject/signing-key': 5.7.0

  /@ethersproject/units/5.7.0:
    resolution:
      {
        integrity: sha512-pD3xLMy3SJu9kG5xDGI7+xhTEmGXlEqXU4OfNapmfnxLVY4EMSSRp7j1k7eezutBPH7RBN/7QPnwR7hzNlEFeg==,
      }
    dependencies:
      '@ethersproject/bignumber': 5.7.0
      '@ethersproject/constants': 5.7.0
      '@ethersproject/logger': 5.7.0

  /@ethersproject/wallet/5.7.0:
    resolution:
      {
        integrity: sha512-MhmXlJXEJFBFVKrDLB4ZdDzxcBxQ3rLyCkhNqVu3CDYvR97E+8r01UgrI+TI99Le+aYm/in/0vp86guJuM7FCA==,
      }
    dependencies:
      '@ethersproject/abstract-provider': 5.7.0
      '@ethersproject/abstract-signer': 5.7.0
      '@ethersproject/address': 5.7.0
      '@ethersproject/bignumber': 5.7.0
      '@ethersproject/bytes': 5.7.0
      '@ethersproject/hash': 5.7.0
      '@ethersproject/hdnode': 5.7.0
      '@ethersproject/json-wallets': 5.7.0
      '@ethersproject/keccak256': 5.7.0
      '@ethersproject/logger': 5.7.0
      '@ethersproject/properties': 5.7.0
      '@ethersproject/random': 5.7.0
      '@ethersproject/signing-key': 5.7.0
      '@ethersproject/transactions': 5.7.0
      '@ethersproject/wordlists': 5.7.0

  /@ethersproject/web/5.7.1:
    resolution:
      {
        integrity: sha512-Gueu8lSvyjBWL4cYsWsjh6MtMwM0+H4HvqFPZfB6dV8ctbP9zFAO73VG1cMWae0FLPCtz0peKPpZY8/ugJJX2w==,
      }
    dependencies:
      '@ethersproject/base64': 5.7.0
      '@ethersproject/bytes': 5.7.0
      '@ethersproject/logger': 5.7.0
      '@ethersproject/properties': 5.7.0
      '@ethersproject/strings': 5.7.0

  /@ethersproject/wordlists/5.7.0:
    resolution:
      {
        integrity: sha512-S2TFNJNfHWVHNE6cNDjbVlZ6MgE17MIxMbMg2zv3wn+3XSJGosL1m9ZVv3GXCf/2ymSsQ+hRI5IzoMJTG6aoVA==,
      }
    dependencies:
      '@ethersproject/bytes': 5.7.0
      '@ethersproject/hash': 5.7.0
      '@ethersproject/logger': 5.7.0
      '@ethersproject/properties': 5.7.0
      '@ethersproject/strings': 5.7.0

  /@headlessui/react/1.7.3_biqbaboplfbrettd7655fr4n2y:
    resolution:
      {
        integrity: sha512-LGp06SrGv7BMaIQlTs8s2G06moqkI0cb0b8stgq7KZ3xcHdH3qMP+cRyV7qe5x4XEW/IGY48BW4fLesD6NQLng==,
      }
    engines: { node: '>=10' }
    peerDependencies:
      react: ^16 || ^17 || ^18
      react-dom: ^16 || ^17 || ^18
    dependencies:
      react: 18.2.0
      react-dom: 18.2.0_react@18.2.0
    dev: false

  /@humanwhocodes/config-array/0.10.7:
    resolution:
      {
        integrity: sha512-MDl6D6sBsaV452/QSdX+4CXIjZhIcI0PELsxUjk4U828yd58vk3bTIvk/6w5FY+4hIy9sLW0sfrV7K7Kc++j/w==,
      }
    engines: { node: '>=10.10.0' }
    dependencies:
      '@humanwhocodes/object-schema': 1.2.1
      debug: 4.3.4
      minimatch: 3.1.2
    transitivePeerDependencies:
      - supports-color
    dev: true

  /@humanwhocodes/config-array/0.9.5:
    resolution:
      {
        integrity: sha512-ObyMyWxZiCu/yTisA7uzx81s40xR2fD5Cg/2Kq7G02ajkNubJf6BopgDTmDyc3U7sXpNKM8cYOw7s7Tyr+DnCw==,
      }
    engines: { node: '>=10.10.0' }
    dependencies:
      '@humanwhocodes/object-schema': 1.2.1
      debug: 4.3.4
      minimatch: 3.1.2
    transitivePeerDependencies:
      - supports-color
    dev: true

  /@humanwhocodes/module-importer/1.0.1:
    resolution:
      {
        integrity: sha512-bxveV4V8v5Yb4ncFTT3rPSgZBOpCkjfK0y4oVVVJwIuDVBRMDXrPyXRL988i5ap9m9bnyEEjWfm5WkBmtffLfA==,
      }
    engines: { node: '>=12.22' }
    dev: true

  /@humanwhocodes/object-schema/1.2.1:
    resolution:
      {
        integrity: sha512-ZnQMnLV4e7hDlUvw8H+U8ASL02SS2Gn6+9Ac3wGGLIe7+je2AeAOxPY+izIPJDfFDb7eDjev0Us8MO1iFRN8hA==,
      }
    dev: true

  /@istanbuljs/schema/0.1.3:
    resolution:
      {
        integrity: sha512-ZXRY4jNvVgSVQ8DL3LTcakaAtXwTVUxE81hslsyD2AtoXW/wVob10HkOJ1X/pAlcI7D+2YoZKg5do8G/w6RYgA==,
      }
    engines: { node: '>=8' }
    dev: true

  /@jridgewell/resolve-uri/3.1.0:
    resolution:
      {
        integrity: sha512-F2msla3tad+Mfht5cJq7LSXcdudKTWCVYUgw6pLFOOHSTtZlj6SWNYAp+AhuqLmWdBO2X5hPrLcu8cVP8fy28w==,
      }
    engines: { node: '>=6.0.0' }
    dev: true

  /@jridgewell/sourcemap-codec/1.4.14:
    resolution:
      {
        integrity: sha512-XPSJHWmi394fuUuzDnGz1wiKqWfo1yXecHQMRf2l6hztTO+nPru658AyDngaBe7isIxEkRsPR3FZh+s7iVa4Uw==,
      }
    dev: true

  /@jridgewell/trace-mapping/0.3.17:
    resolution:
      {
        integrity: sha512-MCNzAp77qzKca9+W/+I0+sEpaUnZoeasnghNeVc41VZCEKaCH73Vq3BZZ/SzWIgrqE4H4ceI+p+b6C0mHf9T4g==,
      }
    dependencies:
      '@jridgewell/resolve-uri': 3.1.0
      '@jridgewell/sourcemap-codec': 1.4.14
    dev: true

  /@json-rpc-tools/provider/1.7.6:
    resolution:
      {
        integrity: sha512-z7D3xvJ33UfCGv77n40lbzOYjZKVM3k2+5cV7xS8G6SCvKTzMkhkUYuD/qzQUNT4cG/lv0e9mRToweEEVLVVmA==,
      }
    dependencies:
      '@json-rpc-tools/utils': 1.7.6
      axios: 0.21.4
      safe-json-utils: 1.1.1
      ws: 7.5.9
    transitivePeerDependencies:
      - bufferutil
      - debug
      - utf-8-validate

  /@json-rpc-tools/types/1.7.6:
    resolution:
      {
        integrity: sha512-nDSqmyRNEqEK9TZHtM15uNnDljczhCUdBmRhpNZ95bIPKEDQ+nTDmGMFd2lLin3upc5h2VVVd9tkTDdbXUhDIQ==,
      }
    dependencies:
      keyvaluestorage-interface: 1.0.0

  /@json-rpc-tools/utils/1.7.6:
    resolution:
      {
        integrity: sha512-HjA8x/U/Q78HRRe19yh8HVKoZ+Iaoo3YZjakJYxR+rw52NHo6jM+VE9b8+7ygkCFXl/EHID5wh/MkXaE/jGyYw==,
      }
    dependencies:
      '@json-rpc-tools/types': 1.7.6
      '@pedrouid/environment': 1.0.1

  /@manypkg/find-root/1.1.0:
    resolution:
      {
        integrity: sha512-mki5uBvhHzO8kYYix/WRy2WX8S3B5wdVSc9D6KcU5lQNglP2yt58/VfLuAK49glRXChosY8ap2oJ1qgma3GUVA==,
      }
    dependencies:
      '@babel/runtime': 7.19.0
      '@types/node': 12.20.55
      find-up: 4.1.0
      fs-extra: 8.1.0
    dev: true

  /@manypkg/get-packages/1.1.3:
    resolution:
      {
        integrity: sha512-fo+QhuU3qE/2TQMQmbVMqaQ6EWbMhi4ABWP+O4AM1NqPBuy0OrApV5LO6BrrgnhtAHS2NH6RrVk9OL181tTi8A==,
      }
    dependencies:
      '@babel/runtime': 7.19.0
      '@changesets/types': 4.1.0
      '@manypkg/find-root': 1.1.0
      fs-extra: 8.1.0
      globby: 11.1.0
      read-yaml-file: 1.1.0
    dev: true

  /@mdx-js/mdx/2.1.4:
    resolution:
      {
        integrity: sha512-47drTDRr6QiMx1SXIoIyjTL8izoC+IBP5nmOLTUbuFJZYXdV9TPLuZJic0i96FGKfL7DpRN4WylpsxOVlpufMg==,
      }
    dependencies:
      '@types/estree-jsx': 1.0.0
      '@types/mdx': 2.0.2
      estree-util-build-jsx: 2.2.0
      estree-util-is-identifier-name: 2.0.1
      estree-util-to-js: 1.1.0
      estree-walker: 3.0.1
      hast-util-to-estree: 2.1.0
      markdown-extensions: 1.1.1
      periscopic: 3.0.4
      remark-mdx: 2.1.4
      remark-parse: 10.0.1
      remark-rehype: 10.1.0
      unified: 10.1.2
      unist-util-position-from-estree: 1.1.1
      unist-util-stringify-position: 3.0.2
      unist-util-visit: 4.1.1
      vfile: 5.3.5
    transitivePeerDependencies:
      - supports-color
    dev: false

  /@mdx-js/react/2.1.5_react@18.2.0:
    resolution:
      {
        integrity: sha512-3Az1I6SAWA9R38rYjz5rXBrGKeZhq96CSSyQtqY+maPj8stBsoUH5pNcmIixuGkufYsh8F5+ka2CVPo2fycWZw==,
      }
    peerDependencies:
      react: '>=16'
    dependencies:
      '@types/mdx': 2.0.2
      '@types/react': 18.0.21
      react: 18.2.0
    dev: false

  /@metamask/safe-event-emitter/2.0.0:
    resolution:
      {
        integrity: sha512-/kSXhY692qiV1MXu6EeOZvg5nECLclxNXcKCxJ3cXQgYuRymRHpdx/t7JXfsK+JLjwA1e1c1/SBrlQYpusC29Q==,
      }

  /@mswjs/cookies/0.2.2:
    resolution:
      {
        integrity: sha512-mlN83YSrcFgk7Dm1Mys40DLssI1KdJji2CMKN8eOlBqsTADYzj2+jWzsANsUTFbxDMWPD5e9bfA1RGqBpS3O1g==,
      }
    engines: { node: '>=14' }
    dependencies:
      '@types/set-cookie-parser': 2.4.2
      set-cookie-parser: 2.5.1
    dev: true

  /@mswjs/interceptors/0.17.5:
    resolution:
      {
        integrity: sha512-/uZkyPUZMRExZs+DZQVnc+uoDwLfs1gFNvcRY5S3Gu78U+uhovaSEUW3tuyld1e7Oke5Qphfseb8v66V+H1zWQ==,
      }
    engines: { node: '>=14' }
    dependencies:
      '@open-draft/until': 1.0.3
      '@types/debug': 4.1.7
      '@xmldom/xmldom': 0.7.5
      debug: 4.3.4
      headers-polyfill: 3.1.2
      outvariant: 1.3.0
      strict-event-emitter: 0.2.7
      web-encoding: 1.1.5
    transitivePeerDependencies:
      - supports-color
    dev: true

  /@napi-rs/simple-git-android-arm-eabi/0.1.8:
    resolution:
      {
        integrity: sha512-JJCejHBB1G6O8nxjQLT4quWCcvLpC3oRdJJ9G3MFYSCoYS8i1bWCWeU+K7Br+xT+D6s1t9q8kNJAwJv9Ygpi0g==,
      }
    engines: { node: '>= 10' }
    cpu: [arm]
    os: [android]
    requiresBuild: true
    dev: false
    optional: true

  /@napi-rs/simple-git-android-arm64/0.1.8:
    resolution:
      {
        integrity: sha512-mraHzwWBw3tdRetNOS5KnFSjvdAbNBnjFLA8I4PwTCPJj3Q4txrigcPp2d59cJ0TC51xpnPXnZjYdNwwSI9g6g==,
      }
    engines: { node: '>= 10' }
    cpu: [arm64]
    os: [android]
    requiresBuild: true
    dev: false
    optional: true

  /@napi-rs/simple-git-darwin-arm64/0.1.8:
    resolution:
      {
        integrity: sha512-ufy/36eI/j4UskEuvqSH7uXtp3oXeLDmjQCfKJz3u5Vx98KmOMKrqAm2H81AB2WOtCo5mqS6PbBeUXR8BJX8lQ==,
      }
    engines: { node: '>= 10' }
    cpu: [arm64]
    os: [darwin]
    requiresBuild: true
    dev: false
    optional: true

  /@napi-rs/simple-git-darwin-x64/0.1.8:
    resolution:
      {
        integrity: sha512-Vb21U+v3tPJNl+8JtIHHT8HGe6WZ8o1Tq3f6p+Jx9Cz71zEbcIiB9FCEMY1knS/jwQEOuhhlI9Qk7d4HY+rprA==,
      }
    engines: { node: '>= 10' }
    cpu: [x64]
    os: [darwin]
    requiresBuild: true
    dev: false
    optional: true

  /@napi-rs/simple-git-linux-arm-gnueabihf/0.1.8:
    resolution:
      {
        integrity: sha512-6BPTJ7CzpSm2t54mRLVaUr3S7ORJfVJoCk2rQ8v8oDg0XAMKvmQQxOsAgqKBo9gYNHJnqrOx3AEuEgvB586BuQ==,
      }
    engines: { node: '>= 10' }
    cpu: [arm]
    os: [linux]
    requiresBuild: true
    dev: false
    optional: true

  /@napi-rs/simple-git-linux-arm64-gnu/0.1.8:
    resolution:
      {
        integrity: sha512-qfESqUCAA/XoQpRXHptSQ8gIFnETCQt1zY9VOkplx6tgYk9PCeaX4B1Xuzrh3eZamSCMJFn+1YB9Ut8NwyGgAA==,
      }
    engines: { node: '>= 10' }
    cpu: [arm64]
    os: [linux]
    requiresBuild: true
    dev: false
    optional: true

  /@napi-rs/simple-git-linux-arm64-musl/0.1.8:
    resolution:
      {
        integrity: sha512-G80BQPpaRmQpn8dJGHp4I2/YVhWDUNJwcCrJAtAdbKFDCMyCHJBln2ERL/+IEUlIAT05zK/c1Z5WEprvXEdXow==,
      }
    engines: { node: '>= 10' }
    cpu: [arm64]
    os: [linux]
    requiresBuild: true
    dev: false
    optional: true

  /@napi-rs/simple-git-linux-x64-gnu/0.1.8:
    resolution:
      {
        integrity: sha512-NI6o1sZYEf6vPtNWJAm9w8BxJt+LlSFW0liSjYe3lc3e4dhMfV240f0ALeqlwdIldRPaDFwZSJX5/QbS7nMzhw==,
      }
    engines: { node: '>= 10' }
    cpu: [x64]
    os: [linux]
    requiresBuild: true
    dev: false
    optional: true

  /@napi-rs/simple-git-linux-x64-musl/0.1.8:
    resolution:
      {
        integrity: sha512-wljGAEOW41er45VTiU8kXJmO480pQKzsgRCvPlJJSCaEVBbmo6XXbFIXnZy1a2J3Zyy2IOsRB4PVkUZaNuPkZQ==,
      }
    engines: { node: '>= 10' }
    cpu: [x64]
    os: [linux]
    requiresBuild: true
    dev: false
    optional: true

  /@napi-rs/simple-git-win32-arm64-msvc/0.1.8:
    resolution:
      {
        integrity: sha512-QuV4QILyKPfbWHoQKrhXqjiCClx0SxbCTVogkR89BwivekqJMd9UlMxZdoCmwLWutRx4z9KmzQqokvYI5QeepA==,
      }
    engines: { node: '>= 10' }
    cpu: [arm64]
    os: [win32]
    requiresBuild: true
    dev: false
    optional: true

  /@napi-rs/simple-git-win32-x64-msvc/0.1.8:
    resolution:
      {
        integrity: sha512-UzNS4JtjhZhZ5hRLq7BIUq+4JOwt1ThIKv11CsF1ag2l99f0123XvfEpjczKTaa94nHtjXYc2Mv9TjccBqYOew==,
      }
    engines: { node: '>= 10' }
    cpu: [x64]
    os: [win32]
    requiresBuild: true
    dev: false
    optional: true

  /@napi-rs/simple-git/0.1.8:
    resolution:
      {
        integrity: sha512-BvOMdkkofTz6lEE35itJ/laUokPhr/5ToMGlOH25YnhLD2yN1KpRAT4blW9tT8281/1aZjW3xyi73bs//IrDKA==,
      }
    engines: { node: '>= 10' }
    optionalDependencies:
      '@napi-rs/simple-git-android-arm-eabi': 0.1.8
      '@napi-rs/simple-git-android-arm64': 0.1.8
      '@napi-rs/simple-git-darwin-arm64': 0.1.8
      '@napi-rs/simple-git-darwin-x64': 0.1.8
      '@napi-rs/simple-git-linux-arm-gnueabihf': 0.1.8
      '@napi-rs/simple-git-linux-arm64-gnu': 0.1.8
      '@napi-rs/simple-git-linux-arm64-musl': 0.1.8
      '@napi-rs/simple-git-linux-x64-gnu': 0.1.8
      '@napi-rs/simple-git-linux-x64-musl': 0.1.8
      '@napi-rs/simple-git-win32-arm64-msvc': 0.1.8
      '@napi-rs/simple-git-win32-x64-msvc': 0.1.8
    dev: false

  /@next/env/12.3.1:
    resolution:
      {
        integrity: sha512-9P9THmRFVKGKt9DYqeC2aKIxm8rlvkK38V1P1sRE7qyoPBIs8l9oo79QoSdPtOWfzkbDAVUqvbQGgTMsb8BtJg==,
      }
    dev: false

  /@next/env/13.0.6:
    resolution:
      {
        integrity: sha512-yceT6DCHKqPRS1cAm8DHvDvK74DLIkDQdm5iV+GnIts8h0QbdHvkUIkdOvQoOODgpr6018skbmSQp12z5OWIQQ==,
      }
    dev: false

  /@next/eslint-plugin-next/12.3.1:
    resolution:
      {
        integrity: sha512-sw+lTf6r6P0j+g/n9y4qdWWI2syPqZx+uc0+B/fRENqfR3KpSid6MIKqc9gNwGhJASazEQ5b3w8h4cAET213jw==,
      }
    dependencies:
      glob: 7.1.7
    dev: true

  /@next/swc-android-arm-eabi/12.3.1:
    resolution:
      {
        integrity: sha512-i+BvKA8tB//srVPPQxIQN5lvfROcfv4OB23/L1nXznP+N/TyKL8lql3l7oo2LNhnH66zWhfoemg3Q4VJZSruzQ==,
      }
    engines: { node: '>= 10' }
    cpu: [arm]
    os: [android]
    requiresBuild: true
    dev: false
    optional: true

  /@next/swc-android-arm-eabi/13.0.6:
    resolution:
      {
        integrity: sha512-FGFSj3v2Bluw8fD/X+1eXIEB0PhoJE0zfutsAauRhmNpjjZshLDgoXMWm1jTRL/04K/o9gwwO2+A8+sPVCH1uw==,
      }
    engines: { node: '>= 10' }
    cpu: [arm]
    os: [android]
    requiresBuild: true
    dev: false
    optional: true

  /@next/swc-android-arm64/12.3.1:
    resolution:
      {
        integrity: sha512-CmgU2ZNyBP0rkugOOqLnjl3+eRpXBzB/I2sjwcGZ7/Z6RcUJXK5Evz+N0ucOxqE4cZ3gkTeXtSzRrMK2mGYV8Q==,
      }
    engines: { node: '>= 10' }
    cpu: [arm64]
    os: [android]
    requiresBuild: true
    dev: false
    optional: true

  /@next/swc-android-arm64/13.0.6:
    resolution:
      {
        integrity: sha512-7MgbtU7kimxuovVsd7jSJWMkIHBDBUsNLmmlkrBRHTvgzx5nDBXogP0hzZm7EImdOPwVMPpUHRQMBP9mbsiJYQ==,
      }
    engines: { node: '>= 10' }
    cpu: [arm64]
    os: [android]
    requiresBuild: true
    dev: false
    optional: true

  /@next/swc-darwin-arm64/12.3.1:
    resolution:
      {
        integrity: sha512-hT/EBGNcu0ITiuWDYU9ur57Oa4LybD5DOQp4f22T6zLfpoBMfBibPtR8XktXmOyFHrL/6FC2p9ojdLZhWhvBHg==,
      }
    engines: { node: '>= 10' }
    cpu: [arm64]
    os: [darwin]
    requiresBuild: true
    dev: false
    optional: true

  /@next/swc-darwin-arm64/13.0.6:
    resolution:
      {
        integrity: sha512-AUVEpVTxbP/fxdFsjVI9d5a0CFn6NVV7A/RXOb0Y+pXKIIZ1V5rFjPwpYfIfyOo2lrqgehMNQcyMRoTrhq04xg==,
      }
    engines: { node: '>= 10' }
    cpu: [arm64]
    os: [darwin]
    requiresBuild: true
    dev: false
    optional: true

  /@next/swc-darwin-x64/12.3.1:
    resolution:
      {
        integrity: sha512-9S6EVueCVCyGf2vuiLiGEHZCJcPAxglyckTZcEwLdJwozLqN0gtS0Eq0bQlGS3dH49Py/rQYpZ3KVWZ9BUf/WA==,
      }
    engines: { node: '>= 10' }
    cpu: [x64]
    os: [darwin]
    requiresBuild: true
    dev: false
    optional: true

  /@next/swc-darwin-x64/13.0.6:
    resolution:
      {
        integrity: sha512-SasCDJlshglsPnbzhWaIF6VEGkQy2NECcAOxPwaPr0cwbbt4aUlZ7QmskNzgolr5eAjFS/xTr7CEeKJtZpAAtQ==,
      }
    engines: { node: '>= 10' }
    cpu: [x64]
    os: [darwin]
    requiresBuild: true
    dev: false
    optional: true

  /@next/swc-freebsd-x64/12.3.1:
    resolution:
      {
        integrity: sha512-qcuUQkaBZWqzM0F1N4AkAh88lLzzpfE6ImOcI1P6YeyJSsBmpBIV8o70zV+Wxpc26yV9vpzb+e5gCyxNjKJg5Q==,
      }
    engines: { node: '>= 10' }
    cpu: [x64]
    os: [freebsd]
    requiresBuild: true
    dev: false
    optional: true

  /@next/swc-freebsd-x64/13.0.6:
    resolution:
      {
        integrity: sha512-6Lbxd9gAdXneTkwHyYW/qtX1Tdw7ND9UbiGsGz/SP43ZInNWnW6q0au4hEVPZ9bOWWRKzcVoeTBdoMpQk9Hx9w==,
      }
    engines: { node: '>= 10' }
    cpu: [x64]
    os: [freebsd]
    requiresBuild: true
    dev: false
    optional: true

  /@next/swc-linux-arm-gnueabihf/12.3.1:
    resolution:
      {
        integrity: sha512-diL9MSYrEI5nY2wc/h/DBewEDUzr/DqBjIgHJ3RUNtETAOB3spMNHvJk2XKUDjnQuluLmFMloet9tpEqU2TT9w==,
      }
    engines: { node: '>= 10' }
    cpu: [arm]
    os: [linux]
    requiresBuild: true
    dev: false
    optional: true

  /@next/swc-linux-arm-gnueabihf/13.0.6:
    resolution:
      {
        integrity: sha512-wNdi5A519e1P+ozEuYOhWPzzE6m1y7mkO6NFwn6watUwO0X9nZs7fT9THmnekvmFQpaZ6U+xf2MQ9poQoCh6jQ==,
      }
    engines: { node: '>= 10' }
    cpu: [arm]
    os: [linux]
    requiresBuild: true
    dev: false
    optional: true

  /@next/swc-linux-arm64-gnu/12.3.1:
    resolution:
      {
        integrity: sha512-o/xB2nztoaC7jnXU3Q36vGgOolJpsGG8ETNjxM1VAPxRwM7FyGCPHOMk1XavG88QZSQf+1r+POBW0tLxQOJ9DQ==,
      }
    engines: { node: '>= 10' }
    cpu: [arm64]
    os: [linux]
    requiresBuild: true
    dev: false
    optional: true

  /@next/swc-linux-arm64-gnu/13.0.6:
    resolution:
      {
        integrity: sha512-e8KTRnleQY1KLk5PwGV5hrmvKksCc74QRpHl5ffWnEEAtL2FE0ave5aIkXqErsPdXkiKuA/owp3LjQrP+/AH7Q==,
      }
    engines: { node: '>= 10' }
    cpu: [arm64]
    os: [linux]
    requiresBuild: true
    dev: false
    optional: true

  /@next/swc-linux-arm64-musl/12.3.1:
    resolution:
      {
        integrity: sha512-2WEasRxJzgAmP43glFNhADpe8zB7kJofhEAVNbDJZANp+H4+wq+/cW1CdDi8DqjkShPEA6/ejJw+xnEyDID2jg==,
      }
    engines: { node: '>= 10' }
    cpu: [arm64]
    os: [linux]
    requiresBuild: true
    dev: false
    optional: true

  /@next/swc-linux-arm64-musl/13.0.6:
    resolution:
      {
        integrity: sha512-/7RF03C3mhjYpHN+pqOolgME3guiHU5T3TsejuyteqyEyzdEyLHod+jcYH6ft7UZ71a6TdOewvmbLOtzHW2O8A==,
      }
    engines: { node: '>= 10' }
    cpu: [arm64]
    os: [linux]
    requiresBuild: true
    dev: false
    optional: true

  /@next/swc-linux-x64-gnu/12.3.1:
    resolution:
      {
        integrity: sha512-JWEaMyvNrXuM3dyy9Pp5cFPuSSvG82+yABqsWugjWlvfmnlnx9HOQZY23bFq3cNghy5V/t0iPb6cffzRWylgsA==,
      }
    engines: { node: '>= 10' }
    cpu: [x64]
    os: [linux]
    requiresBuild: true
    dev: false
    optional: true

  /@next/swc-linux-x64-gnu/13.0.6:
    resolution:
      {
        integrity: sha512-kxyEXnYHpOEkFnmrlwB1QlzJtjC6sAJytKcceIyFUHbCaD3W/Qb5tnclcnHKTaFccizZRePXvV25Ok/eUSpKTw==,
      }
    engines: { node: '>= 10' }
    cpu: [x64]
    os: [linux]
    requiresBuild: true
    dev: false
    optional: true

  /@next/swc-linux-x64-musl/12.3.1:
    resolution:
      {
        integrity: sha512-xoEWQQ71waWc4BZcOjmatuvPUXKTv6MbIFzpm4LFeCHsg2iwai0ILmNXf81rJR+L1Wb9ifEke2sQpZSPNz1Iyg==,
      }
    engines: { node: '>= 10' }
    cpu: [x64]
    os: [linux]
    requiresBuild: true
    dev: false
    optional: true

  /@next/swc-linux-x64-musl/13.0.6:
    resolution:
      {
        integrity: sha512-N0c6gubS3WW1oYYgo02xzZnNatfVQP/CiJq2ax+DJ55ePV62IACbRCU99TZNXXg+Kos6vNW4k+/qgvkvpGDeyA==,
      }
    engines: { node: '>= 10' }
    cpu: [x64]
    os: [linux]
    requiresBuild: true
    dev: false
    optional: true

  /@next/swc-win32-arm64-msvc/12.3.1:
    resolution:
      {
        integrity: sha512-hswVFYQYIeGHE2JYaBVtvqmBQ1CppplQbZJS/JgrVI3x2CurNhEkmds/yqvDONfwfbttTtH4+q9Dzf/WVl3Opw==,
      }
    engines: { node: '>= 10' }
    cpu: [arm64]
    os: [win32]
    requiresBuild: true
    dev: false
    optional: true

  /@next/swc-win32-arm64-msvc/13.0.6:
    resolution:
      {
        integrity: sha512-QjeMB2EBqBFPb/ac0CYr7GytbhUkrG4EwFWbcE0vsRp4H8grt25kYpFQckL4Jak3SUrp7vKfDwZ/SwO7QdO8vw==,
      }
    engines: { node: '>= 10' }
    cpu: [arm64]
    os: [win32]
    requiresBuild: true
    dev: false
    optional: true

  /@next/swc-win32-ia32-msvc/12.3.1:
    resolution:
      {
        integrity: sha512-Kny5JBehkTbKPmqulr5i+iKntO5YMP+bVM8Hf8UAmjSMVo3wehyLVc9IZkNmcbxi+vwETnQvJaT5ynYBkJ9dWA==,
      }
    engines: { node: '>= 10' }
    cpu: [ia32]
    os: [win32]
    requiresBuild: true
    dev: false
    optional: true

  /@next/swc-win32-ia32-msvc/13.0.6:
    resolution:
      {
        integrity: sha512-EQzXtdqRTcmhT/tCq81rIwE36Y3fNHPInaCuJzM/kftdXfa0F+64y7FAoMO13npX8EG1+SamXgp/emSusKrCXg==,
      }
    engines: { node: '>= 10' }
    cpu: [ia32]
    os: [win32]
    requiresBuild: true
    dev: false
    optional: true

  /@next/swc-win32-x64-msvc/12.3.1:
    resolution:
      {
        integrity: sha512-W1ijvzzg+kPEX6LAc+50EYYSEo0FVu7dmTE+t+DM4iOLqgGHoW9uYSz9wCVdkXOEEMP9xhXfGpcSxsfDucyPkA==,
      }
    engines: { node: '>= 10' }
    cpu: [x64]
    os: [win32]
    requiresBuild: true
    dev: false
    optional: true

  /@next/swc-win32-x64-msvc/13.0.6:
    resolution:
      {
        integrity: sha512-pSkqZ//UP/f2sS9T7IvHLfEWDPTX0vRyXJnAUNisKvO3eF3e1xdhDX7dix/X3Z3lnN4UjSwOzclAI87JFbOwmQ==,
      }
    engines: { node: '>= 10' }
    cpu: [x64]
    os: [win32]
    requiresBuild: true
    dev: false
    optional: true

  /@nodelib/fs.scandir/2.1.5:
    resolution:
      {
        integrity: sha512-vq24Bq3ym5HEQm2NKCr3yXDwjc7vTsEThRDnkp2DK9p1uqLR+DHurm/NOTo0KG7HYHU7eppKZj3MyqYuMBf62g==,
      }
    engines: { node: '>= 8' }
    dependencies:
      '@nodelib/fs.stat': 2.0.5
      run-parallel: 1.2.0
    dev: true

  /@nodelib/fs.stat/2.0.5:
    resolution:
      {
        integrity: sha512-RkhPPp2zrqDAQA/2jNhnztcPAlv64XdhIp7a7454A5ovI7Bukxgt7MX7udwAu3zg1DcpPU0rz3VV1SeaqvY4+A==,
      }
    engines: { node: '>= 8' }
    dev: true

  /@nodelib/fs.walk/1.2.8:
    resolution:
      {
        integrity: sha512-oGB+UxlgWcgQkgwo8GcEGwemoTFt3FIO9ababBmaGwXIoBKZ+GTy0pP185beGg7Llih/NSHSV2XAs1lnznocSg==,
      }
    engines: { node: '>= 8' }
    dependencies:
      '@nodelib/fs.scandir': 2.1.5
      fastq: 1.13.0
    dev: true

  /@open-draft/until/1.0.3:
    resolution:
      {
        integrity: sha512-Aq58f5HiWdyDlFffbbSjAlv596h/cOnt2DO1w3DOC7OJ5EHs0hd/nycJfiu9RJbT6Yk6F1knnRRXNSpxoIVZ9Q==,
      }
    dev: true

  /@peculiar/asn1-schema/2.3.0:
    resolution:
      {
        integrity: sha512-DtNLAG4vmDrdSJFPe7rypkcj597chNQL7u+2dBtYo5mh7VW2+im6ke+O0NVr8W1f4re4C3F71LhoMb0Yxqa48Q==,
      }
    dependencies:
      asn1js: 3.0.5
      pvtsutils: 1.3.2
      tslib: 2.4.1
    dev: false

  /@peculiar/json-schema/1.1.12:
    resolution:
      {
        integrity: sha512-coUfuoMeIB7B8/NMekxaDzLhaYmp0HZNPEjYRm9goRou8UZIC3z21s0sL9AWoCw4EG876QyO3kYrc61WNF9B/w==,
      }
    engines: { node: '>=8.0.0' }
    dependencies:
      tslib: 2.4.1
    dev: false

  /@peculiar/webcrypto/1.4.0:
    resolution:
      {
        integrity: sha512-U58N44b2m3OuTgpmKgf0LPDOmP3bhwNz01vAnj1mBwxBASRhptWYK+M3zG+HBkDqGQM+bFsoIihTW8MdmPXEqg==,
      }
    engines: { node: '>=10.12.0' }
    dependencies:
      '@peculiar/asn1-schema': 2.3.0
      '@peculiar/json-schema': 1.1.12
      pvtsutils: 1.3.2
      tslib: 2.4.0
      webcrypto-core: 1.7.5
    dev: false

  /@pedrouid/environment/1.0.1:
    resolution:
      {
        integrity: sha512-HaW78NszGzRZd9SeoI3JD11JqY+lubnaOx7Pewj5pfjqWXOEATpeKIFb9Z4t2WBUK2iryiXX3lzWwmYWgUL0Ug==,
      }

  /@pkgr/utils/2.3.1:
    resolution:
      {
        integrity: sha512-wfzX8kc1PMyUILA+1Z/EqoE4UCXGy0iRGMhPwdfae1+f0OXlLqCk+By+aMzgJBzR9AzS4CDizioG6Ss1gvAFJw==,
      }
    engines: { node: ^12.20.0 || ^14.18.0 || >=16.0.0 }
    dependencies:
      cross-spawn: 7.0.3
      is-glob: 4.0.3
      open: 8.4.0
      picocolors: 1.0.0
      tiny-glob: 0.2.9
      tslib: 2.4.1
    dev: true

  /@polka/url/1.0.0-next.21:
    resolution:
      {
        integrity: sha512-a5Sab1C4/icpTZVzZc5Ghpz88yQtGOyNqYXcZgOssB2uuAr+wF/MvN6bgtW32q7HHrvBki+BsZ0OuNv6EV3K9g==,
      }
    dev: true

  /@popperjs/core/2.11.6:
    resolution:
      {
        integrity: sha512-50/17A98tWUfQ176raKiOGXuYpLyyVMkxxG6oylzL3BPOlA6ADGdK7EYunSa4I064xerltq9TGXs8HmOk5E+vw==,
      }
    dev: false

  /@preconstruct/next/4.0.0:
    resolution:
      {
        integrity: sha512-vSrc8wFQgBErU7dKTKSQtr/DLWPHcN9jMoiWOAQodB1+B4Kpqqry6QhGYoRm0DQU5gNL+Rcp+Xb350O1E/gjsg==,
      }
    dev: true

  /@reach/skip-nav/0.17.0_biqbaboplfbrettd7655fr4n2y:
    resolution:
      {
        integrity: sha512-wkkpQK3ffczzGHis6TaUvpOabuAL9n9Kh5vr4h56XPIJP3X77VcHUDk7MK3HbV1mTgamGxc9Hbd1sXKSWLu3yA==,
      }
    peerDependencies:
      react: ^16.8.0 || 17.x
      react-dom: ^16.8.0 || 17.x
    dependencies:
      '@reach/utils': 0.17.0_biqbaboplfbrettd7655fr4n2y
      react: 18.2.0
      react-dom: 18.2.0_react@18.2.0
      tslib: 2.4.1
    dev: false

  /@reach/utils/0.17.0_biqbaboplfbrettd7655fr4n2y:
    resolution:
      {
        integrity: sha512-M5y8fCBbrWeIsxedgcSw6oDlAMQDkl5uv3VnMVJ7guwpf4E48Xlh1v66z/1BgN/WYe2y8mB/ilFD2nysEfdGeA==,
      }
    peerDependencies:
      react: ^16.8.0 || 17.x
      react-dom: ^16.8.0 || 17.x
    dependencies:
      react: 18.2.0
      react-dom: 18.2.0_react@18.2.0
      tiny-warning: 1.0.3
      tslib: 2.4.1
    dev: false

  /@rushstack/eslint-patch/1.2.0:
    resolution:
      {
        integrity: sha512-sXo/qW2/pAcmT43VoRKOJbDOfV3cYpq3szSVfIThQXNt+E4DfKj361vaAt3c88U5tPUxzEswam7GW48PJqtKAg==,
      }
    dev: true

  /@solana/buffer-layout/4.0.0:
    resolution:
      {
        integrity: sha512-lR0EMP2HC3+Mxwd4YcnZb0smnaDw7Bl2IQWZiTevRH5ZZBZn6VRWn3/92E3qdU4SSImJkA6IDHawOHAnx/qUvQ==,
      }
    engines: { node: '>=5.10' }
    dependencies:
      buffer: 6.0.3

  /@solana/web3.js/1.52.0:
    resolution:
      {
        integrity: sha512-oG1+BX4nVYZ0OBzmk6DRrY8oBYMsbXVQEf9N9JOfKm+wXSmjxVEEo8v3IPV8mKwR0JvUWuE8lOn3IUDiMlRLgg==,
      }
    engines: { node: '>=12.20.0' }
    dependencies:
      '@babel/runtime': 7.19.0
      '@ethersproject/sha2': 5.7.0
      '@solana/buffer-layout': 4.0.0
      bigint-buffer: 1.1.5
      bn.js: 5.2.1
      borsh: 0.7.0
      bs58: 4.0.1
      buffer: 6.0.1
      fast-stable-stringify: 1.0.0
      jayson: 3.7.0
      js-sha3: 0.8.0
      node-fetch: 2.6.7
      react-native-url-polyfill: 1.3.0
      rpc-websockets: 7.5.0
      secp256k1: 4.0.3
      superstruct: 0.14.2
      tweetnacl: 1.0.3
    transitivePeerDependencies:
      - bufferutil
      - encoding
      - react-native
      - utf-8-validate

  /@spruceid/siwe-parser/1.1.3:
    resolution:
      {
        integrity: sha512-oQ8PcwDqjGWJvLmvAF2yzd6iniiWxK0Qtz+Dw+gLD/W5zOQJiKIUXwslHOm8VB8OOOKW9vfR3dnPBhHaZDvRsw==,
      }
    dependencies:
      apg-js: 4.1.2
    dev: false

  /@stablelib/binary/1.0.1:
    resolution:
      {
        integrity: sha512-ClJWvmL6UBM/wjkvv/7m5VP3GMr9t0osr4yVgLZsLCOz4hGN9gIAFEqnJ0TsSMAN+n840nf2cHZnA5/KFqHC7Q==,
      }
    dependencies:
      '@stablelib/int': 1.0.1
    dev: false

  /@stablelib/int/1.0.1:
    resolution:
      {
        integrity: sha512-byr69X/sDtDiIjIV6m4roLVWnNNlRGzsvxw+agj8CIEazqWGOQp2dTYgQhtyVXV9wpO6WyXRQUzLV/JRNumT2w==,
      }
    dev: false

  /@stablelib/random/1.0.2:
    resolution:
      {
        integrity: sha512-rIsE83Xpb7clHPVRlBj8qNe5L8ISQOzjghYQm/dZ7VaM2KHYwMW5adjQjrzTZCchFnNCNhkwtnOBa9HTMJCI8w==,
      }
    dependencies:
      '@stablelib/binary': 1.0.1
      '@stablelib/wipe': 1.0.1
    dev: false

  /@stablelib/wipe/1.0.1:
    resolution:
      {
        integrity: sha512-WfqfX/eXGiAd3RJe4VU2snh/ZPwtSjLG4ynQ/vYzvghTh7dHFcI1wl+nrkWG6lGhukOxOsUHfv8dUXr58D0ayg==,
      }
    dev: false

  /@swc/helpers/0.4.11:
    resolution:
      {
        integrity: sha512-rEUrBSGIoSFuYxwBYtlUFMlE2CwGhmW+w9355/5oduSw8e5h2+Tj4UrAGNNgP9915++wj5vkQo0UuOBqOAq4nw==,
      }
    dependencies:
      tslib: 2.4.0
    dev: false

  /@swc/helpers/0.4.14:
    resolution:
      {
        integrity: sha512-4C7nX/dvpzB7za4Ql9K81xK3HPxCpHMgwTZVyf+9JQ6VUbn9jjZVN7/Nkdz/Ugzs2CSjqnL/UPXroiVBVHUWUw==,
      }
    dependencies:
      tslib: 2.4.1
    dev: false

  /@tanstack/query-core/4.14.5:
    resolution:
      {
        integrity: sha512-Su1AyrPb6xnm7wXTvpN5tt+B7LViYSh9k04vvuc6+eMVH0HkE9ktZTXibRrTvV83BI1KP5MG7v/k90ne/4zQzw==,
      }
    dev: false

  /@tanstack/query-persist-client-core/4.14.5:
    resolution:
      {
        integrity: sha512-L3PKTR4XEyEwPSAmtWq5ZGd5O5MGo5/BTLidhfW/nr9+updlsHTQfDAHMmE1aaWehU+PYbFH8ws1qBpJiJ/S8g==,
      }
    peerDependencies:
      '@tanstack/query-core': 4.14.5
    dev: false

  /@tanstack/query-sync-storage-persister/4.14.5:
    resolution:
      {
        integrity: sha512-+ZqGzAUQOTqPASCqUgzbRU9TszCK50wojwV8Hy4lfBms6SXUSN8suioOi8ZuADkHL810LBMTbhM++nbvEA5Pyw==,
      }
    dependencies:
      '@tanstack/query-persist-client-core': 4.14.5
    transitivePeerDependencies:
      - '@tanstack/query-core'
    dev: false

  /@tanstack/react-query-persist-client/4.14.5_5ranp5o74eejvyb3vbwp2u74vy:
    resolution:
      {
        integrity: sha512-RG39cq4t9bfR+K/xvrpJIoHqYU3MPeZoUFPzy0QR2sWE35Y4Cx8+IuRxGoxhjbZVD1aiB1TJFQtJy958puFYEw==,
      }
    peerDependencies:
      '@tanstack/react-query': 4.14.5
    dependencies:
      '@tanstack/query-persist-client-core': 4.14.5
      '@tanstack/react-query': 4.14.5_biqbaboplfbrettd7655fr4n2y
    transitivePeerDependencies:
      - '@tanstack/query-core'
    dev: false

  /@tanstack/react-query/4.14.5_biqbaboplfbrettd7655fr4n2y:
    resolution:
      {
        integrity: sha512-CuWl/SxSB0zHhHaTja8LNhy9Vdk+vk9IkW3Oiq3lo4gPnTguHmbUzfjEA1x3RfvPeHfPMuq/pYMSbV+CX4aDQA==,
      }
    peerDependencies:
      react: ^16.8.0 || ^17.0.0 || ^18.0.0
      react-dom: ^16.8.0 || ^17.0.0 || ^18.0.0
      react-native: '*'
    peerDependenciesMeta:
      react-dom:
        optional: true
      react-native:
        optional: true
    dependencies:
      '@tanstack/query-core': 4.14.5
      react: 18.2.0
      react-dom: 18.2.0_react@18.2.0
      use-sync-external-store: 1.2.0_react@18.2.0
    dev: false

  /@testing-library/dom/8.19.0:
    resolution:
      {
        integrity: sha512-6YWYPPpxG3e/xOo6HIWwB/58HukkwIVTOaZ0VwdMVjhRUX/01E4FtQbck9GazOOj7MXHc5RBzMrU86iBJHbI+A==,
      }
    engines: { node: '>=12' }
    dependencies:
      '@babel/code-frame': 7.18.6
      '@babel/runtime': 7.19.0
      '@types/aria-query': 4.2.2
      aria-query: 5.0.2
      chalk: 4.1.2
      dom-accessibility-api: 0.5.14
      lz-string: 1.4.4
      pretty-format: 27.5.1
    dev: true

  /@testing-library/react-hooks/8.0.1_rj7ozvcq3uehdlnj3cbwzbi5ce:
    resolution:
      {
        integrity: sha512-Aqhl2IVmLt8IovEVarNDFuJDVWVvhnr9/GCU6UUnrYXwgDFF9h2L2o2P9KBni1AST5sT6riAyoukFLyjQUgD/g==,
      }
    engines: { node: '>=12' }
    peerDependencies:
      '@types/react': ^16.9.0 || ^17.0.0
      react: ^16.9.0 || ^17.0.0
      react-dom: ^16.9.0 || ^17.0.0
      react-test-renderer: ^16.9.0 || ^17.0.0
    peerDependenciesMeta:
      '@types/react':
        optional: true
      react-dom:
        optional: true
      react-test-renderer:
        optional: true
    dependencies:
      '@babel/runtime': 7.19.0
      '@types/react': 18.0.21
      react: 18.2.0
      react-dom: 18.2.0_react@18.2.0
      react-error-boundary: 3.1.4_react@18.2.0
    dev: true

  /@testing-library/react/13.4.0_biqbaboplfbrettd7655fr4n2y:
    resolution:
      {
        integrity: sha512-sXOGON+WNTh3MLE9rve97ftaZukN3oNf2KjDy7YTx6hcTO2uuLHuCGynMDhFwGw/jYf4OJ2Qk0i4i79qMNNkyw==,
      }
    engines: { node: '>=12' }
    peerDependencies:
      react: ^18.0.0
      react-dom: ^18.0.0
    dependencies:
      '@babel/runtime': 7.19.0
      '@testing-library/dom': 8.19.0
      '@types/react-dom': 18.0.6
      react: 18.2.0
      react-dom: 18.2.0_react@18.2.0
    dev: true

  /@tootallnate/once/2.0.0:
    resolution:
      {
        integrity: sha512-XCuKFP5PS55gnMVu3dty8KPatLqUoy/ZYzDzAGCQ8JNFCkLXzmI7vNHCR+XpbZaMWQK/vQubr7PkYq8g470J/A==,
      }
    engines: { node: '>= 10' }
    dev: true

  /@types/acorn/4.0.6:
    resolution:
      {
        integrity: sha512-veQTnWP+1D/xbxVrPC3zHnCZRjSrKfhbMUlEA43iMZLu7EsnTtkJklIuwrCPbOi8YkvDQAiW05VQQFvvz9oieQ==,
      }
    dependencies:
      '@types/estree': 1.0.0

  /@types/aria-query/4.2.2:
    resolution:
      {
        integrity: sha512-HnYpAE1Y6kRyKM/XkEuiRQhTHvkzMBurTHnpFLYLBGPIylZNPs9jJcuOOYWxPLJCSEtmZT0Y8rHDokKN7rRTig==,
      }
    dev: true

  /@types/bn.js/4.11.6:
    resolution:
      {
        integrity: sha512-pqr857jrp2kPuO9uRjZ3PwnJTjoQy+fcdxvBTvHm6dkmEL9q+hDD/2j/0ELOBPtPnS8LjCX0gI9nbl8lVkadpg==,
      }
    dependencies:
      '@types/node': 18.11.9

  /@types/body-parser/1.19.2:
    resolution:
      {
        integrity: sha512-ALYone6pm6QmwZoAgeyNksccT9Q4AWZQ6PvfwR37GT6r6FWUPguq6sUmNGSMV2Wr761oQoBxwGGa6DR5o1DC9g==,
      }
    dependencies:
      '@types/connect': 3.4.35
      '@types/node': 18.11.9
    dev: false

  /@types/chai-subset/1.3.3:
    resolution:
      {
        integrity: sha512-frBecisrNGz+F4T6bcc+NLeolfiojh5FxW2klu669+8BARtyQv2C/GkNW6FUodVe4BroGMP/wER/YDGc7rEllw==,
      }
    dependencies:
      '@types/chai': 4.3.3
    dev: true

  /@types/chai/4.3.3:
    resolution:
      {
        integrity: sha512-hC7OMnszpxhZPduX+m+nrx+uFoLkWOMiR4oa/AZF3MuSETYTZmFfJAHqZEM8MVlvfG7BEUcgvtwoCTxBp6hm3g==,
      }
    dev: true

  /@types/chai/4.3.4:
    resolution:
      {
        integrity: sha512-KnRanxnpfpjUTqTCXslZSEdLfXExwgNxYPdiO2WGUj8+HDjFi8R3k5RVKPeSCzLjCcshCAtVO2QBbVuAV4kTnw==,
      }
    dev: true

  /@types/connect/3.4.35:
    resolution:
      {
        integrity: sha512-cdeYyv4KWoEgpBISTxWvqYsVy444DOqehiF3fM3ne10AmJ62RSyNkUnxMJXHQWRQQX2eR94m5y1IZyDwBjV9FQ==,
      }
    dependencies:
      '@types/node': 18.11.9

  /@types/cookie/0.4.1:
    resolution:
      {
        integrity: sha512-XW/Aa8APYr6jSVVA1y/DEIZX0/GMKLEVekNG727R8cs56ahETkRAy/3DR7+fJyh7oUgGwNQaRfXCun0+KbWY7Q==,
      }
    dev: true

  /@types/cookie/0.5.1:
    resolution:
      {
        integrity: sha512-COUnqfB2+ckwXXSFInsFdOAWQzCCx+a5hq2ruyj+Vjund94RJQd4LG2u9hnvJrTgunKAaax7ancBYlDrNYxA0g==,
      }
    dev: false

  /@types/debug/4.1.7:
    resolution:
      {
        integrity: sha512-9AonUzyTjXXhEOa0DnqpzZi6VHlqKMswga9EXjpXnnqxwLtdvPPtlO8evrI5D9S6asFRCQ6v+wpiUKbw+vKqyg==,
      }
    dependencies:
      '@types/ms': 0.7.31

  /@types/eslint/8.4.10:
    resolution:
      {
        integrity: sha512-Sl/HOqN8NKPmhWo2VBEPm0nvHnu2LL3v9vKo8MEq0EtbJ4eVzGPl41VNPvn5E1i5poMk4/XD8UriLHpJvEP/Nw==,
      }
    dependencies:
      '@types/estree': 1.0.0
      '@types/json-schema': 7.0.11
    dev: true

  /@types/estree-jsx/1.0.0:
    resolution:
      {
        integrity: sha512-3qvGd0z8F2ENTGr/GG1yViqfiKmRfrXVx5sJyHGFu3z7m5g5utCQtGp/g29JnjflhtQJBv1WDQukHiT58xPcYQ==,
      }
    dependencies:
      '@types/estree': 1.0.0

  /@types/estree/1.0.0:
    resolution:
      {
        integrity: sha512-WulqXMDUTYAXCjZnk6JtIHPigp55cVtDgDrO2gHRwhyJto21+1zbVCtOYB2L1F9w4qCQ0rOGWBnBe0FNTiEJIQ==,
      }

  /@types/express-serve-static-core/4.17.31:
    resolution:
      {
        integrity: sha512-DxMhY+NAsTwMMFHBTtJFNp5qiHKJ7TeqOo23zVEM9alT1Ml27Q3xcTH0xwxn7Q0BbMcVEJOs/7aQtUWupUQN3Q==,
      }
    dependencies:
      '@types/node': 18.11.9
      '@types/qs': 6.9.7
      '@types/range-parser': 1.2.4
    dev: false

  /@types/express/4.17.14:
    resolution:
      {
        integrity: sha512-TEbt+vaPFQ+xpxFLFssxUDXj5cWCxZJjIcB7Yg0k0GMHGtgtQgpvx/MUQUeAkNbA9AAGrwkAsoeItdTgS7FMyg==,
      }
    dependencies:
      '@types/body-parser': 1.19.2
      '@types/express-serve-static-core': 4.17.31
      '@types/qs': 6.9.7
      '@types/serve-static': 1.15.0
    dev: false

  /@types/fs-extra/9.0.13:
    resolution:
      {
        integrity: sha512-nEnwB++1u5lVDM2UI4c1+5R+FYaKfaAzS4OococimjVm3nQw3TuzH5UNsocrcTBbhnerblyHj4A49qXbIiZdpA==,
      }
    dependencies:
      '@types/node': 18.11.9
    dev: true

  /@types/hast/2.3.4:
    resolution:
      {
        integrity: sha512-wLEm0QvaoawEDoTRwzTXp4b4jpwiJDvR5KMnFnVodm3scufTlBOWRD6N1OBf9TZMhjlNsSfcO5V+7AF4+Vy+9g==,
      }
    dependencies:
      '@types/unist': 2.0.6

  /@types/is-ci/3.0.0:
    resolution:
      {
        integrity: sha512-Q0Op0hdWbYd1iahB+IFNQcWXFq4O0Q5MwQP7uN0souuQ4rPg1vEYcnIOfr1gY+M+6rc8FGoRaBO1mOOvL29sEQ==,
      }
    dependencies:
      ci-info: 3.4.0
    dev: true

  /@types/istanbul-lib-coverage/2.0.4:
    resolution:
      {
        integrity: sha512-z/QT1XN4K4KYuslS23k62yDIDLwLFkzxOuMplDtObz0+y7VqJCaO2o+SPwHCvLFZh7xazvvoor2tA/hPz9ee7g==,
      }
    dev: true

  /@types/js-levenshtein/1.1.1:
    resolution:
      {
        integrity: sha512-qC4bCqYGy1y/NP7dDVr7KJarn+PbX1nSpwA7JXdu0HxT3QYjO8MJ+cntENtHFVy2dRAyBV23OZ6MxsW1AM1L8g==,
      }
    dev: true

  /@types/json-schema/7.0.11:
    resolution:
      {
        integrity: sha512-wOuvG1SN4Us4rez+tylwwwCV1psiNVOkJeM3AUWUNWg/jDQY2+HE/444y5gc+jBmRqASOm2Oeh5c1axHobwRKQ==,
      }
    dev: true

  /@types/json5/0.0.29:
    resolution:
      {
        integrity: sha512-dRLjCWHYg4oaA77cxO64oO+7JwCwnIzkZPdrrC71jQmQtlhM556pwKo5bUzqvZndkVbeFLIIi+9TC40JNF5hNQ==,
      }
    dev: true

  /@types/mdast/3.0.10:
    resolution:
      {
        integrity: sha512-W864tg/Osz1+9f4lrGTZpCSO5/z4608eUp19tbozkq2HJK6i3z1kT0H9tlADXuYIb1YYOBByU4Jsqkk75q48qA==,
      }
    dependencies:
      '@types/unist': 2.0.6

  /@types/mdx/2.0.2:
    resolution:
      {
        integrity: sha512-mJGfgj4aWpiKb8C0nnJJchs1sHBHn0HugkVfqqyQi7Wn6mBRksLeQsPOFvih/Pu8L1vlDzfe/LidhVHBeUk3aQ==,
      }
    dev: false

  /@types/mime/3.0.1:
    resolution:
      {
        integrity: sha512-Y4XFY5VJAuw0FgAqPNd6NNoV44jbq9Bz2L7Rh/J6jLTiHBSBJa9fxqQIvkIld4GsoDOcCbvzOUAbLPsSKKg+uA==,
      }
    dev: false

  /@types/minimist/1.2.2:
    resolution:
      {
        integrity: sha512-jhuKLIRrhvCPLqwPcx6INqmKeiA5EWrsCOPhrlFSrbrmU4ZMPjj5Ul/oLCMDO98XRUIwVm78xICz4EPCektzeQ==,
      }
    dev: true

  /@types/ms/0.7.31:
    resolution:
      {
        integrity: sha512-iiUgKzV9AuaEkZqkOLDIvlQiL6ltuZd9tGcW3gwpnX8JbuiuhFlEGmmFXEXkN50Cvq7Os88IY2v0dkDqXYWVgA==,
      }

  /@types/node/12.20.55:
    resolution:
      {
        integrity: sha512-J8xLz7q2OFulZ2cyGTLE1TbbZcjpno7FaN6zdJNrgAdrJ+DZzh/uFR6YrTb4C+nXakvud8Q4+rbhoIWlYQbUFQ==,
      }

  /@types/node/17.0.21:
    resolution:
      {
        integrity: sha512-DBZCJbhII3r90XbQxI8Y9IjjiiOGlZ0Hr32omXIZvwwZ7p4DMMXGrKXVyPfuoBOri9XNtL0UK69jYIBIsRX3QQ==,
      }
    dev: true

  /@types/node/17.0.45:
    resolution:
      {
        integrity: sha512-w+tIMs3rq2afQdsPJlODhoUEKzFP1ayaoyl1CcnwtIlsVe7K7bA1NGm4s3PraqTLlXnbIN84zuBlxBWo1u9BLw==,
      }

  /@types/node/18.11.9:
    resolution:
      {
        integrity: sha512-CRpX21/kGdzjOpFsZSkcrXMGIBWMGNIHXXBVFSH+ggkftxg+XYP20TESbh+zFvFj3EQOl5byk0HTRn1IL6hbqg==,
      }

  /@types/node/18.8.3:
<<<<<<< HEAD
    resolution: {integrity: sha512-0os9vz6BpGwxGe9LOhgP/ncvYN5Tx1fNcd2TM3rD/aCGBkysb+ZWpXEocG24h6ZzOi13+VB8HndAQFezsSOw1w==}
=======
    resolution:
      {
        integrity: sha512-0os9vz6BpGwxGe9LOhgP/ncvYN5Tx1fNcd2TM3rD/aCGBkysb+ZWpXEocG24h6ZzOi13+VB8HndAQFezsSOw1w==,
      }
>>>>>>> 57c4b5a6
    dev: true

  /@types/normalize-package-data/2.4.1:
    resolution:
      {
        integrity: sha512-Gj7cI7z+98M282Tqmp2K5EIsoouUEzbBJhQQzDE3jSIRk6r9gsz0oUokqIUR4u1R3dMHo0pDHM7sNOHyhulypw==,
      }
    dev: true

  /@types/parse-json/4.0.0:
    resolution:
      {
        integrity: sha512-//oorEZjL6sbPcKUaCdIGlIUeH26mgzimjBB77G6XRgnDl/L5wOnpyBGRe/Mmf5CVW3PwEBE1NjiMZ/ssFh4wA==,
      }
    dev: true

  /@types/pbkdf2/3.1.0:
    resolution:
      {
        integrity: sha512-Cf63Rv7jCQ0LaL8tNXmEyqTHuIJxRdlS5vMh1mj5voN4+QFhVZnlZruezqpWYDiJ8UTzhP0VmeLXCmBk66YrMQ==,
      }
    dependencies:
      '@types/node': 18.11.9

  /@types/prettier/2.7.1:
    resolution:
      {
        integrity: sha512-ri0UmynRRvZiiUJdiz38MmIblKK+oH30MztdBVR95dv/Ubw6neWSb8u1XpRb72L4qsZOhz+L+z9JD40SJmfWow==,
      }
    dev: true

  /@types/prop-types/15.7.5:
    resolution:
      {
        integrity: sha512-JCB8C6SnDoQf0cNycqd/35A7MjcnK+ZTqE7judS6o7utxUCg6imJg3QK2qzHKszlTjcj2cn+NwMB2i96ubpj7w==,
      }

  /@types/qs/6.9.7:
    resolution:
      {
        integrity: sha512-FGa1F62FT09qcrueBA6qYTrJPVDzah9a+493+o2PCXsesWHIn27G98TsSMs3WPNbZIEj4+VJf6saSFpvD+3Zsw==,
      }
    dev: false

  /@types/range-parser/1.2.4:
    resolution:
      {
        integrity: sha512-EEhsLsD6UsDM1yFhAvy0Cjr6VwmpMWqFBCb9w07wVugF7w9nfajxLuVmngTIpgS6svCnm6Vaw+MZhoDCKnOfsw==,
      }
    dev: false

  /@types/react-dom/18.0.6:
    resolution:
      {
        integrity: sha512-/5OFZgfIPSwy+YuIBP/FgJnQnsxhZhjjrnxudMddeblOouIodEQ75X14Rr4wGSG/bknL+Omy9iWlLo1u/9GzAA==,
      }
    dependencies:
      '@types/react': 18.0.21
    dev: true

  /@types/react/18.0.21:
    resolution:
      {
        integrity: sha512-7QUCOxvFgnD5Jk8ZKlUAhVcRj7GuJRjnjjiY/IUBWKgOlnvDvTMLD4RTF7NPyVmbRhNrbomZiOepg7M/2Kj1mA==,
      }
    dependencies:
      '@types/prop-types': 15.7.5
      '@types/scheduler': 0.16.2
      csstype: 3.1.1

  /@types/scheduler/0.16.2:
    resolution:
      {
        integrity: sha512-hppQEBDmlwhFAXKJX2KnWLYu5yMfi91yazPb2l+lbJiwW+wdo1gNeRA+3RgNSO39WYX2euey41KEwnqesU2Jew==,
      }

  /@types/secp256k1/4.0.3:
    resolution:
      {
        integrity: sha512-Da66lEIFeIz9ltsdMZcpQvmrmmoqrfju8pm1BH8WbYjZSwUgCwXLb9C+9XYogwBITnbsSaMdVPb2ekf7TV+03w==,
      }
    dependencies:
      '@types/node': 18.11.9

  /@types/semver/6.2.3:
    resolution:
      {
        integrity: sha512-KQf+QAMWKMrtBMsB8/24w53tEsxllMj6TuA80TT/5igJalLI/zm0L3oXRbIAl4Ohfc85gyHX/jhMwsVkmhLU4A==,
      }
    dev: true

  /@types/semver/7.3.13:
    resolution:
      {
        integrity: sha512-21cFJr9z3g5dW8B0CVI9g2O9beqaThGQ6ZFBqHfwhzLDKUxaqTIy3vnfah/UPkfOiF2pLq+tGz+W8RyCskuslw==,
      }
    dev: true

  /@types/serve-static/1.15.0:
    resolution:
      {
        integrity: sha512-z5xyF6uh8CbjAu9760KDKsH2FcDxZ2tFCsA4HIMWE6IkiYMXfVoa+4f9KX+FN0ZLsaMw1WNG2ETLA6N+/YA+cg==,
      }
    dependencies:
      '@types/mime': 3.0.1
      '@types/node': 18.11.9
    dev: false

  /@types/set-cookie-parser/2.4.2:
    resolution:
      {
        integrity: sha512-fBZgytwhYAUkj/jC/FAV4RQ5EerRup1YQsXQCh8rZfiHkc4UahC192oH0smGwsXol3cL3A5oETuAHeQHmhXM4w==,
      }
    dependencies:
      '@types/node': 18.11.9
    dev: true

  /@types/unist/2.0.6:
    resolution:
      {
        integrity: sha512-PBjIUxZHOuj0R15/xuwJYjFi+KZdNFrehocChv4g5hu6aFroHue8m0lBP0POdK2nKzbw0cgV1mws8+V/JAcEkQ==,
      }

  /@types/use-sync-external-store/0.0.3:
    resolution:
      {
        integrity: sha512-EwmlvuaxPNej9+T4v5AuBPJa2x2UOJVdjCtDHgcDqitUeOtjnJKJ+apYjVcAoBEMjKW1VVFGZLUb5+qqa09XFA==,
      }
    dev: true

  /@types/ws/7.4.7:
    resolution:
      {
        integrity: sha512-JQbbmxZTZehdc2iszGKs5oC3NFnjeay7mtAWrdt7qNtAVK0g19muApzAy4bm9byz79xa2ZnO/BOBC2R8RC5Lww==,
      }
    dependencies:
      '@types/node': 18.11.9

  /@typescript-eslint/eslint-plugin/5.45.0_4ygjxfiuw6nxmeeh6cooqh5k6y:
    resolution:
      {
        integrity: sha512-CXXHNlf0oL+Yg021cxgOdMHNTXD17rHkq7iW6RFHoybdFgQBjU3yIXhhcPpGwr1CjZlo6ET8C6tzX5juQoXeGA==,
      }
    engines: { node: ^12.22.0 || ^14.17.0 || >=16.0.0 }
    peerDependencies:
      '@typescript-eslint/parser': ^5.0.0
      eslint: ^6.0.0 || ^7.0.0 || ^8.0.0
      typescript: '*'
    peerDependenciesMeta:
      typescript:
        optional: true
    dependencies:
      '@typescript-eslint/parser': 5.45.0_t556sga2mdjl5mfp5u2n75qejq
      '@typescript-eslint/scope-manager': 5.45.0
      '@typescript-eslint/type-utils': 5.45.0_t556sga2mdjl5mfp5u2n75qejq
      '@typescript-eslint/utils': 5.45.0_t556sga2mdjl5mfp5u2n75qejq
      debug: 4.3.4
      eslint: 8.17.0
      ignore: 5.2.0
      natural-compare-lite: 1.4.0
      regexpp: 3.2.0
      semver: 7.3.8
      tsutils: 3.21.0_typescript@4.9.3
      typescript: 4.9.3
    transitivePeerDependencies:
      - supports-color
    dev: true

  /@typescript-eslint/parser/5.39.0_5ldjemcacbssrrv7slgrertrym:
    resolution:
      {
        integrity: sha512-PhxLjrZnHShe431sBAGHaNe6BDdxAASDySgsBCGxcBecVCi8NQWxQZMcizNA4g0pN51bBAn/FUfkWG3SDVcGlA==,
      }
    engines: { node: ^12.22.0 || ^14.17.0 || >=16.0.0 }
    peerDependencies:
      eslint: ^6.0.0 || ^7.0.0 || ^8.0.0
      typescript: '*'
    peerDependenciesMeta:
      typescript:
        optional: true
    dependencies:
      '@typescript-eslint/scope-manager': 5.39.0
      '@typescript-eslint/types': 5.39.0
      '@typescript-eslint/typescript-estree': 5.39.0_typescript@4.9.3
      debug: 4.3.4
      eslint: 8.25.0
      typescript: 4.9.3
    transitivePeerDependencies:
      - supports-color
    dev: true

  /@typescript-eslint/parser/5.45.0_t556sga2mdjl5mfp5u2n75qejq:
    resolution:
      {
        integrity: sha512-brvs/WSM4fKUmF5Ot/gEve6qYiCMjm6w4HkHPfS6ZNmxTS0m0iNN4yOChImaCkqc1hRwFGqUyanMXuGal6oyyQ==,
      }
    engines: { node: ^12.22.0 || ^14.17.0 || >=16.0.0 }
    peerDependencies:
      eslint: ^6.0.0 || ^7.0.0 || ^8.0.0
      typescript: '*'
    peerDependenciesMeta:
      typescript:
        optional: true
    dependencies:
      '@typescript-eslint/scope-manager': 5.45.0
      '@typescript-eslint/types': 5.45.0
      '@typescript-eslint/typescript-estree': 5.45.0_typescript@4.9.3
      debug: 4.3.4
      eslint: 8.17.0
      typescript: 4.9.3
    transitivePeerDependencies:
      - supports-color
    dev: true

  /@typescript-eslint/scope-manager/5.39.0:
    resolution:
      {
        integrity: sha512-/I13vAqmG3dyqMVSZPjsbuNQlYS082Y7OMkwhCfLXYsmlI0ca4nkL7wJ/4gjX70LD4P8Hnw1JywUVVAwepURBw==,
      }
    engines: { node: ^12.22.0 || ^14.17.0 || >=16.0.0 }
    dependencies:
      '@typescript-eslint/types': 5.39.0
      '@typescript-eslint/visitor-keys': 5.39.0
    dev: true

  /@typescript-eslint/scope-manager/5.45.0:
    resolution:
      {
        integrity: sha512-noDMjr87Arp/PuVrtvN3dXiJstQR1+XlQ4R1EvzG+NMgXi8CuMCXpb8JqNtFHKceVSQ985BZhfRdowJzbv4yKw==,
      }
    engines: { node: ^12.22.0 || ^14.17.0 || >=16.0.0 }
    dependencies:
      '@typescript-eslint/types': 5.45.0
      '@typescript-eslint/visitor-keys': 5.45.0
    dev: true

  /@typescript-eslint/type-utils/5.45.0_t556sga2mdjl5mfp5u2n75qejq:
    resolution:
      {
        integrity: sha512-DY7BXVFSIGRGFZ574hTEyLPRiQIvI/9oGcN8t1A7f6zIs6ftbrU0nhyV26ZW//6f85avkwrLag424n+fkuoJ1Q==,
      }
    engines: { node: ^12.22.0 || ^14.17.0 || >=16.0.0 }
    peerDependencies:
      eslint: '*'
      typescript: '*'
    peerDependenciesMeta:
      typescript:
        optional: true
    dependencies:
      '@typescript-eslint/typescript-estree': 5.45.0_typescript@4.9.3
      '@typescript-eslint/utils': 5.45.0_t556sga2mdjl5mfp5u2n75qejq
      debug: 4.3.4
      eslint: 8.17.0
      tsutils: 3.21.0_typescript@4.9.3
      typescript: 4.9.3
    transitivePeerDependencies:
      - supports-color
    dev: true

  /@typescript-eslint/types/5.39.0:
    resolution:
      {
        integrity: sha512-gQMZrnfEBFXK38hYqt8Lkwt8f4U6yq+2H5VDSgP/qiTzC8Nw8JO3OuSUOQ2qW37S/dlwdkHDntkZM6SQhKyPhw==,
      }
    engines: { node: ^12.22.0 || ^14.17.0 || >=16.0.0 }
    dev: true

  /@typescript-eslint/types/5.45.0:
    resolution:
      {
        integrity: sha512-QQij+u/vgskA66azc9dCmx+rev79PzX8uDHpsqSjEFtfF2gBUTRCpvYMh2gw2ghkJabNkPlSUCimsyBEQZd1DA==,
      }
    engines: { node: ^12.22.0 || ^14.17.0 || >=16.0.0 }
    dev: true

  /@typescript-eslint/typescript-estree/5.39.0_typescript@4.9.3:
    resolution:
      {
        integrity: sha512-qLFQP0f398sdnogJoLtd43pUgB18Q50QSA+BTE5h3sUxySzbWDpTSdgt4UyxNSozY/oDK2ta6HVAzvGgq8JYnA==,
      }
    engines: { node: ^12.22.0 || ^14.17.0 || >=16.0.0 }
    peerDependencies:
      typescript: '*'
    peerDependenciesMeta:
      typescript:
        optional: true
    dependencies:
      '@typescript-eslint/types': 5.39.0
      '@typescript-eslint/visitor-keys': 5.39.0
      debug: 4.3.4
      globby: 11.1.0
      is-glob: 4.0.3
      semver: 7.3.8
      tsutils: 3.21.0_typescript@4.9.3
      typescript: 4.9.3
    transitivePeerDependencies:
      - supports-color
    dev: true

  /@typescript-eslint/typescript-estree/5.45.0_typescript@4.9.3:
    resolution:
      {
        integrity: sha512-maRhLGSzqUpFcZgXxg1qc/+H0bT36lHK4APhp0AEUVrpSwXiRAomm/JGjSG+kNUio5kAa3uekCYu/47cnGn5EQ==,
      }
    engines: { node: ^12.22.0 || ^14.17.0 || >=16.0.0 }
    peerDependencies:
      typescript: '*'
    peerDependenciesMeta:
      typescript:
        optional: true
    dependencies:
      '@typescript-eslint/types': 5.45.0
      '@typescript-eslint/visitor-keys': 5.45.0
      debug: 4.3.4
      globby: 11.1.0
      is-glob: 4.0.3
      semver: 7.3.8
      tsutils: 3.21.0_typescript@4.9.3
      typescript: 4.9.3
    transitivePeerDependencies:
      - supports-color
    dev: true

  /@typescript-eslint/utils/5.39.0_t556sga2mdjl5mfp5u2n75qejq:
    resolution:
      {
        integrity: sha512-+DnY5jkpOpgj+EBtYPyHRjXampJfC0yUZZzfzLuUWVZvCuKqSdJVC8UhdWipIw7VKNTfwfAPiOWzYkAwuIhiAg==,
      }
    engines: { node: ^12.22.0 || ^14.17.0 || >=16.0.0 }
    peerDependencies:
      eslint: ^6.0.0 || ^7.0.0 || ^8.0.0
    dependencies:
      '@types/json-schema': 7.0.11
      '@typescript-eslint/scope-manager': 5.39.0
      '@typescript-eslint/types': 5.39.0
      '@typescript-eslint/typescript-estree': 5.39.0_typescript@4.9.3
      eslint: 8.17.0
      eslint-scope: 5.1.1
      eslint-utils: 3.0.0_eslint@8.17.0
    transitivePeerDependencies:
      - supports-color
      - typescript
    dev: true

  /@typescript-eslint/utils/5.45.0_t556sga2mdjl5mfp5u2n75qejq:
    resolution:
      {
        integrity: sha512-OUg2JvsVI1oIee/SwiejTot2OxwU8a7UfTFMOdlhD2y+Hl6memUSL4s98bpUTo8EpVEr0lmwlU7JSu/p2QpSvA==,
      }
    engines: { node: ^12.22.0 || ^14.17.0 || >=16.0.0 }
    peerDependencies:
      eslint: ^6.0.0 || ^7.0.0 || ^8.0.0
    dependencies:
      '@types/json-schema': 7.0.11
      '@types/semver': 7.3.13
      '@typescript-eslint/scope-manager': 5.45.0
      '@typescript-eslint/types': 5.45.0
      '@typescript-eslint/typescript-estree': 5.45.0_typescript@4.9.3
      eslint: 8.17.0
      eslint-scope: 5.1.1
      eslint-utils: 3.0.0_eslint@8.17.0
      semver: 7.3.8
    transitivePeerDependencies:
      - supports-color
      - typescript
    dev: true

  /@typescript-eslint/visitor-keys/5.39.0:
    resolution:
      {
        integrity: sha512-yyE3RPwOG+XJBLrhvsxAidUgybJVQ/hG8BhiJo0k8JSAYfk/CshVcxf0HwP4Jt7WZZ6vLmxdo1p6EyN3tzFTkg==,
      }
    engines: { node: ^12.22.0 || ^14.17.0 || >=16.0.0 }
    dependencies:
      '@typescript-eslint/types': 5.39.0
      eslint-visitor-keys: 3.3.0
    dev: true

  /@typescript-eslint/visitor-keys/5.45.0:
    resolution:
      {
        integrity: sha512-jc6Eccbn2RtQPr1s7th6jJWQHBHI6GBVQkCHoJFQ5UreaKm59Vxw+ynQUPPY2u2Amquc+7tmEoC2G52ApsGNNg==,
      }
    engines: { node: ^12.22.0 || ^14.17.0 || >=16.0.0 }
    dependencies:
      '@typescript-eslint/types': 5.45.0
      eslint-visitor-keys: 3.3.0
    dev: true

  /@vanilla-extract/css-utils/0.1.2:
    resolution:
      {
        integrity: sha512-qoxIu5E/UhJtoKsPL1JaU9nhTN0Xl5zYV0pScOgsvc3JN46TvTTt0L3GV8x3PQpZP7x3elw8BsC9czYbhJy9Gg==,
      }
    dev: false

  /@vanilla-extract/css/1.9.1:
    resolution:
      {
        integrity: sha512-pu2SFiff5jRhPwvGoj8cM5l/qIyLvigOmy22ss5DGjwV5pJYezRjDLxWumi2luIwioMWvh9EozCjyfH8nq+7fQ==,
      }
    dependencies:
      '@emotion/hash': 0.8.0
      '@vanilla-extract/private': 1.0.3
      ahocorasick: 1.0.2
      chalk: 4.1.2
      css-what: 5.1.0
      cssesc: 3.0.0
      csstype: 3.1.1
      deep-object-diff: 1.1.7
      deepmerge: 4.2.2
      media-query-parser: 2.0.2
      outdent: 0.8.0
    dev: false

  /@vanilla-extract/dynamic/2.0.2:
    resolution:
      {
        integrity: sha512-U4nKaEQ8Kuz+exXEr51DUpyaOuzo24/S/k1YbDPQR06cYcNjQqvwFRnwWtZ+9ImocqM1wTKtzrdUgSTtLGIwAg==,
      }
    dependencies:
      '@vanilla-extract/private': 1.0.3
    dev: false

  /@vanilla-extract/private/1.0.3:
    resolution:
      {
        integrity: sha512-17kVyLq3ePTKOkveHxXuIJZtGYs+cSoev7BlP+Lf4916qfDhk/HBjvlYDe8egrea7LNPHKwSZJK/bzZC+Q6AwQ==,
      }
    dev: false

  /@vanilla-extract/recipes/0.2.5_@vanilla-extract+css@1.9.1:
    resolution:
      {
        integrity: sha512-OWXUUiFJdswD3+Xg8f8avuw/vAHZRFS4oHqFeoV1TcO8cfbDQ0zmkreBHvyspoJU+qsyWK48yPHKSptqNRPy9Q==,
      }
    peerDependencies:
      '@vanilla-extract/css': ^1.0.0
    dependencies:
      '@vanilla-extract/css': 1.9.1
    dev: false

  /@vanilla-extract/sprinkles/1.5.0_@vanilla-extract+css@1.9.1:
    resolution:
      {
        integrity: sha512-W58f2Rzz5lLmk0jbhgStVlZl5wEiPB1Ur3fRvUaBM+MrifZ3qskmFq/CiH//fEYeG5Dh9vF1qRviMMH46cX9Nw==,
      }
    peerDependencies:
      '@vanilla-extract/css': ^1.0.0
    dependencies:
      '@vanilla-extract/css': 1.9.1
    dev: false

  /@vitest/coverage-c8/0.25.3_vateklu3eoqp3m23r6t6ghnz24:
    resolution:
      {
        integrity: sha512-+tmrB3E7pZTSM+aWKzLk0FpyyaQOoRQf0594hHp+E3Kk0tiFONiEFYf7+9a1Z+C2ffU/0w6KvyBjpNPdashMrg==,
      }
    dependencies:
      c8: 7.12.0
      vitest: 0.25.3_vateklu3eoqp3m23r6t6ghnz24
    transitivePeerDependencies:
      - '@edge-runtime/vm'
      - '@vitest/browser'
      - '@vitest/ui'
      - happy-dom
      - jsdom
      - less
      - sass
      - stylus
      - sugarss
      - supports-color
      - terser
    dev: true

  /@vitest/ui/0.25.3:
    resolution:
      {
        integrity: sha512-o0Bo/SPlcqopsuGaPUwIPhb0Jr3VSMO4hOOWBBNDtz2/a89HO2GHPP/tx8waWxF0bBc6Cjpcj/CRQAYy3KbLgg==,
      }
    dependencies:
      sirv: 2.0.2
    dev: true

  /@wagmi/chains/0.0.0-20221201004721:
    resolution: {integrity: sha512-LmMQr7Q0eFS2F9EC3ToqcdX5VH1qgqQ2sVMKhSb6LN8j//r1hAjY5KwU+IfVBzdcPOwvlO8mf9ALpv5OIOZ/zQ==}

  /@walletconnect/browser-utils/1.8.0:
    resolution:
      {
        integrity: sha512-Wcqqx+wjxIo9fv6eBUFHPsW1y/bGWWRboni5dfD8PtOmrihrEpOCmvRJe4rfl7xgJW8Ea9UqKEaq0bIRLHlK4A==,
      }
    dependencies:
      '@walletconnect/safe-json': 1.0.0
      '@walletconnect/types': 1.8.0
      '@walletconnect/window-getters': 1.0.0
      '@walletconnect/window-metadata': 1.0.0
      detect-browser: 5.2.0

  /@walletconnect/client/1.8.0:
    resolution:
      {
        integrity: sha512-svyBQ14NHx6Cs2j4TpkQaBI/2AF4+LXz64FojTjMtV4VMMhl81jSO1vNeg+yYhQzvjcGH/GpSwixjyCW0xFBOQ==,
      }
    dependencies:
      '@walletconnect/core': 1.8.0
      '@walletconnect/iso-crypto': 1.8.0
      '@walletconnect/types': 1.8.0
      '@walletconnect/utils': 1.8.0
    transitivePeerDependencies:
      - bufferutil
      - utf-8-validate

  /@walletconnect/core/1.8.0:
    resolution:
      {
        integrity: sha512-aFTHvEEbXcZ8XdWBw6rpQDte41Rxwnuk3SgTD8/iKGSRTni50gI9S3YEzMj05jozSiOBxQci4pJDMVhIUMtarw==,
      }
    dependencies:
      '@walletconnect/socket-transport': 1.8.0
      '@walletconnect/types': 1.8.0
      '@walletconnect/utils': 1.8.0
    transitivePeerDependencies:
      - bufferutil
      - utf-8-validate

  /@walletconnect/crypto/1.0.2:
    resolution:
      {
        integrity: sha512-+OlNtwieUqVcOpFTvLBvH+9J9pntEqH5evpINHfVxff1XIgwV55PpbdvkHu6r9Ib4WQDOFiD8OeeXs1vHw7xKQ==,
      }
    dependencies:
      '@walletconnect/encoding': 1.0.1
      '@walletconnect/environment': 1.0.0
      '@walletconnect/randombytes': 1.0.2
      aes-js: 3.1.2
      hash.js: 1.1.7

  /@walletconnect/encoding/1.0.1:
    resolution:
      {
        integrity: sha512-8opL2rs6N6E3tJfsqwS82aZQDL3gmupWUgmvuZ3CGU7z/InZs3R9jkzH8wmYtpbq0sFK3WkJkQRZFFk4BkrmFA==,
      }
    dependencies:
      is-typedarray: 1.0.0
      typedarray-to-buffer: 3.1.5

  /@walletconnect/environment/1.0.0:
    resolution:
      {
        integrity: sha512-4BwqyWy6KpSvkocSaV7WR3BlZfrxLbJSLkg+j7Gl6pTDE+U55lLhJvQaMuDVazXYxcjBsG09k7UlH7cGiUI5vQ==,
      }

  /@walletconnect/ethereum-provider/1.8.0:
    resolution:
      {
        integrity: sha512-Nq9m+oo5P0F+njsROHw9KMWdoc/8iGHYzQdkjJN/1C7DtsqFRg5k5a3hd9rzCLpbPsOC1q8Z5lRs6JQgDvPm6Q==,
      }
    dependencies:
      '@walletconnect/client': 1.8.0
      '@walletconnect/jsonrpc-http-connection': 1.0.3
      '@walletconnect/jsonrpc-provider': 1.0.5
      '@walletconnect/signer-connection': 1.8.0
      '@walletconnect/types': 1.8.0
      '@walletconnect/utils': 1.8.0
      eip1193-provider: 1.0.1
      eventemitter3: 4.0.7
    transitivePeerDependencies:
      - bufferutil
      - debug
      - encoding
      - utf-8-validate

  /@walletconnect/iso-crypto/1.8.0:
    resolution:
      {
        integrity: sha512-pWy19KCyitpfXb70hA73r9FcvklS+FvO9QUIttp3c2mfW8frxgYeRXfxLRCIQTkaYueRKvdqPjbyhPLam508XQ==,
      }
    dependencies:
      '@walletconnect/crypto': 1.0.2
      '@walletconnect/types': 1.8.0
      '@walletconnect/utils': 1.8.0

  /@walletconnect/jsonrpc-http-connection/1.0.3:
    resolution:
      {
        integrity: sha512-npPvDG2JxyxoqOphDiyjp5pPeASRBrlfQS39wHESPHlFIjBuvNt9lV9teh53MK9Ncbyxh4y2qEKMfPgcUulTRg==,
      }
    dependencies:
      '@walletconnect/jsonrpc-utils': 1.0.3
      '@walletconnect/safe-json': 1.0.0
      cross-fetch: 3.1.5
    transitivePeerDependencies:
      - encoding

  /@walletconnect/jsonrpc-provider/1.0.5:
    resolution:
      {
        integrity: sha512-v61u4ZIV8+p9uIHS2Kl2YRj/2idrQiHcrbrJXw3McQkEJtj9mkCofr1Hu/n419wSRM5uiNK8Z4WRS9zGTTAhWQ==,
      }
    dependencies:
      '@walletconnect/jsonrpc-utils': 1.0.3
      '@walletconnect/safe-json': 1.0.0

  /@walletconnect/jsonrpc-types/1.0.1:
    resolution:
      {
        integrity: sha512-+6coTtOuChCqM+AoYyi4Q83p9l/laI6NvuM2/AHaZFuf0gT0NjW7IX2+86qGyizn7Ptq4AYZmfxurAxTnhefuw==,
      }
    dependencies:
      keyvaluestorage-interface: 1.0.0

  /@walletconnect/jsonrpc-utils/1.0.3:
    resolution:
      {
        integrity: sha512-3yb49bPk16MNLk6uIIHPSHQCpD6UAo1OMOx1rM8cW/MPEAYAzrSW5hkhG7NEUwX9SokRIgnZK3QuQkiyNzBMhQ==,
      }
    dependencies:
      '@walletconnect/environment': 1.0.0
      '@walletconnect/jsonrpc-types': 1.0.1

  /@walletconnect/mobile-registry/1.4.0:
    resolution:
      {
        integrity: sha512-ZtKRio4uCZ1JUF7LIdecmZt7FOLnX72RPSY7aUVu7mj7CSfxDwUn6gBuK6WGtH+NZCldBqDl5DenI5fFSvkKYw==,
      }
    deprecated: 'Deprecated in favor of dynamic registry available from: https://github.com/walletconnect/walletconnect-registry'

  /@walletconnect/qrcode-modal/1.8.0:
    resolution:
      {
        integrity: sha512-BueaFefaAi8mawE45eUtztg3ZFbsAH4DDXh1UNwdUlsvFMjqcYzLUG0xZvDd6z2eOpbgDg2N3bl6gF0KONj1dg==,
      }
    dependencies:
      '@walletconnect/browser-utils': 1.8.0
      '@walletconnect/mobile-registry': 1.4.0
      '@walletconnect/types': 1.8.0
      copy-to-clipboard: 3.3.2
      preact: 10.4.1
      qrcode: 1.4.4

  /@walletconnect/randombytes/1.0.2:
    resolution:
      {
        integrity: sha512-ivgOtAyqQnN0rLQmOFPemsgYGysd/ooLfaDA/ACQ3cyqlca56t3rZc7pXfqJOIETx/wSyoF5XbwL+BqYodw27A==,
      }
    dependencies:
      '@walletconnect/encoding': 1.0.1
      '@walletconnect/environment': 1.0.0
      randombytes: 2.1.0

  /@walletconnect/safe-json/1.0.0:
    resolution:
      {
        integrity: sha512-QJzp/S/86sUAgWY6eh5MKYmSfZaRpIlmCJdi5uG4DJlKkZrHEF7ye7gA+VtbVzvTtpM/gRwO2plQuiooIeXjfg==,
      }

  /@walletconnect/signer-connection/1.8.0:
    resolution:
      {
        integrity: sha512-+YAaTAP52MWZJ2wWnqKClKCPlPHBo6reURFe0cWidLADh9mi/kPWGALZ5AENK22zpem1bbKV466rF5Rzvu0ehA==,
      }
    dependencies:
      '@walletconnect/client': 1.8.0
      '@walletconnect/jsonrpc-types': 1.0.1
      '@walletconnect/jsonrpc-utils': 1.0.3
      '@walletconnect/qrcode-modal': 1.8.0
      '@walletconnect/types': 1.8.0
      eventemitter3: 4.0.7
    transitivePeerDependencies:
      - bufferutil
      - utf-8-validate

  /@walletconnect/socket-transport/1.8.0:
    resolution:
      {
        integrity: sha512-5DyIyWrzHXTcVp0Vd93zJ5XMW61iDM6bcWT4p8DTRfFsOtW46JquruMhxOLeCOieM4D73kcr3U7WtyR4JUsGuQ==,
      }
    dependencies:
      '@walletconnect/types': 1.8.0
      '@walletconnect/utils': 1.8.0
      ws: 7.5.3
    transitivePeerDependencies:
      - bufferutil
      - utf-8-validate

  /@walletconnect/types/1.8.0:
    resolution:
      {
        integrity: sha512-Cn+3I0V0vT9ghMuzh1KzZvCkiAxTq+1TR2eSqw5E5AVWfmCtECFkVZBP6uUJZ8YjwLqXheI+rnjqPy7sVM4Fyg==,
      }

  /@walletconnect/utils/1.8.0:
    resolution:
      {
        integrity: sha512-zExzp8Mj1YiAIBfKNm5u622oNw44WOESzo6hj+Q3apSMIb0Jph9X3GDIdbZmvVZsNPxWDL7uodKgZcCInZv2vA==,
      }
    dependencies:
      '@walletconnect/browser-utils': 1.8.0
      '@walletconnect/encoding': 1.0.1
      '@walletconnect/jsonrpc-utils': 1.0.3
      '@walletconnect/types': 1.8.0
      bn.js: 4.11.8
      js-sha3: 0.8.0
      query-string: 6.13.5

  /@walletconnect/window-getters/1.0.0:
    resolution:
      {
        integrity: sha512-xB0SQsLaleIYIkSsl43vm8EwETpBzJ2gnzk7e0wMF3ktqiTGS6TFHxcprMl5R44KKh4tCcHCJwolMCaDSwtAaA==,
      }

  /@walletconnect/window-metadata/1.0.0:
    resolution:
      {
        integrity: sha512-9eFvmJxIKCC3YWOL97SgRkKhlyGXkrHwamfechmqszbypFspaSk+t2jQXAEU7YClHF6Qjw5eYOmy1//zFi9/GA==,
      }
    dependencies:
      '@walletconnect/window-getters': 1.0.0

  /@xmldom/xmldom/0.7.5:
    resolution:
      {
        integrity: sha512-V3BIhmY36fXZ1OtVcI9W+FxQqxVLsPKcNjWigIaa81dLC9IolJl5Mt4Cvhmr0flUnjSpTdrbMTSbXqYqV5dT6A==,
      }
    engines: { node: '>=10.0.0' }
    dev: true

  /@zxing/text-encoding/0.9.0:
    resolution:
      {
        integrity: sha512-U/4aVJ2mxI0aDNI8Uq0wEhMgY+u4CNtEb0om3+y3+niDAsoTCOB33UF0sxpzqzdqXLqmvc+vZyAt4O8pPdfkwA==,
      }
    requiresBuild: true
    dev: true
    optional: true

  /JSONStream/1.3.5:
    resolution:
      {
        integrity: sha512-E+iruNOY8VV9s4JEbe1aNEm6MiszPRr/UfcHMz0TQh1BXSxHK+ASV1R6W4HpjBhSeS+54PIsAMCBmwD06LLsqQ==,
      }
    hasBin: true
    dependencies:
      jsonparse: 1.3.1
      through: 2.3.8

  /abab/2.0.6:
    resolution:
      {
        integrity: sha512-j2afSsaIENvHZN2B8GOpF566vZ5WVk5opAiMTvWgaQT8DkbOqsTfvNAvHoRGU2zzP8cPoqys+xHTRDWW8L+/BA==,
      }
    dev: true

  /abitype/0.1.7_typescript@4.9.3:
    resolution:
      {
        integrity: sha512-mNBIrA8xbkR0PrxXSO/7p3irNhyLKO6S4VfU3YrR37cqpJIq1D63Yg8KlovOZkCVAaQ+lJkGDkOhSpv1QmMXIg==,
      }
    engines: { pnpm: '>=7' }
    peerDependencies:
      typescript: '>=4.7.4'
    dependencies:
      typescript: 4.9.3
    dev: false

  /abitype/0.1.8_typescript@4.9.3:
    resolution:
      {
        integrity: sha512-2pde0KepTzdfu19ZrzYTYVIWo69+6UbBCY4B1RDiwWgo2XZtFSJhF6C+XThuRXbbZ823J0Rw1Y5cP0NXYVcCdQ==,
      }
    engines: { pnpm: '>=7' }
    peerDependencies:
      typescript: '>=4.7.4'
    dependencies:
      typescript: 4.9.3
    dev: false

  /acorn-globals/7.0.1:
    resolution:
      {
        integrity: sha512-umOSDSDrfHbTNPuNpC2NSnnA3LUrqpevPb4T9jRx4MagXNS0rs+gwiTcAvqCRmsD6utzsrzNt+ebm00SNWiC3Q==,
      }
    dependencies:
      acorn: 8.8.1
      acorn-walk: 8.2.0
    dev: true

  /acorn-jsx/5.3.2_acorn@8.8.0:
    resolution:
      {
        integrity: sha512-rq9s+JNhf0IChjtDXxllJ7g41oZk5SlXtp0LHwyA5cejwn7vKmKp4pPri6YEePv2PU65sAsegbXtIinmDFDXgQ==,
      }
    peerDependencies:
      acorn: ^6.0.0 || ^7.0.0 || ^8.0.0
    dependencies:
      acorn: 8.8.0

  /acorn-node/1.8.2:
    resolution:
      {
        integrity: sha512-8mt+fslDufLYntIoPAaIMUe/lrbrehIiwmR3t2k9LljIzoigEPF27eLk2hy8zSGzmR/ogr7zbRKINMo1u0yh5A==,
      }
    dependencies:
      acorn: 7.4.1
      acorn-walk: 7.2.0
      xtend: 4.0.2
    dev: true

  /acorn-walk/7.2.0:
    resolution:
      {
        integrity: sha512-OPdCF6GsMIP+Az+aWfAAOEt2/+iVDKE7oy6lJ098aoe59oAmK76qV6Gw60SbZ8jHuG2wH058GF4pLFbYamYrVA==,
      }
    engines: { node: '>=0.4.0' }
    dev: true

  /acorn-walk/8.2.0:
    resolution:
      {
        integrity: sha512-k+iyHEuPgSw6SbuDpGQM+06HQUa04DZ3o+F6CSzXMvvI5KMvnaEqXe+YVe555R9nn6GPt404fos4wcgpw12SDA==,
      }
    engines: { node: '>=0.4.0' }
    dev: true

  /acorn/7.4.1:
    resolution:
      {
        integrity: sha512-nQyp0o1/mNdbTO1PO6kHkwSrmgZ0MT/jCCpNiwbUjGoRN4dlBhqJtoQuCnEOKzgTVwg0ZWiCoQy6SxMebQVh8A==,
      }
    engines: { node: '>=0.4.0' }
    hasBin: true
    dev: true

  /acorn/8.8.0:
    resolution:
      {
        integrity: sha512-QOxyigPVrpZ2GXT+PFyZTl6TtOFc5egxHIP9IlQ+RbupQuX4RkT/Bee4/kQuC02Xkzg84JcT7oLYtDIQxp+v7w==,
      }
    engines: { node: '>=0.4.0' }
    hasBin: true

  /acorn/8.8.1:
    resolution:
      {
        integrity: sha512-7zFpHzhnqYKrkYdUjF1HI1bzd0VygEGX8lFk4k5zVMqHEoES+P+7TKI+EvLO9WVMJ8eekdO0aDEK044xTXwPPA==,
      }
    engines: { node: '>=0.4.0' }
    hasBin: true
    dev: true

  /aes-js/3.0.0:
    resolution:
      {
        integrity: sha512-H7wUZRn8WpTq9jocdxQ2c8x2sKo9ZVmzfRE13GiNJXfp7NcKYEdvl3vspKjXox6RIG2VtaRe4JFvxG4rqp2Zuw==,
      }

  /aes-js/3.1.2:
    resolution:
      {
        integrity: sha512-e5pEa2kBnBOgR4Y/p20pskXI74UEz7de8ZGVo58asOtvSVG5YAbJeELPZxOmt+Bnz3rX753YKhfIn4X4l1PPRQ==,
      }

  /agent-base/6.0.2:
    resolution:
      {
        integrity: sha512-RZNwNclF7+MS/8bDg70amg32dyeZGZxiDuQmZxKLAlQjr3jGyLx+4Kkk58UO7D2QdgFIQCovuSuZESne6RG6XQ==,
      }
    engines: { node: '>= 6.0.0' }
    dependencies:
      debug: 4.3.4
    transitivePeerDependencies:
      - supports-color
    dev: true

  /aggregate-error/3.1.0:
    resolution:
      {
        integrity: sha512-4I7Td01quW/RpocfNayFdFVk1qSuoh0E7JrbRJ16nH01HhKFQ88INq9Sd+nd72zqRySlr9BmDA8xlEJ6vJMrYA==,
      }
    engines: { node: '>=8' }
    dependencies:
      clean-stack: 2.2.0
      indent-string: 4.0.0
    dev: true

  /ahocorasick/1.0.2:
    resolution:
      {
        integrity: sha512-hCOfMzbFx5IDutmWLAt6MZwOUjIfSM9G9FyVxytmE4Rs/5YDPWQrD/+IR1w+FweD9H2oOZEnv36TmkjhNURBVA==,
      }
    dev: false

  /ajv/6.12.6:
    resolution:
      {
        integrity: sha512-j3fVLgvTo527anyYyJOGTYJbG+vnnQYvE0m5mmkc1TK+nxAppkCLMIL0aZ4dblVCNoGShhm+kzE4ZUykBoMg4g==,
      }
    dependencies:
      fast-deep-equal: 3.1.3
      fast-json-stable-stringify: 2.1.0
      json-schema-traverse: 0.4.1
      uri-js: 4.4.1
    dev: true

  /ansi-colors/4.1.3:
    resolution:
      {
        integrity: sha512-/6w/C21Pm1A7aZitlI5Ni/2J6FFQN8i1Cvz3kHABAAbw93v/NlvKdVOqz7CCWz/3iv/JplRSEEZ83XION15ovw==,
      }
    engines: { node: '>=6' }
    dev: true

  /ansi-escapes/4.3.2:
    resolution:
      {
        integrity: sha512-gKXj5ALrKWQLsYG9jlTRmR/xKluxHV+Z9QEwNIgCfM1/uwPMCuzVVnh5mwTd+OuBZcwSIMbqssNWRm1lE51QaQ==,
      }
    engines: { node: '>=8' }
    dependencies:
      type-fest: 0.21.3
    dev: true

  /ansi-regex/4.1.1:
    resolution:
      {
        integrity: sha512-ILlv4k/3f6vfQ4OoP2AGvirOktlQ98ZEL1k9FaQjxa3L1abBgbuTDAdPOpvbGncC0BTVQrl+OM8xZGK6tWXt7g==,
      }
    engines: { node: '>=6' }

  /ansi-regex/5.0.1:
    resolution:
      {
        integrity: sha512-quJQXlTSUGL2LH9SUXo8VwsY4soanhgo6LNSm84E1LBcE8s3O0wpdiRzyR9z/ZZJMlMWv37qOOb9pdJlMUEKFQ==,
      }
    engines: { node: '>=8' }
    dev: true

  /ansi-regex/6.0.1:
    resolution:
      {
        integrity: sha512-n5M855fKb2SsfMIiFFoVrABHJC8QtHwVx+mHWP3QcEqBHYienj5dHSgjbxtC0WEZXYt4wcD6zrQElDPhFuZgfA==,
      }
    engines: { node: '>=12' }
    dev: true

  /ansi-styles/3.2.1:
    resolution:
      {
        integrity: sha512-VT0ZI6kZRdTh8YyJw3SMbYm/u+NqfsAxEpWO0Pf9sq8/e94WxxOpPKx9FR1FlyCtOVDNOQ+8ntlqFxiRc+r5qA==,
      }
    engines: { node: '>=4' }
    dependencies:
      color-convert: 1.9.3

  /ansi-styles/4.3.0:
    resolution:
      {
        integrity: sha512-zbB9rCJAT1rbjiVDb2hqKFHNYLxgtk8NURxZ3IZwD3F6NtxbXZQCnnSi1Lkx+IDohdPlFp222wVALIheZJQSEg==,
      }
    engines: { node: '>=8' }
    dependencies:
      color-convert: 2.0.1

  /ansi-styles/5.2.0:
    resolution:
      {
        integrity: sha512-Cxwpt2SfTzTtXcfOlzGEee8O+c+MmUgGrNiBcXnuWxuFJHe6a5Hz7qwhwe5OgaSYI0IJvkLqWX1ASG+cJOkEiA==,
      }
    engines: { node: '>=10' }
    dev: true

  /ansi-styles/6.2.1:
    resolution:
      {
        integrity: sha512-bN798gFfQX+viw3R7yrGWRqnrN2oRkEkUjjl4JNn4E8GxxbjtG3FbrEIIY3l8/hrwUwIeCZvi4QuOTP4MErVug==,
      }
    engines: { node: '>=12' }
    dev: true

  /any-promise/1.3.0:
    resolution:
      {
        integrity: sha512-7UvmKalWRt1wgjL1RrGxoSJW/0QZFIegpeGvZG9kjp8vrRu55XTHbwnqq2GpXm9uLbcuhxm3IqX9OB4MZR1b2A==,
      }
    dev: true

  /anymatch/3.1.2:
    resolution:
      {
        integrity: sha512-P43ePfOAIupkguHUycrc4qJ9kz8ZiuOUijaETwX7THt0Y/GNK7v0aa8rY816xWjZ7rJdA5XdMcpVFTKMq+RvWg==,
      }
    engines: { node: '>= 8' }
    dependencies:
      normalize-path: 3.0.0
      picomatch: 2.3.1
    dev: true

  /apg-js/4.1.2:
    resolution:
      {
        integrity: sha512-2OALKUe82NLVPe4NTooom8NykWIa2D7YxO7jG1pgnYWnkfhTUriXpITmLvVD8k8TzDfa9G5O4y8rPe2/uUB1Bg==,
      }
    dev: false

  /arch/2.2.0:
    resolution:
      {
        integrity: sha512-Of/R0wqp83cgHozfIYLbBMnej79U/SVGOOyuB3VVFv1NRM/PSFMK12x9KVtiYzJqmnU5WR2qp0Z5rHb7sWGnFQ==,
      }
    dev: false

  /arg/1.0.0:
    resolution:
      {
        integrity: sha512-Wk7TEzl1KqvTGs/uyhmHO/3XLd3t1UeU4IstvPXVzGPM522cTjqjNZ99esCkcL52sjqjo8e8CTBcWhkxvGzoAw==,
      }
    dev: false

  /arg/5.0.2:
    resolution:
      {
        integrity: sha512-PYjyFOLKQ9y57JvQ6QLo8dAgNqswh8M1RMJYdQduT6xbWSgK36P/Z/v+p888pM69jMMfS8Xd8F6I1kQ/I9HUGg==,
      }
    dev: true

  /argparse/1.0.10:
    resolution:
      {
        integrity: sha512-o5Roy6tNG4SL/FOkCAN6RzjiakZS25RLYFrcMttJqbdd8BWrnA+fGz57iN5Pb06pvBGvl5gQ0B48dJlslXvoTg==,
      }
    dependencies:
      sprintf-js: 1.0.3

  /argparse/2.0.1:
    resolution:
      {
        integrity: sha512-8+9WqebbFzpX9OR+Wa6O29asIogeRMzcGtAINdpMHHyAg10f05aSFVBbcEqGf/PXw1EjAZ+q2/bEBg3DvurK3Q==,
      }
    dev: true

  /aria-query/4.2.2:
    resolution:
      {
        integrity: sha512-o/HelwhuKpTj/frsOsbNLNgnNGVIFsVP/SW2BSF14gVl7kAfMOJ6/8wUAUvG1R1NHKrfG+2sHZTu0yauT1qBrA==,
      }
    engines: { node: '>=6.0' }
    dependencies:
      '@babel/runtime': 7.19.0
      '@babel/runtime-corejs3': 7.19.1
    dev: true

  /aria-query/5.0.2:
    resolution:
      {
        integrity: sha512-eigU3vhqSO+Z8BKDnVLN/ompjhf3pYzecKXz8+whRy+9gZu8n1TCGfwzQUUPnqdHl9ax1Hr9031orZ+UOEYr7Q==,
      }
    engines: { node: '>=6.0' }
    dev: true

  /array-includes/3.1.5:
    resolution:
      {
        integrity: sha512-iSDYZMMyTPkiFasVqfuAQnWAYcvO/SeBSCGKePoEthjp4LEMTe4uLc7b025o4jAZpHhihh8xPo99TNWUWWkGDQ==,
      }
    engines: { node: '>= 0.4' }
    dependencies:
      call-bind: 1.0.2
      define-properties: 1.1.4
      es-abstract: 1.20.4
      get-intrinsic: 1.1.3
      is-string: 1.0.7
    dev: true

  /array-union/2.1.0:
    resolution:
      {
        integrity: sha512-HGyxoOTYUyCM6stUe6EJgnd4EoewAI7zMdfqO+kGjnlZmBDz/cR5pf8r/cR4Wq60sL/p0IkcjUEEPwS3GFrIyw==,
      }
    engines: { node: '>=8' }
    dev: true

  /array.prototype.flat/1.3.0:
    resolution:
      {
        integrity: sha512-12IUEkHsAhA4DY5s0FPgNXIdc8VRSqD9Zp78a5au9abH/SOBrsp082JOWFNTjkMozh8mqcdiKuaLGhPeYztxSw==,
      }
    engines: { node: '>= 0.4' }
    dependencies:
      call-bind: 1.0.2
      define-properties: 1.1.4
      es-abstract: 1.20.4
      es-shim-unscopables: 1.0.0
    dev: true

  /array.prototype.flatmap/1.3.0:
    resolution:
      {
        integrity: sha512-PZC9/8TKAIxcWKdyeb77EzULHPrIX/tIZebLJUQOMR1OwYosT8yggdfWScfTBCDj5utONvOuPQQumYsU2ULbkg==,
      }
    engines: { node: '>= 0.4' }
    dependencies:
      call-bind: 1.0.2
      define-properties: 1.1.4
      es-abstract: 1.20.4
      es-shim-unscopables: 1.0.0
    dev: true

  /arrify/1.0.1:
    resolution:
      {
        integrity: sha512-3CYzex9M9FGQjCGMGyi6/31c8GJbgb0qGyrx5HWxPd0aCwh4cB2YjMb2Xf9UuoogrMrlO9cTqnB5rI5GHZTcUA==,
      }
    engines: { node: '>=0.10.0' }
    dev: true

  /asn1js/3.0.5:
    resolution:
      {
        integrity: sha512-FVnvrKJwpt9LP2lAMl8qZswRNm3T4q9CON+bxldk2iwk3FFpuwhx2FfinyitizWHsVYyaY+y5JzDR0rCMV5yTQ==,
      }
    engines: { node: '>=12.0.0' }
    dependencies:
      pvtsutils: 1.3.2
      pvutils: 1.1.3
      tslib: 2.4.1
    dev: false

  /assertion-error/1.1.0:
    resolution:
      {
        integrity: sha512-jgsaNduz+ndvGyFt3uSuWqvy4lCnIJiovtouQN5JZHOKCS2QuhEdbcQHFhVksz2N2U9hXJo8odG7ETyWlEeuDw==,
      }
    dev: true

  /ast-types-flow/0.0.7:
    resolution:
      {
        integrity: sha512-eBvWn1lvIApYMhzQMsu9ciLfkBY499mFZlNqG+/9WR7PVlroQw0vG30cOQQbaKz3sCEc44TAOu2ykzqXSNnwag==,
      }
    dev: true

  /astral-regex/2.0.0:
    resolution:
      {
        integrity: sha512-Z7tMw1ytTXt5jqMcOP+OQteU1VuNK9Y02uuJtKQ1Sv69jXQKKg5cibLwGJow8yzZP+eAc18EmLGPal0bp36rvQ==,
      }
    engines: { node: '>=8' }
    dev: true

  /astring/1.8.3:
    resolution:
      {
        integrity: sha512-sRpyiNrx2dEYIMmUXprS8nlpRg2Drs8m9ElX9vVEXaCB4XEAJhKfs7IcX0IwShjuOAjLR6wzIrgoptz1n19i1A==,
      }
    hasBin: true
    dev: false

  /async-mutex/0.2.6:
    resolution:
      {
        integrity: sha512-Hs4R+4SPgamu6rSGW8C7cV9gaWUKEHykfzCCvIRuaVv636Ju10ZdeUbvb4TBEW0INuq2DHZqXbK4Nd3yG4RaRw==,
      }
    dependencies:
      tslib: 2.4.1

  /asynckit/0.4.0:
    resolution:
      {
        integrity: sha512-Oei9OH4tRh0YqU3GxhX79dM/mwVgvbZJaSNaRk+bshkj0S5cfHcgYakreBjrHwatXKbz+IoIdYLxrKim2MjW0Q==,
      }
    dev: true

  /autoprefixer/10.4.13_postcss@8.4.19:
    resolution:
      {
        integrity: sha512-49vKpMqcZYsJjwotvt4+h/BCjJVnhGwcLpDt5xkcaOG3eLrG/HUYLagrihYsQ+qrIBgIzX1Rw7a6L8I/ZA1Atg==,
      }
    engines: { node: ^10 || ^12 || >=14 }
    hasBin: true
    peerDependencies:
      postcss: ^8.1.0
    dependencies:
      browserslist: 4.21.4
      caniuse-lite: 1.0.30001435
      fraction.js: 4.2.0
      normalize-range: 0.1.2
      picocolors: 1.0.0
      postcss: 8.4.19
      postcss-value-parser: 4.2.0
    dev: true

  /available-typed-arrays/1.0.5:
    resolution:
      {
        integrity: sha512-DMD0KiN46eipeziST1LPP/STfDU0sufISXmjSgvVsoU2tqxctQeASejWcfNtxYKqETM1UxQ8sp2OrSBWpHY6sw==,
      }
    engines: { node: '>= 0.4' }

  /axe-core/4.4.3:
    resolution:
      {
        integrity: sha512-32+ub6kkdhhWick/UjvEwRchgoetXqTK14INLqbGm5U2TzBkBNF3nQtLYm8ovxSkQWArjEQvftCKryjZaATu3w==,
      }
    engines: { node: '>=4' }
    dev: true

  /axios/0.21.4:
    resolution:
      {
        integrity: sha512-ut5vewkiu8jjGBdqpM44XxjuCjq9LAKeHVmoVfHVzy8eHgxxq8SbAVQNovDA8mVi05kP0Ea/n/UzcSHcTJQfNg==,
      }
    dependencies:
      follow-redirects: 1.15.2
    transitivePeerDependencies:
      - debug

  /axobject-query/2.2.0:
    resolution:
      {
        integrity: sha512-Td525n+iPOOyUQIeBfcASuG6uJsDOITl7Mds5gFyerkWiX7qhUTdYUBlSgNMyVqtSJqwpt1kXGLdUt6SykLMRA==,
      }
    dev: true

  /babel-plugin-polyfill-corejs2/0.3.3:
    resolution:
      {
        integrity: sha512-8hOdmFYFSZhqg2C/JgLUQ+t52o5nirNwaWM2B9LWteozwIvM14VSwdsCAUET10qT+kmySAlseadmfeeSWFCy+Q==,
      }
    peerDependencies:
      '@babel/core': ^7.0.0-0
    dependencies:
      '@babel/compat-data': 7.19.3
      '@babel/helper-define-polyfill-provider': 0.3.3
      semver: 6.3.0
    transitivePeerDependencies:
      - supports-color

  /babel-plugin-polyfill-corejs3/0.6.0:
    resolution:
      {
        integrity: sha512-+eHqR6OPcBhJOGgsIar7xoAB1GcSwVUA3XjAd7HJNzOXT4wv6/H7KIdA/Nc60cvUlDbKApmqNvD1B1bzOt4nyA==,
      }
    peerDependencies:
      '@babel/core': ^7.0.0-0
    dependencies:
      '@babel/helper-define-polyfill-provider': 0.3.3
      core-js-compat: 3.25.5
    transitivePeerDependencies:
      - supports-color

  /babel-plugin-polyfill-regenerator/0.4.1:
    resolution:
      {
        integrity: sha512-NtQGmyQDXjQqQ+IzRkBVwEOz9lQ4zxAQZgoAYEtU9dJjnl1Oc98qnN7jcp+bE7O7aYzVpavXE3/VKXNzUbh7aw==,
      }
    peerDependencies:
      '@babel/core': ^7.0.0-0
    dependencies:
      '@babel/helper-define-polyfill-provider': 0.3.3
    transitivePeerDependencies:
      - supports-color

  /bail/2.0.2:
    resolution:
      {
        integrity: sha512-0xO6mYd7JB2YesxDKplafRpsiOzPt9V02ddPCLbY1xYGPOX24NTyN50qnUxgCPcSoYMhKpAuBTjQoRZCAkUDRw==,
      }

  /balanced-match/1.0.2:
    resolution:
      {
        integrity: sha512-3oSeUO0TMV67hN1AmbXsK4yaqU7tjiHlbxRDZOpH0KW9+CeX4bRAaX0Anxt0tx2MrpRpWwQaPwIlISEJhYU5Pw==,
      }
    dev: true

  /base-x/3.0.9:
    resolution:
      {
        integrity: sha512-H7JU6iBHTal1gp56aKoaa//YUxEaAOUiydvrV/pILqIHXTtqxSkATOnDA2u+jZ/61sD+L/412+7kzXRtWukhpQ==,
      }
    dependencies:
      safe-buffer: 5.2.1

  /base64-js/1.5.1:
    resolution:
      {
        integrity: sha512-AKpaYlHn8t4SVbOHCy+b5+KKgvR4vrsD8vbvrbiQJps7fKDTkjkDry6ji0rUJjC0kzbNePLwzxq8iypo41qeWA==,
      }

  /bech32/1.1.4:
    resolution:
      {
        integrity: sha512-s0IrSOzLlbvX7yp4WBfPITzpAU8sqQcpsmwXDiKwrG4r491vwCO/XpejasRNl0piBMe/DvP4Tz0mIS/X1DPJBQ==,
      }

  /better-path-resolve/1.0.0:
    resolution:
      {
        integrity: sha512-pbnl5XzGBdrFU/wT4jqmJVPn2B6UHPBOhzMQkY/SPUPB6QtUXtmBHBIwCbXJol93mOpGMnQyP/+BB19q04xj7g==,
      }
    engines: { node: '>=4' }
    dependencies:
      is-windows: 1.0.2
    dev: true

  /bigint-buffer/1.1.5:
    resolution:
      {
        integrity: sha512-trfYco6AoZ+rKhKnxA0hgX0HAbVP/s808/EuDSe2JDzUnCp/xAsli35Orvk67UrTEcwuxZqYZDmfA2RXJgxVvA==,
      }
    engines: { node: '>= 10.0.0' }
    requiresBuild: true
    dependencies:
      bindings: 1.5.0

  /binary-extensions/2.2.0:
    resolution:
      {
        integrity: sha512-jDctJ/IVQbZoJykoeHbhXpOlNBqGNcwXJKJog42E5HDPUwQTSdjCHdihjj0DlnheQ7blbT6dHOafNAiS8ooQKA==,
      }
    engines: { node: '>=8' }
    dev: true

  /bind-decorator/1.0.11:
    resolution:
      {
        integrity: sha512-yzkH0uog6Vv/vQ9+rhSKxecnqGUZHYncg7qS7voz3Q76+TAi1SGiOKk2mlOvusQnFz9Dc4BC/NMkeXu11YgjJg==,
      }

  /bindings/1.5.0:
    resolution:
      {
        integrity: sha512-p2q/t/mhvuOj/UeLlV6566GD/guowlr0hHxClI0W9m7MWYkL1F0hLo+0Aexs9HSPCtR1SXQ0TD3MMKrXZajbiQ==,
      }
    dependencies:
      file-uri-to-path: 1.0.0

  /bl/4.1.0:
    resolution:
      {
        integrity: sha512-1W07cM9gS6DcLperZfFSj+bWLtaPGSOHWhPiGzXmvVJbRLdG82sH/Kn8EtW1VqWVA54AKf2h5k5BbnIbwF3h6w==,
      }
    dependencies:
      buffer: 5.7.1
      inherits: 2.0.4
      readable-stream: 3.6.0
    dev: true

  /blakejs/1.2.1:
    resolution:
      {
        integrity: sha512-QXUSXI3QVc/gJME0dBpXrag1kbzOqCjCX8/b54ntNyW6sjtoqxqRk3LTmXzaJoh71zMsDCjM+47jS7XiwN/+fQ==,
      }

  /bn.js/4.11.8:
    resolution:
      {
        integrity: sha512-ItfYfPLkWHUjckQCk8xC+LwxgK8NYcXywGigJgSwOP8Y2iyWT4f2vsZnoOXTTbo+o5yXmIUJ4gn5538SO5S3gA==,
      }

  /bn.js/4.12.0:
    resolution:
      {
        integrity: sha512-c98Bf3tPniI+scsdk237ku1Dc3ujXQTSgyiPUDEOe7tRkhrqridvh8klBv0HCEso1OLOYcHuCv/cS6DNxKH+ZA==,
      }

  /bn.js/5.2.1:
    resolution:
      {
        integrity: sha512-eXRvHzWyYPBuB4NBy0cmYQjGitUrtqwbvlzP3G6VFnNRbsZQIxQ10PbKKHt8gZ/HW/D/747aDl+QkDqg3KQLMQ==,
      }

  /borsh/0.7.0:
    resolution:
      {
        integrity: sha512-CLCsZGIBCFnPtkNnieW/a8wmreDmfUtjU2m9yHrzPXIlNbqVs0AQrSatSG6vdNYUqdc83tkQi2eHfF98ubzQLA==,
      }
    dependencies:
      bn.js: 5.2.1
      bs58: 4.0.1
      text-encoding-utf-8: 1.0.2

  /brace-expansion/1.1.11:
    resolution:
      {
        integrity: sha512-iCuPHDFgrHX7H2vEI/5xpz07zSHB00TpugqhmYtVmMO6518mCuRMoOYFldEBl0g187ufozdaHgWKcYFb61qGiA==,
      }
    dependencies:
      balanced-match: 1.0.2
      concat-map: 0.0.1
    dev: true

  /braces/3.0.2:
    resolution:
      {
        integrity: sha512-b8um+L1RzM3WDSzvhm6gIz1yfTbBt6YTlcEKAvsmqCZZFw46z626lVj9j1yEPW33H5H+lBQpZMP1k8l+78Ha0A==,
      }
    engines: { node: '>=8' }
    dependencies:
      fill-range: 7.0.1
    dev: true

  /breakword/1.0.5:
    resolution:
      {
        integrity: sha512-ex5W9DoOQ/LUEU3PMdLs9ua/CYZl1678NUkKOdUSi8Aw5F1idieaiRURCBFJCwVcrD1J8Iy3vfWSloaMwO2qFg==,
      }
    dependencies:
      wcwidth: 1.0.1
    dev: true

  /brorand/1.1.0:
    resolution:
      {
        integrity: sha512-cKV8tMCEpQs4hK/ik71d6LrPOnpkpGBR0wzxqr68g2m/LB2GxVYQroAjMJZRVM1Y4BCjCKc3vAamxSzOY2RP+w==,
      }

  /browserify-aes/1.2.0:
    resolution:
      {
        integrity: sha512-+7CHXqGuspUn/Sl5aO7Ea0xWGAtETPXNSAjHo48JfLdPWcMng33Xe4znFvQweqc/uzk5zSOI3H52CYnjCfb5hA==,
      }
    dependencies:
      buffer-xor: 1.0.3
      cipher-base: 1.0.4
      create-hash: 1.2.0
      evp_bytestokey: 1.0.3
      inherits: 2.0.4
      safe-buffer: 5.2.1

  /browserslist/4.21.4:
    resolution:
      {
        integrity: sha512-CBHJJdDmgjl3daYjN5Cp5kbTf1mUhZoS+beLklHIvkOWscs83YAhLlF3Wsh/lciQYAcbBJgTOD44VtG31ZM4Hw==,
      }
    engines: { node: ^6 || ^7 || ^8 || ^9 || ^10 || ^11 || ^12 || >=13.7 }
    hasBin: true
    dependencies:
      caniuse-lite: 1.0.30001435
      electron-to-chromium: 1.4.276
      node-releases: 2.0.6
      update-browserslist-db: 1.0.10_browserslist@4.21.4

  /bs58/4.0.1:
    resolution:
      {
        integrity: sha512-Ok3Wdf5vOIlBrgCvTq96gBkJw+JUEzdBgyaza5HLtPm7yTHkjRy8+JzNyHF7BHa0bNWOQIp3m5YF0nnFcOIKLw==,
      }
    dependencies:
      base-x: 3.0.9

  /bs58check/2.1.2:
    resolution:
      {
        integrity: sha512-0TS1jicxdU09dwJMNZtVAfzPi6Q6QeN0pM1Fkzrjn+XYHvzMKPU3pHVpva+769iNVSfIYWf7LJ6WR+BuuMf8cA==,
      }
    dependencies:
      bs58: 4.0.1
      create-hash: 1.2.0
      safe-buffer: 5.2.1

  /btoa/1.2.1:
    resolution:
      {
        integrity: sha512-SB4/MIGlsiVkMcHmT+pSmIPoNDoHg+7cMzmt3Uxt628MTz2487DKSqK/fuhFBrkuqrYv5UCEnACpF4dTFNKc/g==,
      }
    engines: { node: '>= 0.4.0' }
    hasBin: true

  /buffer-alloc-unsafe/1.1.0:
    resolution:
      {
        integrity: sha512-TEM2iMIEQdJ2yjPJoSIsldnleVaAk1oW3DBVUykyOLsEsFmEc9kn+SFFPz+gl54KQNxlDnAwCXosOS9Okx2xAg==,
      }

  /buffer-alloc/1.2.0:
    resolution:
      {
        integrity: sha512-CFsHQgjtW1UChdXgbyJGtnm+O/uLQeZdtbDo8mfUgYXCHSM1wgrVxXm6bSyrUuErEb+4sYVGCzASBRot7zyrow==,
      }
    dependencies:
      buffer-alloc-unsafe: 1.1.0
      buffer-fill: 1.0.0

  /buffer-fill/1.0.0:
    resolution:
      {
        integrity: sha512-T7zexNBwiiaCOGDg9xNX9PBmjrubblRkENuptryuI64URkXDFum9il/JGL8Lm8wYfAXpredVXXZz7eMHilimiQ==,
      }

  /buffer-from/1.1.2:
    resolution:
      {
        integrity: sha512-E+XQCRwSbaaiChtv6k6Dwgc+bx+Bs6vuKJHHl5kox/BaKbhiXzqQOwK4cO22yElGp2OCmjwVhT3HmxgyPGnJfQ==,
      }

  /buffer-xor/1.0.3:
    resolution:
      {
        integrity: sha512-571s0T7nZWK6vB67HI5dyUF7wXiNcfaPPPTl6zYCNApANjIvYJTg7hlud/+cJpdAhS7dVzqMLmfhfHR3rAcOjQ==,
      }

  /buffer/5.7.1:
    resolution:
      {
        integrity: sha512-EHcyIPBQ4BSGlvjB16k5KgAJ27CIsHY/2JBmCRReo48y9rQ3MaUzWX3KVlBa4U7MyX02HdVj0K7C3WaB3ju7FQ==,
      }
    dependencies:
      base64-js: 1.5.1
      ieee754: 1.2.1

  /buffer/6.0.1:
    resolution:
      {
        integrity: sha512-rVAXBwEcEoYtxnHSO5iWyhzV/O1WMtkUYWlfdLS7FjU4PnSJJHEfHXi/uHPI5EwltmOA794gN3bm3/pzuctWjQ==,
      }
    dependencies:
      base64-js: 1.5.1
      ieee754: 1.2.1

  /buffer/6.0.3:
    resolution:
      {
        integrity: sha512-FTiCpNxtwiZZHEZbcbTIcZjERVICn9yq/pDFkTl95/AxzD1naBctN7YO68riM/gLSDY7sdrMby8hofADYuuqOA==,
      }
    dependencies:
      base64-js: 1.5.1
      ieee754: 1.2.1

  /bufferutil/4.0.7:
    resolution:
      {
        integrity: sha512-kukuqc39WOHtdxtw4UScxF/WVnMFVSQVKhtx3AjZJzhd0RGZZldcrfSEbVsWWe6KNH253574cq5F+wpv0G9pJw==,
      }
    engines: { node: '>=6.14.2' }
    requiresBuild: true
    dependencies:
      node-gyp-build: 4.5.0

  /bundle-require/3.1.2_esbuild@0.15.13:
    resolution:
      {
        integrity: sha512-Of6l6JBAxiyQ5axFxUM6dYeP/W7X2Sozeo/4EYB9sJhL+dqL7TKjg+shwxp6jlu/6ZSERfsYtIpSJ1/x3XkAEA==,
      }
    engines: { node: ^12.20.0 || ^14.13.1 || >=16.0.0 }
    peerDependencies:
      esbuild: '>=0.13'
    dependencies:
      esbuild: 0.15.13
      load-tsconfig: 0.2.3
    dev: true

  /c8/7.12.0:
    resolution:
      {
        integrity: sha512-CtgQrHOkyxr5koX1wEUmN/5cfDa2ckbHRA4Gy5LAL0zaCFtVWJS5++n+w4/sr2GWGerBxgTjpKeDclk/Qk6W/A==,
      }
    engines: { node: '>=10.12.0' }
    hasBin: true
    dependencies:
      '@bcoe/v8-coverage': 0.2.3
      '@istanbuljs/schema': 0.1.3
      find-up: 5.0.0
      foreground-child: 2.0.0
      istanbul-lib-coverage: 3.2.0
      istanbul-lib-report: 3.0.0
      istanbul-reports: 3.1.5
      rimraf: 3.0.2
      test-exclude: 6.0.0
      v8-to-istanbul: 9.0.1
      yargs: 16.2.0
      yargs-parser: 20.2.9
    dev: true

  /cac/6.7.14:
    resolution:
      {
        integrity: sha512-b6Ilus+c3RrdDk+JhLKUAQfzzgLEPy6wcXqS7f/xe1EETvsDP6GORG7SFuOs6cID5YkqchW/LXZbX5bc8j7ZcQ==,
      }
    engines: { node: '>=8' }
    dev: true

  /call-bind/1.0.2:
    resolution:
      {
        integrity: sha512-7O+FbCihrB5WGbFYesctwmTKae6rOiIzmz1icreWJ+0aA7LJfuqhEso2T9ncpcFtzMQtzXf2QGGueWJGTYsqrA==,
      }
    dependencies:
      function-bind: 1.1.1
      get-intrinsic: 1.1.3

  /callsites/3.1.0:
    resolution:
      {
        integrity: sha512-P8BjAsXvZS+VIDUI11hHCQEv74YT67YUi5JJFNWIqL235sBmjX4+qx9Muvls5ivyNENctx46xQLQ3aTuE7ssaQ==,
      }
    engines: { node: '>=6' }
    dev: true

  /camelcase-css/2.0.1:
    resolution:
      {
        integrity: sha512-QOSvevhslijgYwRx6Rv7zKdMF8lbRmx+uQGx2+vDc+KI/eBnsy9kit5aj23AgGu3pa4t9AgwbnXWqS+iOY+2aA==,
      }
    engines: { node: '>= 6' }
    dev: true

  /camelcase-keys/6.2.2:
    resolution:
      {
        integrity: sha512-YrwaA0vEKazPBkn0ipTiMpSajYDSe+KjQfrjhcBMxJt/znbvlHd8Pw/Vamaz5EB4Wfhs3SUR3Z9mwRu/P3s3Yg==,
      }
    engines: { node: '>=8' }
    dependencies:
      camelcase: 5.3.1
      map-obj: 4.3.0
      quick-lru: 4.0.1
    dev: true

  /camelcase/5.3.1:
    resolution:
      {
        integrity: sha512-L28STB170nwWS63UjtlEOE3dldQApaJXZkOI1uMFfzf3rRuPegHaHesyee+YxQ+W6SvRDQV6UrdOdRiR153wJg==,
      }
    engines: { node: '>=6' }

  /caniuse-lite/1.0.30001418:
    resolution:
      {
        integrity: sha512-oIs7+JL3K9JRQ3jPZjlH6qyYDp+nBTCais7hjh0s+fuBwufc7uZ7hPYMXrDOJhV360KGMTcczMRObk0/iMqZRg==,
      }
    dev: false

  /caniuse-lite/1.0.30001435:
    resolution:
      {
        integrity: sha512-kdCkUTjR+v4YAJelyiDTqiu82BDr4W4CP5sgTA0ZBmqn30XfS2ZghPLMowik9TPhS+psWJiUNxsqLyurDbmutA==,
      }

  /ccount/2.0.1:
    resolution:
      {
        integrity: sha512-eyrF0jiFpY+3drT6383f1qhkbGsLSifNAjA61IUjZjmLCWjItY6LB9ft9YhoDgwfmclB2zhu51Lc7+95b8NRAg==,
      }

  /chai/4.3.7:
    resolution:
      {
        integrity: sha512-HLnAzZ2iupm25PlN0xFreAlBA5zaBSv3og0DdeGA4Ar6h6rJ3A0rolRUKJhSF2V10GZKDgWF/VmAEsNWjCRB+A==,
      }
    engines: { node: '>=4' }
    dependencies:
      assertion-error: 1.1.0
      check-error: 1.0.2
      deep-eql: 4.1.2
      get-func-name: 2.0.0
      loupe: 2.3.6
      pathval: 1.1.1
      type-detect: 4.0.8
    dev: true

  /chalk/2.3.0:
    resolution:
      {
        integrity: sha512-Az5zJR2CBujap2rqXGaJKaPHyJ0IrUimvYNX+ncCy8PJP4ltOGTrHUIo097ZaL2zMeKYpiCdqDvS6zdrTFok3Q==,
      }
    engines: { node: '>=4' }
    dependencies:
      ansi-styles: 3.2.1
      escape-string-regexp: 1.0.5
      supports-color: 4.5.0
    dev: false

  /chalk/2.4.2:
    resolution:
      {
        integrity: sha512-Mti+f9lpJNcwF4tWV8/OrTTtF1gZi+f8FqlyAdouralcFWFQWF2+NgCHShjkCb+IFBLq9buZwE1xckQU4peSuQ==,
      }
    engines: { node: '>=4' }
    dependencies:
      ansi-styles: 3.2.1
      escape-string-regexp: 1.0.5
      supports-color: 5.5.0
    dev: true

  /chalk/4.1.1:
    resolution:
      {
        integrity: sha512-diHzdDKxcU+bAsUboHLPEDQiw0qEe0qd7SYUn3HgcFlWgbDcfLGswOHYeGrHKzG9z6UYf01d9VFMfZxPM1xZSg==,
      }
    engines: { node: '>=10' }
    dependencies:
      ansi-styles: 4.3.0
      supports-color: 7.2.0
    dev: true

  /chalk/4.1.2:
    resolution:
      {
        integrity: sha512-oKnbhFyRIXpUuez8iBMmyEa4nbj4IOQyuhc/wy9kY7/WVPcwIO9VA668Pu8RkO7+0G76SLROeyw9CpQ061i4mA==,
      }
    engines: { node: '>=10' }
    dependencies:
      ansi-styles: 4.3.0
      supports-color: 7.2.0

  /character-entities-html4/2.1.0:
    resolution:
      {
        integrity: sha512-1v7fgQRj6hnSwFpq1Eu0ynr/CDEw0rXo2B61qXrLNdHZmPKgb7fqS1a2JwF0rISo9q77jDI8VMEHoApn8qDoZA==,
      }

  /character-entities-legacy/1.1.4:
    resolution:
      {
        integrity: sha512-3Xnr+7ZFS1uxeiUDvV02wQ+QDbc55o97tIV5zHScSPJpcLm/r0DFPcoY3tYRp+VZukxuMeKgXYmsXQHO05zQeA==,
      }
    dev: true

  /character-entities-legacy/3.0.0:
    resolution:
      {
        integrity: sha512-RpPp0asT/6ufRm//AJVwpViZbGM/MkjQFxJccQRHmISF/22NBtsHqAWmL+/pmkPWoIUJdWyeVleTl1wydHATVQ==,
      }

  /character-entities/1.2.4:
    resolution:
      {
        integrity: sha512-iBMyeEHxfVnIakwOuDXpVkc54HijNgCyQB2w0VfGQThle6NXn50zU6V/u+LDhxHcDUPojn6Kpga3PTAD8W1bQw==,
      }
    dev: true

  /character-entities/2.0.2:
    resolution:
      {
        integrity: sha512-shx7oQ0Awen/BRIdkjkvz54PnEEI/EjwXDSIZp86/KKdbafHh1Df/RYGBhn4hbe2+uKC9FnT5UCEdyPz3ai9hQ==,
      }

  /character-reference-invalid/1.1.4:
    resolution:
      {
        integrity: sha512-mKKUkUbhPpQlCOfIuZkvSEgktjPFIsZKRRbC6KWVEMvlzblj3i3asQv5ODsrwt0N3pHAEvjP8KTQPHkp0+6jOg==,
      }
    dev: true

  /character-reference-invalid/2.0.1:
    resolution:
      {
        integrity: sha512-iBZ4F4wRbyORVsu0jPV7gXkOsGYjGHPmAyv+HiHG8gi5PtC9KI2j1+v8/tlibRvjoWX027ypmG/n0HtO5t7unw==,
      }

  /chardet/0.7.0:
    resolution:
      {
        integrity: sha512-mT8iDcrh03qDGRRmoA2hmBJnxpllMR+0/0qlzjqZES6NdiWDcZkCNAk4rPFZ9Q85r27unkiNNg8ZOiwZXBHwcA==,
      }
    dev: true

  /check-error/1.0.2:
    resolution:
      {
        integrity: sha512-BrgHpW9NURQgzoNyjfq0Wu6VFO6D7IZEmJNdtgNqpzGG8RuNFHt2jQxWlAs4HMe119chBnv+34syEZtc6IhLtA==,
      }
    dev: true

  /chokidar/3.5.3:
    resolution:
      {
        integrity: sha512-Dr3sfKRP6oTcjf2JmUmFJfeVMvXBdegxB0iVQ5eb2V10uFJUCAS8OByZdVAyVb8xXNz3GjjTgj9kLWsZTqE6kw==,
      }
    engines: { node: '>= 8.10.0' }
    dependencies:
      anymatch: 3.1.2
      braces: 3.0.2
      glob-parent: 5.1.2
      is-binary-path: 2.1.0
      is-glob: 4.0.3
      normalize-path: 3.0.0
      readdirp: 3.6.0
    optionalDependencies:
      fsevents: 2.3.2
    dev: true

  /ci-info/3.4.0:
    resolution:
      {
        integrity: sha512-t5QdPT5jq3o262DOQ8zA6E1tlH2upmUc4Hlvrbx1pGYJuiiHl7O7rvVNI+l8HTVhd/q3Qc9vqimkNk5yiXsAug==,
      }
    dev: true

  /cipher-base/1.0.4:
    resolution:
      {
        integrity: sha512-Kkht5ye6ZGmwv40uUDZztayT2ThLQGfnj/T71N/XzeZeo3nf8foyW7zGTsPYkEya3m5f3cAypH+qe7YOrM1U2Q==,
      }
    dependencies:
      inherits: 2.0.4
      safe-buffer: 5.2.1

  /clean-stack/2.2.0:
    resolution:
      {
        integrity: sha512-4diC9HaTE+KRAMWhDhrGOECgWZxoevMc5TlkObMqNSsVU62PYzXZ/SMTjzyGAFF1YusgxGcSWTEXBhp0CPwQ1A==,
      }
    engines: { node: '>=6' }
    dev: true

  /cli-cursor/3.1.0:
    resolution:
      {
        integrity: sha512-I/zHAwsKf9FqGoXM4WWRACob9+SNukZTd94DWF57E4toouRulbCxcUh6RKUEOQlYTHJnzkPMySvPNaaSLNfLZw==,
      }
    engines: { node: '>=8' }
    dependencies:
      restore-cursor: 3.1.0
    dev: true

  /cli-spinners/2.7.0:
    resolution:
      {
        integrity: sha512-qu3pN8Y3qHNgE2AFweciB1IfMnmZ/fsNTEE+NOFjmGB2F/7rLhnhzppvpCnN4FovtP26k8lHyy9ptEbNwWFLzw==,
      }
    engines: { node: '>=6' }
    dev: true

  /cli-truncate/2.1.0:
    resolution:
      {
        integrity: sha512-n8fOixwDD6b/ObinzTrp1ZKFzbgvKZvuz/TvejnLn1aQfC6r52XEx85FmuC+3HI+JM7coBRXUvNqEU2PHVrHpg==,
      }
    engines: { node: '>=8' }
    dependencies:
      slice-ansi: 3.0.0
      string-width: 4.2.3
    dev: true

  /cli-truncate/3.1.0:
    resolution:
      {
        integrity: sha512-wfOBkjXteqSnI59oPcJkcPl/ZmwvMMOj340qUIY1SKZCv0B9Cf4D4fAucRkIKQmsIuYK3x1rrgU7MeGRruiuiA==,
      }
    engines: { node: ^12.20.0 || ^14.13.1 || >=16.0.0 }
    dependencies:
      slice-ansi: 5.0.0
      string-width: 5.1.2
    dev: true

  /cli-width/3.0.0:
    resolution:
      {
        integrity: sha512-FxqpkPPwu1HjuN93Omfm4h8uIanXofW0RxVEW3k5RKx+mJJYSthzNhp32Kzxxy3YAEZ/Dc/EWN1vZRY0+kOhbw==,
      }
    engines: { node: '>= 10' }
    dev: true

  /client-only/0.0.1:
    resolution:
      {
        integrity: sha512-IV3Ou0jSMzZrd3pZ48nLkT9DA7Ag1pnPzaiQhpW7c3RbcqqzvzzVu+L8gfqMp/8IM2MQtSiqaCxrrcfu8I8rMA==,
      }
    dev: false

  /clipboardy/1.2.2:
    resolution:
      {
        integrity: sha512-16KrBOV7bHmHdxcQiCvfUFYVFyEah4FI8vYT1Fr7CGSA4G+xBWMEfUEQJS1hxeHGtI9ju1Bzs9uXSbj5HZKArw==,
      }
    engines: { node: '>=4' }
    dependencies:
      arch: 2.2.0
      execa: 0.8.0
    dev: false

  /cliui/5.0.0:
    resolution:
      {
        integrity: sha512-PYeGSEmmHM6zvoef2w8TPzlrnNpXIjTipYK780YswmIP9vjxmd6Y2a3CB2Ks6/AU8NHjZugXvo8w3oWM2qnwXA==,
      }
    dependencies:
      string-width: 3.1.0
      strip-ansi: 5.2.0
      wrap-ansi: 5.1.0

  /cliui/6.0.0:
    resolution:
      {
        integrity: sha512-t6wbgtoCXvAzst7QgXxJYqPt0usEfbgQdftEPbLL/cvv6HPE5VgvqCuAIDR0NgU52ds6rFwqrgakNLrHEjCbrQ==,
      }
    dependencies:
      string-width: 4.2.3
      strip-ansi: 6.0.1
      wrap-ansi: 6.2.0
    dev: true

  /cliui/7.0.4:
    resolution:
      {
        integrity: sha512-OcRE68cOsVMXp1Yvonl/fzkQOyjLSu/8bhPDfQt0e0/Eb283TKP20Fs2MqoPsr9SwA595rRCA+QMzYc9nBP+JQ==,
      }
    dependencies:
      string-width: 4.2.3
      strip-ansi: 6.0.1
      wrap-ansi: 7.0.0
    dev: true

  /cliui/8.0.1:
    resolution:
      {
        integrity: sha512-BSeNnyus75C4//NQ9gQt1/csTXyo/8Sb+afLAkzAptFuMsod9HFokGNudZpi/oQV73hnVK+sR+5PVRMd+Dr7YQ==,
      }
    engines: { node: '>=12' }
    dependencies:
      string-width: 4.2.3
      strip-ansi: 6.0.1
      wrap-ansi: 7.0.0
    dev: true

  /clone/1.0.4:
    resolution:
      {
        integrity: sha512-JQHZ2QMW6l3aH/j6xCqQThY/9OH4D/9ls34cgkUBiEeocRTU04tHfKPBsUK1PqZCUQM7GiA0IIXJSuXHI64Kbg==,
      }
    engines: { node: '>=0.8' }
    dev: true

  /clone/2.1.2:
    resolution:
      {
        integrity: sha512-3Pe/CF1Nn94hyhIYpjtiLhdCoEoz0DqQ+988E9gmeEdQZlojxnOb74wctFyuwWQHzqyf9X7C7MG8juUpqBJT8w==,
      }
    engines: { node: '>=0.8' }

  /clsx/1.2.1:
    resolution:
      {
        integrity: sha512-EcR6r5a8bj6pu3ycsa/E/cKVGuTgZJZdsyUYHOksG/UHIiKfjxzRxYJpyVBwYaQeOvghal9fcc4PidlgzugAQg==,
      }
    engines: { node: '>=6' }

  /color-convert/1.9.3:
    resolution:
      {
        integrity: sha512-QfAUtd+vFdAtFQcC8CCyYt1fYWxSqAiK2cSD6zDB8N3cpsEBAvRxp9zOGg6G/SHHJYAT88/az/IuDGALsNVbGg==,
      }
    dependencies:
      color-name: 1.1.3

  /color-convert/2.0.1:
    resolution:
      {
        integrity: sha512-RRECPsj7iu/xb5oKYcsFHSppFNnsj/52OVTRKb4zP5onXwVF3zVmmToNcOfGC+CRDpfK/U584fMg38ZHCaElKQ==,
      }
    engines: { node: '>=7.0.0' }
    dependencies:
      color-name: 1.1.4

  /color-name/1.1.3:
    resolution:
      {
        integrity: sha512-72fSenhMw2HZMTVHeCA9KCmpEIbzWiQsjN+BHcBbS9vr1mtt+vJjPdksIBNUmKAW8TFUDPJK5SUU3QhE9NEXDw==,
      }

  /color-name/1.1.4:
    resolution:
      {
        integrity: sha512-dOy+3AuW3a2wNbZHIuMZpTcgjGuLU/uBL/ubcZF9OXbDo8ff4O8yVp5Bf0efS8uEoYo5q4Fx7dY9OgQGXgAsQA==,
      }

  /colorette/2.0.19:
    resolution:
      {
        integrity: sha512-3tlv/dIP7FWvj3BsbHrGLJ6l/oKh1O3TcgBqMn+yyCagOxc23fyzDS6HypQbgxWbkpDnf52p1LuR4eWDQ/K9WQ==,
      }
    dev: true

  /combined-stream/1.0.8:
    resolution:
      {
        integrity: sha512-FQN4MRfuJeHf7cBbBMJFXhKSDq+2kAArBlmRBvcvFE5BB1HZKXtSFASDhdlz9zOYwxh8lDdnvmMOe/+5cdoEdg==,
      }
    engines: { node: '>= 0.8' }
    dependencies:
      delayed-stream: 1.0.0
    dev: true

  /comma-separated-tokens/2.0.2:
    resolution:
      {
        integrity: sha512-G5yTt3KQN4Yn7Yk4ed73hlZ1evrFKXeUW3086p3PRFNp7m2vIjI6Pg+Kgb+oyzhd9F2qdcoj67+y3SdxL5XWsg==,
      }
    dev: false

  /commander/2.20.3:
    resolution:
      {
        integrity: sha512-GpVkmM8vF2vQUkj2LvZmD35JxeJOLCwJ9cUkugyk2nuhbv3+mJvpLYYt+0+USMxE+oj+ey/lJEnhZw75x/OMcQ==,
      }

  /commander/4.1.1:
    resolution:
      {
        integrity: sha512-NOKm8xhkzAjzFx8B2v5OAHT+u5pRQc2UCa2Vq9jYL/31o2wi9mxBA7LIFs3sV5VSC49z6pEhfbMULvShKj26WA==,
      }
    engines: { node: '>= 6' }
    dev: true

  /commander/9.4.1:
    resolution:
      {
        integrity: sha512-5EEkTNyHNGFPD2H+c/dXXfQZYa/scCKasxWcXJaWnNJ99pnQN9Vnmqow+p+PlFPE63Q6mThaZws1T+HxfpgtPw==,
      }
    engines: { node: ^12.20.0 || >=14 }
    dev: true

  /compute-scroll-into-view/1.0.17:
    resolution:
      {
        integrity: sha512-j4dx+Fb0URmzbwwMUrhqWM2BEWHdFGx+qZ9qqASHRPqvTYdqvWnHg0H1hIbcyLnvgnoNAVMlwkepyqM3DaIFUg==,
      }
    dev: false

  /concat-map/0.0.1:
    resolution: { integrity: sha1-2Klr13/Wjfd5OnMDajug1UBdR3s= }
    dev: true

  /convert-source-map/1.9.0:
    resolution:
      {
        integrity: sha512-ASFBup0Mz1uyiIjANan1jzLQami9z1PoYSZCiiYW2FczPbenXc45FZdBZLzOT+r6+iciuEModtmCti+hjaAk0A==,
      }
    dev: true

  /cookie/0.4.2:
    resolution:
      {
        integrity: sha512-aSWTXFzaKWkvHO1Ny/s+ePFpvKsPnjc551iI41v3ny/ow6tBG5Vd+FuqGNhh1LxOmVzOlGUriIlOaokOvhaStA==,
      }
    engines: { node: '>= 0.6' }
    dev: true

  /cookie/0.5.0:
    resolution:
      {
        integrity: sha512-YZ3GUyn/o8gfKJlnlX7g7xq4gyO6OSuhGPKaaGssGB2qgDUS0gPgtTvoyZLTt9Ab6dC4hfc9dV5arkvc/OCmrw==,
      }
    engines: { node: '>= 0.6' }
    dev: false

  /copy-to-clipboard/3.3.2:
    resolution:
      {
        integrity: sha512-Vme1Z6RUDzrb6xAI7EZlVZ5uvOk2F//GaxKUxajDqm9LhOVM1inxNAD2vy+UZDYsd0uyA9s7b3/FVZPSxqrCfg==,
      }
    dependencies:
      toggle-selection: 1.0.6

  /core-js-compat/3.25.5:
    resolution:
      {
        integrity: sha512-ovcyhs2DEBUIE0MGEKHP4olCUW/XYte3Vroyxuh38rD1wAO4dHohsovUC4eAOuzFxE6b+RXvBU3UZ9o0YhUTkA==,
      }
    dependencies:
      browserslist: 4.21.4

  /core-js-pure/3.25.5:
    resolution:
      {
        integrity: sha512-oml3M22pHM+igfWHDfdLVq2ShWmjM2V4L+dQEBs0DWVIqEm9WHCwGAlZ6BmyBQGy5sFrJmcx+856D9lVKyGWYg==,
      }
    requiresBuild: true
    dev: true

  /cosmiconfig/7.0.1:
    resolution:
      {
        integrity: sha512-a1YWNUV2HwGimB7dU2s1wUMurNKjpx60HxBB6xUM8Re+2s1g1IIfJvFR0/iCF+XHdE0GMTKTuLR32UQff4TEyQ==,
      }
    engines: { node: '>=10' }
    dependencies:
      '@types/parse-json': 4.0.0
      import-fresh: 3.3.0
      parse-json: 5.2.0
      path-type: 4.0.0
      yaml: 1.10.2
    dev: true

  /create-hash/1.2.0:
    resolution:
      {
        integrity: sha512-z00bCGNHDG8mHAkP7CtT1qVu+bFQUPjYq/4Iv3C3kWjTFV10zIjfSoeqXo9Asws8gwSHDGj/hl2u4OGIjapeCg==,
      }
    dependencies:
      cipher-base: 1.0.4
      inherits: 2.0.4
      md5.js: 1.3.5
      ripemd160: 2.0.2
      sha.js: 2.4.11

  /create-hmac/1.1.7:
    resolution:
      {
        integrity: sha512-MJG9liiZ+ogc4TzUwuvbER1JRdgvUFSB5+VR/g5h82fGaIRWMWddtKBHi7/sVhfjQZ6SehlyhvQYrcYkaUIpLg==,
      }
    dependencies:
      cipher-base: 1.0.4
      create-hash: 1.2.0
      inherits: 2.0.4
      ripemd160: 2.0.2
      safe-buffer: 5.2.1
      sha.js: 2.4.11

  /cross-fetch/3.1.5:
    resolution:
      {
        integrity: sha512-lvb1SBsI0Z7GDwmuid+mU3kWVBwTVUbe7S0H52yaaAdQOXq2YktTCZdlAcNKFzE6QtRz0snpw9bNiPeOIkkQvw==,
      }
    dependencies:
      node-fetch: 2.6.7
    transitivePeerDependencies:
      - encoding

  /cross-spawn/5.1.0:
    resolution:
      {
        integrity: sha512-pTgQJ5KC0d2hcY8eyL1IzlBPYjTkyH72XRZPnLyKus2mBfNjQs3klqbJU2VILqZryAZUt9JOb3h/mWMy23/f5A==,
      }
    dependencies:
      lru-cache: 4.1.5
      shebang-command: 1.2.0
      which: 1.3.1

  /cross-spawn/7.0.3:
    resolution:
      {
        integrity: sha512-iRDPJKUPVEND7dHPO8rkbOnPpyDygcDFtWjpeWNCgy8WP2rXcxXL8TskReQl6OrB2G7+UJrags1q15Fudc7G6w==,
      }
    engines: { node: '>= 8' }
    dependencies:
      path-key: 3.1.1
      shebang-command: 2.0.0
      which: 2.0.2
    dev: true

  /css-what/5.1.0:
    resolution:
      {
        integrity: sha512-arSMRWIIFY0hV8pIxZMEfmMI47Wj3R/aWpZDDxWYCPEiOMv6tfOrnpDtgxBYPEQD4V0Y/958+1TdC3iWTFcUPw==,
      }
    engines: { node: '>= 6' }
    dev: false

  /cssesc/3.0.0:
    resolution:
      {
        integrity: sha512-/Tb/JcjK111nNScGob5MNtsntNM1aCNUDipB/TkwZFhyDrrE47SOx/18wF2bbjgc3ZzCSKW1T5nt5EbFoAz/Vg==,
      }
    engines: { node: '>=4' }
    hasBin: true

  /cssom/0.3.8:
    resolution:
      {
        integrity: sha512-b0tGHbfegbhPJpxpiBPU2sCkigAqtM9O121le6bbOlgyV+NyGyCmVfJ6QW9eRjz8CpNfWEOYBIMIGRYkLwsIYg==,
      }
    dev: true

  /cssom/0.5.0:
    resolution:
      {
        integrity: sha512-iKuQcq+NdHqlAcwUY0o/HL69XQrUaQdMjmStJ8JFmUaiiQErlhrmuigkg/CU4E2J0IyUKUrMAgl36TvN67MqTw==,
      }
    dev: true

  /cssstyle/2.3.0:
    resolution:
      {
        integrity: sha512-AZL67abkUzIuvcHqk7c09cezpGNcxUxU4Ioi/05xHk4DQeTkWmGYftIE6ctU6AEt+Gn4n1lDStOtj7FKycP71A==,
      }
    engines: { node: '>=8' }
    dependencies:
      cssom: 0.3.8
    dev: true

  /csstype/3.1.1:
    resolution:
      {
        integrity: sha512-DJR/VvkAvSZW9bTouZue2sSxDwdTN92uHjqeKVm+0dAqdfNykRzQ95tay8aXMBAAPpUiq4Qcug2L7neoRh2Egw==,
      }

  /csv-generate/3.4.3:
    resolution:
      {
        integrity: sha512-w/T+rqR0vwvHqWs/1ZyMDWtHHSJaN06klRqJXBEpDJaM/+dZkso0OKh1VcuuYvK3XM53KysVNq8Ko/epCK8wOw==,
      }
    dev: true

  /csv-parse/4.16.3:
    resolution:
      {
        integrity: sha512-cO1I/zmz4w2dcKHVvpCr7JVRu8/FymG5OEpmvsZYlccYolPBLoVGKUHgNoc4ZGkFeFlWGEDmMyBM+TTqRdW/wg==,
      }
    dev: true

  /csv-stringify/5.6.5:
    resolution:
      {
        integrity: sha512-PjiQ659aQ+fUTQqSrd1XEDnOr52jh30RBurfzkscaE2tPaFsDH5wOAHJiw8XAHphRknCwMUE9KRayc4K/NbO8A==,
      }
    dev: true

  /csv/5.5.3:
    resolution:
      {
        integrity: sha512-QTaY0XjjhTQOdguARF0lGKm5/mEq9PD9/VhZZegHDIBq2tQwgNpHc3dneD4mGo2iJs+fTKv5Bp0fZ+BRuY3Z0g==,
      }
    engines: { node: '>= 0.1.90' }
    dependencies:
      csv-generate: 3.4.3
      csv-parse: 4.16.3
      csv-stringify: 5.6.5
      stream-transform: 2.1.3
    dev: true

  /damerau-levenshtein/1.0.8:
    resolution:
      {
        integrity: sha512-sdQSFB7+llfUcQHUQO3+B8ERRj0Oa4w9POWMI/puGtuf7gFywGmkaLCElnudfTiKZV+NvHqL0ifzdrI8Ro7ESA==,
      }
    dev: true

  /data-urls/3.0.2:
    resolution:
      {
        integrity: sha512-Jy/tj3ldjZJo63sVAvg6LHt2mHvl4V6AgRAmNDtLdm7faqtsx+aJG42rsyCo9JCoRVKwPFzKlIPx3DIibwSIaQ==,
      }
    engines: { node: '>=12' }
    dependencies:
      abab: 2.0.6
      whatwg-mimetype: 3.0.0
      whatwg-url: 11.0.0
    dev: true

  /dataloader/1.4.0:
    resolution:
      {
        integrity: sha512-68s5jYdlvasItOJnCuI2Q9s4q98g0pCyL3HrcKJu8KNugUl8ahgmZYg38ysLTgQjjXX3H8CJLkAvWrclWfcalw==,
      }
    dev: true

  /debug/2.6.9:
    resolution:
      {
        integrity: sha512-bC7ElrdJaJnPbAP+1EotYvqZsb3ecl5wi6Bfi6BJTUcNowp6cvspg0jXznRTKDjm/E7AdgFBVeAPVMNcKGsHMA==,
      }
    peerDependencies:
      supports-color: '*'
    peerDependenciesMeta:
      supports-color:
        optional: true
    dependencies:
      ms: 2.0.0
    dev: true

  /debug/3.2.7:
    resolution:
      {
        integrity: sha512-CFjzYYAi4ThfiQvizrFQevTTXHtnCqWfe7x1AhgEscTz6ZbLbfoLRLPugTQyBth6f8ZERVUSyWHFD/7Wu4t1XQ==,
      }
    peerDependencies:
      supports-color: '*'
    peerDependenciesMeta:
      supports-color:
        optional: true
    dependencies:
      ms: 2.1.3
    dev: true

  /debug/4.3.4:
    resolution:
      {
        integrity: sha512-PRWFHuSU3eDtQJPvnNY7Jcket1j0t5OuOsFzPPzsekD52Zl8qUfFIPEiswXqIvHWGVHOgX+7G/vCNNhehwxfkQ==,
      }
    engines: { node: '>=6.0' }
    peerDependencies:
      supports-color: '*'
    peerDependenciesMeta:
      supports-color:
        optional: true
    dependencies:
      ms: 2.1.2

  /decamelize-keys/1.1.0:
    resolution:
      {
        integrity: sha512-ocLWuYzRPoS9bfiSdDd3cxvrzovVMZnRDVEzAs+hWIVXGDbHxWMECij2OBuyB/An0FFW/nLuq6Kv1i/YC5Qfzg==,
      }
    engines: { node: '>=0.10.0' }
    dependencies:
      decamelize: 1.2.0
      map-obj: 1.0.1
    dev: true

  /decamelize/1.2.0:
    resolution:
      {
        integrity: sha512-z2S+W9X73hAUUki+N+9Za2lBlun89zigOyGrsax+KUQ6wKW4ZoWpEYBkGhQjwAjjDCkWxhY0VKEhk8wzY7F5cA==,
      }
    engines: { node: '>=0.10.0' }

  /decimal.js/10.4.2:
    resolution:
      {
        integrity: sha512-ic1yEvwT6GuvaYwBLLY6/aFFgjZdySKTE8en/fkU3QICTmRtgtSlFn0u0BXN06InZwtfCelR7j8LRiDI/02iGA==,
      }
    dev: true

  /decode-named-character-reference/1.0.2:
    resolution:
      {
        integrity: sha512-O8x12RzrUF8xyVcY0KJowWsmaJxQbmy0/EtnNtHRpsOcT7dFk5W598coHqBVpmWo1oQQfsCqfCmkZN5DJrZVdg==,
      }
    dependencies:
      character-entities: 2.0.2

  /decode-uri-component/0.2.0:
    resolution:
      {
        integrity: sha512-hjf+xovcEn31w/EUYdTXQh/8smFL/dzYjohQGEIgjyNavaJfBY2p5F527Bo1VPATxv0VYTUC2bOcXvqFwk78Og==,
      }
    engines: { node: '>=0.10' }

  /deep-eql/4.1.2:
    resolution:
      {
        integrity: sha512-gT18+YW4CcW/DBNTwAmqTtkJh7f9qqScu2qFVlx7kCoeY9tlBu9cUcr7+I+Z/noG8INehS3xQgLpTtd/QUTn4w==,
      }
    engines: { node: '>=6' }
    dependencies:
      type-detect: 4.0.8
    dev: true

  /deep-is/0.1.4:
    resolution:
      {
        integrity: sha512-oIPzksmTg4/MriiaYGO+okXDT7ztn/w3Eptv/+gSIdMdKsJo0u4CfYNFJPy+4SKMuCqGw2wxnA+URMg3t8a/bQ==,
      }
    dev: true

  /deep-object-diff/1.1.7:
    resolution:
      {
        integrity: sha512-QkgBca0mL08P6HiOjoqvmm6xOAl2W6CT2+34Ljhg0OeFan8cwlcdq8jrLKsBBuUFAZLsN5b6y491KdKEoSo9lg==,
      }
    dev: false

  /deepmerge/4.2.2:
    resolution:
      {
        integrity: sha512-FJ3UgI4gIl+PHZm53knsuSFpE+nESMr7M4v9QcgB7S63Kj/6WqMiFQJpBBYz1Pt+66bZpP3Q7Lye0Oo9MPKEdg==,
      }
    engines: { node: '>=0.10.0' }
    dev: false

  /defaults/1.0.3:
    resolution:
      {
        integrity: sha512-s82itHOnYrN0Ib8r+z7laQz3sdE+4FP3d9Q7VLO7U+KRT+CR0GsWuyHxzdAY82I7cXv0G/twrqomTJLOssO5HA==,
      }
    dependencies:
      clone: 1.0.4
    dev: true

  /define-lazy-prop/2.0.0:
    resolution:
      {
        integrity: sha512-Ds09qNh8yw3khSjiJjiUInaGX9xlqZDY7JVryGxdxV7NPeuqQfplOpQ66yJFZut3jLa5zOwkXw1g9EI2uKh4Og==,
      }
    engines: { node: '>=8' }
    dev: true

  /define-properties/1.1.4:
    resolution:
      {
        integrity: sha512-uckOqKcfaVvtBdsVkdPv3XjveQJsNQqmhXgRi8uhvWWuPYZCNlzT8qAyblUgNoXdHdjMTzAqeGjAoli8f+bzPA==,
      }
    engines: { node: '>= 0.4' }
    dependencies:
      has-property-descriptors: 1.0.0
      object-keys: 1.1.1

  /defined/1.0.0:
    resolution:
      {
        integrity: sha512-Y2caI5+ZwS5c3RiNDJ6u53VhQHv+hHKwhkI1iHvceKUHw9Df6EK2zRLfjejRgMuCuxK7PfSWIMwWecceVvThjQ==,
      }
    dev: true

  /degen/0.0.49_biqbaboplfbrettd7655fr4n2y:
    resolution:
      {
        integrity: sha512-LpXBXiJmAlsp9eXv85Z0KDBL/DdFBrP5Gx5ilph8nLGiTficjA+DLc4uCFmN9LIuWjxxTsQUucwgxWDUFiHijQ==,
      }
    peerDependencies:
      react: ^17
      react-dom: ^17
    dependencies:
      '@vanilla-extract/css': 1.9.1
      '@vanilla-extract/css-utils': 0.1.2
      '@vanilla-extract/dynamic': 2.0.2
      '@vanilla-extract/recipes': 0.2.5_@vanilla-extract+css@1.9.1
      '@vanilla-extract/sprinkles': 1.5.0_@vanilla-extract+css@1.9.1
      clsx: 1.2.1
      focus-visible: 5.2.0
      react: 18.2.0
      react-dom: 18.2.0_react@18.2.0
    dev: false

  /delay/5.0.0:
    resolution:
      {
        integrity: sha512-ReEBKkIfe4ya47wlPYf/gu5ib6yUG0/Aez0JQZQz94kiWtRQvZIQbTiehsnwHvLSWJnQdhVeqYue7Id1dKr0qw==,
      }
    engines: { node: '>=10' }

  /delayed-stream/1.0.0:
    resolution:
      {
        integrity: sha512-ZySD7Nf91aLB0RxL4KGrKHBXl7Eds1DAmEdcoVawXnLD7SDhpNgtuII2aAkg7a7QS41jxPSZ17p4VdGnMHk3MQ==,
      }
    engines: { node: '>=0.4.0' }
    dev: true

  /dequal/2.0.3:
    resolution:
      {
        integrity: sha512-0je+qPKHEMohvfRTCEo3CrPG6cAzAYgmzKyxRiYSSDkS6eGJdyVJm7WaYA5ECaAD9wLB2T4EEeymA5aFVcYXCA==,
      }
    engines: { node: '>=6' }

  /detect-browser/5.2.0:
    resolution:
      {
        integrity: sha512-tr7XntDAu50BVENgQfajMLzacmSe34D+qZc4zjnniz0ZVuw/TZcLcyxHQjYpJTM36sGEkZZlYLnIM1hH7alTMA==,
      }

  /detect-indent/6.1.0:
    resolution:
      {
        integrity: sha512-reYkTUJAZb9gUuZ2RvVCNhVHdg62RHnJ7WJl8ftMi4diZ6NWlciOzQN88pUhSELEwflJht4oQDv0F0BMlwaYtA==,
      }
    engines: { node: '>=8' }
    dev: true

  /detective/5.2.1:
    resolution:
      {
        integrity: sha512-v9XE1zRnz1wRtgurGu0Bs8uHKFSTdteYZNbIPFVhUZ39L/S79ppMpdmVOZAnoz1jfEFodc48n6MX483Xo3t1yw==,
      }
    engines: { node: '>=0.8.0' }
    hasBin: true
    dependencies:
      acorn-node: 1.8.2
      defined: 1.0.0
      minimist: 1.2.6
    dev: true

  /didyoumean/1.2.2:
    resolution:
      {
        integrity: sha512-gxtyfqMg7GKyhQmb056K7M3xszy/myH8w+B4RT+QXBQsvAOdc3XymqDDPHx1BgPgsdAA5SIifona89YtRATDzw==,
      }
    dev: true

  /diff/5.1.0:
    resolution:
      {
        integrity: sha512-D+mk+qE8VC/PAUrlAU34N+VfXev0ghe5ywmpqrawphmVZc1bEfn56uo9qpyGp1p4xpzOHkSW4ztBd6L7Xx4ACw==,
      }
    engines: { node: '>=0.3.1' }

  /dijkstrajs/1.0.2:
    resolution:
      {
        integrity: sha512-QV6PMaHTCNmKSeP6QoXhVTw9snc9VD8MulTT0Bd99Pacp4SS1cjcrYPgBPmibqKVtMJJfqC6XvOXgPMEEPH/fg==,
      }

  /dir-glob/3.0.1:
    resolution:
      {
        integrity: sha512-WkrWp9GR4KXfKGYzOLmTuGVi1UWFfws377n9cc55/tb6DuqyF6pcQ5AbiHEshaDpY9v6oaSr2XCDidGmMwdzIA==,
      }
    engines: { node: '>=8' }
    dependencies:
      path-type: 4.0.0
    dev: true

  /dlv/1.1.3:
    resolution:
      {
        integrity: sha512-+HlytyjlPKnIG8XuRG8WvmBP8xs8P71y+SKKS6ZXWoEgLuePxtDoUEiH7WkdePWrQ5JBpE6aoVqfZfJUQkjXwA==,
      }
    dev: true

  /doctrine/2.1.0:
    resolution:
      {
        integrity: sha512-35mSku4ZXK0vfCuHEDAwt55dg2jNajHZ1odvF+8SSr82EsZY4QmXfuWso8oEd8zRhVObSN18aM0CjSdoBX7zIw==,
      }
    engines: { node: '>=0.10.0' }
    dependencies:
      esutils: 2.0.3
    dev: true

  /doctrine/3.0.0:
    resolution:
      {
        integrity: sha512-yS+Q5i3hBf7GBkd4KG8a7eBNNWNGLTaEwwYWUijIYM7zrlYDM0BFXHjjPWlWZ1Rg7UaddZeIDmi9jF3HmqiQ2w==,
      }
    engines: { node: '>=6.0.0' }
    dependencies:
      esutils: 2.0.3
    dev: true

  /dom-accessibility-api/0.5.14:
    resolution:
      {
        integrity: sha512-NMt+m9zFMPZe0JcY9gN224Qvk6qLIdqex29clBvc/y75ZBX9YA9wNK3frsYvu2DI1xcCIwxwnX+TlsJ2DSOADg==,
      }
    dev: true

  /domexception/4.0.0:
    resolution:
      {
        integrity: sha512-A2is4PLG+eeSfoTMA95/s4pvAoSo2mKtiM5jlHkAVewmiO8ISFTFKZjH7UAM1Atli/OT/7JHOrJRJiMKUZKYBw==,
      }
    engines: { node: '>=12' }
    dependencies:
      webidl-conversions: 7.0.0
    dev: true

  /dotenv/8.6.0:
    resolution:
      {
        integrity: sha512-IrPdXQsk2BbzvCBGBOTmmSH5SodmqZNt4ERAZDmW4CT+tL8VtvinqywuANaFu4bOMWki16nqf0e4oC0QIaDr/g==,
      }
    engines: { node: '>=10' }
    dev: true

  /eastasianwidth/0.2.0:
    resolution:
      {
        integrity: sha512-I88TYZWc9XiYHRQ4/3c5rjjfgkjhLyW2luGIheGERbNQ6OY7yTybanSpDXZa8y7VUP9YmDcYa+eyq4ca7iLqWA==,
      }
    dev: true

  /eip1193-provider/1.0.1:
    resolution:
      {
        integrity: sha512-kSuqwQ26d7CzuS/t3yRXo2Su2cVH0QfvyKbr2H7Be7O5YDyIq4hQGCNTo5wRdP07bt+E2R/8nPCzey4ojBHf7g==,
      }
    dependencies:
      '@json-rpc-tools/provider': 1.7.6
    transitivePeerDependencies:
      - bufferutil
      - debug
      - utf-8-validate

  /electron-to-chromium/1.4.276:
    resolution:
      {
        integrity: sha512-EpuHPqu8YhonqLBXHoU6hDJCD98FCe6KDoet3/gY1qsQ6usjJoHqBH2YIVs8FXaAtHwVL8Uqa/fsYao/vq9VWQ==,
      }

  /elliptic/6.5.4:
    resolution:
      {
        integrity: sha512-iLhC6ULemrljPZb+QutR5TQGB+pdW6KGD5RSegS+8sorOZT+rdQFbsQFJgvN3eRqNALqJer4oQ16YvJHlU8hzQ==,
      }
    dependencies:
      bn.js: 4.12.0
      brorand: 1.1.0
      hash.js: 1.1.7
      hmac-drbg: 1.0.1
      inherits: 2.0.4
      minimalistic-assert: 1.0.1
      minimalistic-crypto-utils: 1.0.1

  /emoji-regex/7.0.3:
    resolution:
      {
        integrity: sha512-CwBLREIQ7LvYFB0WyRvwhq5N5qPhc6PMjD6bYggFlI5YyDgl+0vxq5VHbMOFqLg7hfWzmu8T5Z1QofhmTIhItA==,
      }

  /emoji-regex/8.0.0:
    resolution:
      {
        integrity: sha512-MSjYzcWNOA0ewAHpz0MxpYFvwg6yjy1NG3xteoqz644VCo/RPgnr1/GGt+ic3iJTzQ8Eu3TdM14SawnVUmGE6A==,
      }
    dev: true

  /emoji-regex/9.2.2:
    resolution:
      {
        integrity: sha512-L18DaJsXSUk2+42pv8mLs5jJT2hqFkFE4j21wOmgbUqsZ2hL72NsUU785g9RXgo3s0ZNgVl42TiHp3ZtOv/Vyg==,
      }
    dev: true

  /enquirer/2.3.6:
    resolution:
      {
        integrity: sha512-yjNnPr315/FjS4zIsUxYguYUPP2e1NK4d7E7ZOLiyYCcbFBiTMyID+2wvm2w6+pZ/odMA7cRkjhsPbltwBOrLg==,
      }
    engines: { node: '>=8.6' }
    dependencies:
      ansi-colors: 4.1.3
    dev: true

  /entities/4.4.0:
    resolution:
      {
        integrity: sha512-oYp7156SP8LkeGD0GF85ad1X9Ai79WtRsZ2gxJqtBuzH+98YUV6jkHEKlZkMbcrjJjIVJNIDP/3WL9wQkoPbWA==,
      }
    engines: { node: '>=0.12' }
    dev: true

  /error-ex/1.3.2:
    resolution:
      {
        integrity: sha512-7dFHNmqeFSEt2ZBsCriorKnn3Z2pj+fd9kmI6QoWw4//DL+icEBfc0U7qJCisqrTsKTjw4fNFy2pW9OqStD84g==,
      }
    dependencies:
      is-arrayish: 0.2.1
    dev: true

  /es-abstract/1.20.4:
    resolution:
      {
        integrity: sha512-0UtvRN79eMe2L+UNEF1BwRe364sj/DXhQ/k5FmivgoSdpM90b8Jc0mDzKMGo7QS0BVbOP/bTwBKNnDc9rNzaPA==,
      }
    engines: { node: '>= 0.4' }
    dependencies:
      call-bind: 1.0.2
      es-to-primitive: 1.2.1
      function-bind: 1.1.1
      function.prototype.name: 1.1.5
      get-intrinsic: 1.1.3
      get-symbol-description: 1.0.0
      has: 1.0.3
      has-property-descriptors: 1.0.0
      has-symbols: 1.0.3
      internal-slot: 1.0.3
      is-callable: 1.2.7
      is-negative-zero: 2.0.2
      is-regex: 1.1.4
      is-shared-array-buffer: 1.0.2
      is-string: 1.0.7
      is-weakref: 1.0.2
      object-inspect: 1.12.2
      object-keys: 1.1.1
      object.assign: 4.1.4
      regexp.prototype.flags: 1.4.3
      safe-regex-test: 1.0.0
      string.prototype.trimend: 1.0.5
      string.prototype.trimstart: 1.0.5
      unbox-primitive: 1.0.2

  /es-shim-unscopables/1.0.0:
    resolution:
      {
        integrity: sha512-Jm6GPcCdC30eMLbZ2x8z2WuRwAws3zTBBKuusffYVUrNj/GVSUAZ+xKMaUpfNDR5IbyNA5LJbaecoUVbmUcB1w==,
      }
    dependencies:
      has: 1.0.3
    dev: true

  /es-to-primitive/1.2.1:
    resolution:
      {
        integrity: sha512-QCOllgZJtaUo9miYBcLChTUaHNjJF3PYs1VidD7AwiEj1kYxKeQTctLAezAOH5ZKRH0g2IgPn6KwB4IT8iRpvA==,
      }
    engines: { node: '>= 0.4' }
    dependencies:
      is-callable: 1.2.7
      is-date-object: 1.0.5
      is-symbol: 1.0.4

  /es6-promise/4.2.8:
    resolution:
      {
        integrity: sha512-HJDGx5daxeIvxdBxvG2cb9g4tEvwIk3i8+nhX0yGrYmZUzbkdg8QbDevheDB8gd0//uPj4c1EQua8Q+MViT0/w==,
      }

  /es6-promisify/5.0.0:
    resolution:
      {
        integrity: sha512-C+d6UdsYDk0lMebHNR4S2NybQMMngAOnOwYBQjTOiv0MkoJMP0Myw2mgpDLBcpfCmRLxyFqYhS/CfOENq4SJhQ==,
      }
    dependencies:
      es6-promise: 4.2.8

  /esbuild-android-64/0.15.13:
    resolution:
      {
        integrity: sha512-yRorukXBlokwTip+Sy4MYskLhJsO0Kn0/Fj43s1krVblfwP+hMD37a4Wmg139GEsMLl+vh8WXp2mq/cTA9J97g==,
      }
    engines: { node: '>=12' }
    cpu: [x64]
    os: [android]
    requiresBuild: true
    dev: true
    optional: true

  /esbuild-android-arm64/0.15.13:
    resolution:
      {
        integrity: sha512-TKzyymLD6PiVeyYa4c5wdPw87BeAiTXNtK6amWUcXZxkV51gOk5u5qzmDaYSwiWeecSNHamFsaFjLoi32QR5/w==,
      }
    engines: { node: '>=12' }
    cpu: [arm64]
    os: [android]
    requiresBuild: true
    dev: true
    optional: true

  /esbuild-darwin-64/0.15.13:
    resolution:
      {
        integrity: sha512-WAx7c2DaOS6CrRcoYCgXgkXDliLnFv3pQLV6GeW1YcGEZq2Gnl8s9Pg7ahValZkpOa0iE/ojRVQ87sbUhF1Cbg==,
      }
    engines: { node: '>=12' }
    cpu: [x64]
    os: [darwin]
    requiresBuild: true
    dev: true
    optional: true

  /esbuild-darwin-arm64/0.15.13:
    resolution:
      {
        integrity: sha512-U6jFsPfSSxC3V1CLiQqwvDuj3GGrtQNB3P3nNC3+q99EKf94UGpsG9l4CQ83zBs1NHrk1rtCSYT0+KfK5LsD8A==,
      }
    engines: { node: '>=12' }
    cpu: [arm64]
    os: [darwin]
    requiresBuild: true
    dev: true
    optional: true

  /esbuild-freebsd-64/0.15.13:
    resolution:
      {
        integrity: sha512-whItJgDiOXaDG/idy75qqevIpZjnReZkMGCgQaBWZuKHoElDJC1rh7MpoUgupMcdfOd+PgdEwNQW9DAE6i8wyA==,
      }
    engines: { node: '>=12' }
    cpu: [x64]
    os: [freebsd]
    requiresBuild: true
    dev: true
    optional: true

  /esbuild-freebsd-arm64/0.15.13:
    resolution:
      {
        integrity: sha512-6pCSWt8mLUbPtygv7cufV0sZLeylaMwS5Fznj6Rsx9G2AJJsAjQ9ifA+0rQEIg7DwJmi9it+WjzNTEAzzdoM3Q==,
      }
    engines: { node: '>=12' }
    cpu: [arm64]
    os: [freebsd]
    requiresBuild: true
    dev: true
    optional: true

  /esbuild-linux-32/0.15.13:
    resolution:
      {
        integrity: sha512-VbZdWOEdrJiYApm2kkxoTOgsoCO1krBZ3quHdYk3g3ivWaMwNIVPIfEE0f0XQQ0u5pJtBsnk2/7OPiCFIPOe/w==,
      }
    engines: { node: '>=12' }
    cpu: [ia32]
    os: [linux]
    requiresBuild: true
    dev: true
    optional: true

  /esbuild-linux-64/0.15.13:
    resolution:
      {
        integrity: sha512-rXmnArVNio6yANSqDQlIO4WiP+Cv7+9EuAHNnag7rByAqFVuRusLbGi2697A5dFPNXoO//IiogVwi3AdcfPC6A==,
      }
    engines: { node: '>=12' }
    cpu: [x64]
    os: [linux]
    requiresBuild: true
    dev: true
    optional: true

  /esbuild-linux-arm/0.15.13:
    resolution:
      {
        integrity: sha512-Ac6LpfmJO8WhCMQmO253xX2IU2B3wPDbl4IvR0hnqcPrdfCaUa2j/lLMGTjmQ4W5JsJIdHEdW12dG8lFS0MbxQ==,
      }
    engines: { node: '>=12' }
    cpu: [arm]
    os: [linux]
    requiresBuild: true
    dev: true
    optional: true

  /esbuild-linux-arm64/0.15.13:
    resolution:
      {
        integrity: sha512-alEMGU4Z+d17U7KQQw2IV8tQycO6T+rOrgW8OS22Ua25x6kHxoG6Ngry6Aq6uranC+pNWNMB6aHFPh7aTQdORQ==,
      }
    engines: { node: '>=12' }
    cpu: [arm64]
    os: [linux]
    requiresBuild: true
    dev: true
    optional: true

  /esbuild-linux-mips64le/0.15.13:
    resolution:
      {
        integrity: sha512-47PgmyYEu+yN5rD/MbwS6DxP2FSGPo4Uxg5LwIdxTiyGC2XKwHhHyW7YYEDlSuXLQXEdTO7mYe8zQ74czP7W8A==,
      }
    engines: { node: '>=12' }
    cpu: [mips64el]
    os: [linux]
    requiresBuild: true
    dev: true
    optional: true

  /esbuild-linux-ppc64le/0.15.13:
    resolution:
      {
        integrity: sha512-z6n28h2+PC1Ayle9DjKoBRcx/4cxHoOa2e689e2aDJSaKug3jXcQw7mM+GLg+9ydYoNzj8QxNL8ihOv/OnezhA==,
      }
    engines: { node: '>=12' }
    cpu: [ppc64]
    os: [linux]
    requiresBuild: true
    dev: true
    optional: true

  /esbuild-linux-riscv64/0.15.13:
    resolution:
      {
        integrity: sha512-+Lu4zuuXuQhgLUGyZloWCqTslcCAjMZH1k3Xc9MSEJEpEFdpsSU0sRDXAnk18FKOfEjhu4YMGaykx9xjtpA6ow==,
      }
    engines: { node: '>=12' }
    cpu: [riscv64]
    os: [linux]
    requiresBuild: true
    dev: true
    optional: true

  /esbuild-linux-s390x/0.15.13:
    resolution:
      {
        integrity: sha512-BMeXRljruf7J0TMxD5CIXS65y7puiZkAh+s4XFV9qy16SxOuMhxhVIXYLnbdfLrsYGFzx7U9mcdpFWkkvy/Uag==,
      }
    engines: { node: '>=12' }
    cpu: [s390x]
    os: [linux]
    requiresBuild: true
    dev: true
    optional: true

  /esbuild-netbsd-64/0.15.13:
    resolution:
      {
        integrity: sha512-EHj9QZOTel581JPj7UO3xYbltFTYnHy+SIqJVq6yd3KkCrsHRbapiPb0Lx3EOOtybBEE9EyqbmfW1NlSDsSzvQ==,
      }
    engines: { node: '>=12' }
    cpu: [x64]
    os: [netbsd]
    requiresBuild: true
    dev: true
    optional: true

  /esbuild-openbsd-64/0.15.13:
    resolution:
      {
        integrity: sha512-nkuDlIjF/sfUhfx8SKq0+U+Fgx5K9JcPq1mUodnxI0x4kBdCv46rOGWbuJ6eof2n3wdoCLccOoJAbg9ba/bT2w==,
      }
    engines: { node: '>=12' }
    cpu: [x64]
    os: [openbsd]
    requiresBuild: true
    dev: true
    optional: true

  /esbuild-sunos-64/0.15.13:
    resolution:
      {
        integrity: sha512-jVeu2GfxZQ++6lRdY43CS0Tm/r4WuQQ0Pdsrxbw+aOrHQPHV0+LNOLnvbN28M7BSUGnJnHkHm2HozGgNGyeIRw==,
      }
    engines: { node: '>=12' }
    cpu: [x64]
    os: [sunos]
    requiresBuild: true
    dev: true
    optional: true

  /esbuild-windows-32/0.15.13:
    resolution:
      {
        integrity: sha512-XoF2iBf0wnqo16SDq+aDGi/+QbaLFpkiRarPVssMh9KYbFNCqPLlGAWwDvxEVz+ywX6Si37J2AKm+AXq1kC0JA==,
      }
    engines: { node: '>=12' }
    cpu: [ia32]
    os: [win32]
    requiresBuild: true
    dev: true
    optional: true

  /esbuild-windows-64/0.15.13:
    resolution:
      {
        integrity: sha512-Et6htEfGycjDrtqb2ng6nT+baesZPYQIW+HUEHK4D1ncggNrDNk3yoboYQ5KtiVrw/JaDMNttz8rrPubV/fvPQ==,
      }
    engines: { node: '>=12' }
    cpu: [x64]
    os: [win32]
    requiresBuild: true
    dev: true
    optional: true

  /esbuild-windows-arm64/0.15.13:
    resolution:
      {
        integrity: sha512-3bv7tqntThQC9SWLRouMDmZnlOukBhOCTlkzNqzGCmrkCJI7io5LLjwJBOVY6kOUlIvdxbooNZwjtBvj+7uuVg==,
      }
    engines: { node: '>=12' }
    cpu: [arm64]
    os: [win32]
    requiresBuild: true
    dev: true
    optional: true

  /esbuild/0.15.13:
    resolution:
      {
        integrity: sha512-Cu3SC84oyzzhrK/YyN4iEVy2jZu5t2fz66HEOShHURcjSkOSAVL8C/gfUT+lDJxkVHpg8GZ10DD0rMHRPqMFaQ==,
      }
    engines: { node: '>=12' }
    hasBin: true
    requiresBuild: true
    optionalDependencies:
      '@esbuild/android-arm': 0.15.13
      '@esbuild/linux-loong64': 0.15.13
      esbuild-android-64: 0.15.13
      esbuild-android-arm64: 0.15.13
      esbuild-darwin-64: 0.15.13
      esbuild-darwin-arm64: 0.15.13
      esbuild-freebsd-64: 0.15.13
      esbuild-freebsd-arm64: 0.15.13
      esbuild-linux-32: 0.15.13
      esbuild-linux-64: 0.15.13
      esbuild-linux-arm: 0.15.13
      esbuild-linux-arm64: 0.15.13
      esbuild-linux-mips64le: 0.15.13
      esbuild-linux-ppc64le: 0.15.13
      esbuild-linux-riscv64: 0.15.13
      esbuild-linux-s390x: 0.15.13
      esbuild-netbsd-64: 0.15.13
      esbuild-openbsd-64: 0.15.13
      esbuild-sunos-64: 0.15.13
      esbuild-windows-32: 0.15.13
      esbuild-windows-64: 0.15.13
      esbuild-windows-arm64: 0.15.13
    dev: true

  /escalade/3.1.1:
    resolution:
      {
        integrity: sha512-k0er2gUkLf8O0zKJiAhmkTnJlTvINGv7ygDNPbeIsX/TJjGJZHuh9B2UxbsaEkmlEo9MfhrSzmhIlhRlI2GXnw==,
      }
    engines: { node: '>=6' }

  /escape-string-regexp/1.0.5:
    resolution:
      {
        integrity: sha512-vbRorB5FUQWvla16U8R/qgaFIya2qGzwDrNmCZuYKrbdSUMG6I1ZCGQRefkRVhuOkIGVne7BQ35DSfo1qvJqFg==,
      }
    engines: { node: '>=0.8.0' }

  /escape-string-regexp/4.0.0:
    resolution:
      {
        integrity: sha512-TtpcNJ3XAzx3Gq8sWRzJaVajRs0uVxA2YAkdb1jm2YkPz4G6egUFAyA3n5vtEIZefPk5Wa4UXbKuS5fKkJWdgA==,
      }
    engines: { node: '>=10' }
    dev: true

  /escape-string-regexp/5.0.0:
    resolution:
      {
        integrity: sha512-/veY75JbMK4j1yjvuUxuVsiS/hr/4iHs9FTT6cgTexxdE0Ly/glccBAkloH/DofkjRbZU3bnoj38mOmhkZ0lHw==,
      }
    engines: { node: '>=12' }
    dev: false

  /escodegen/2.0.0:
    resolution:
      {
        integrity: sha512-mmHKys/C8BFUGI+MAWNcSYoORYLMdPzjrknd2Vc+bUsjN5bXcr8EhrNB+UTqfL1y3I9c4fw2ihgtMPQLBRiQxw==,
      }
    engines: { node: '>=6.0' }
    hasBin: true
    dependencies:
      esprima: 4.0.1
      estraverse: 5.3.0
      esutils: 2.0.3
      optionator: 0.8.3
    optionalDependencies:
      source-map: 0.6.1
    dev: true

  /eslint-config-next/12.3.1_5ldjemcacbssrrv7slgrertrym:
    resolution:
      {
        integrity: sha512-EN/xwKPU6jz1G0Qi6Bd/BqMnHLyRAL0VsaQaWA7F3KkjAgZHi4f1uL1JKGWNxdQpHTW/sdGONBd0bzxUka/DJg==,
      }
    peerDependencies:
      eslint: ^7.23.0 || ^8.0.0
      typescript: '>=3.3.1'
    peerDependenciesMeta:
      typescript:
        optional: true
    dependencies:
      '@next/eslint-plugin-next': 12.3.1
      '@rushstack/eslint-patch': 1.2.0
      '@typescript-eslint/parser': 5.39.0_5ldjemcacbssrrv7slgrertrym
      eslint: 8.25.0
      eslint-import-resolver-node: 0.3.6
      eslint-import-resolver-typescript: 2.7.1_fyln4uq2tv75svthy6prqvt6lm
      eslint-plugin-import: 2.26.0_o6xilsqumo6pzva4ttrd3yb4lm
      eslint-plugin-jsx-a11y: 6.6.1_eslint@8.25.0
      eslint-plugin-react: 7.31.8_eslint@8.25.0
      eslint-plugin-react-hooks: 4.6.0_eslint@8.25.0
      typescript: 4.9.3
    transitivePeerDependencies:
      - eslint-import-resolver-webpack
      - supports-color
    dev: true

  /eslint-config-prettier/8.5.0_eslint@8.17.0:
    resolution:
      {
        integrity: sha512-obmWKLUNCnhtQRKc+tmnYuQl0pFU1ibYJQ5BGhTVB08bHe9wC8qUeG7c08dj9XX+AuPj1YSGSQIHl1pnDHZR0Q==,
      }
    hasBin: true
    peerDependencies:
      eslint: '>=7.0.0'
    dependencies:
      eslint: 8.17.0
    dev: true

  /eslint-import-resolver-node/0.3.6:
    resolution:
      {
        integrity: sha512-0En0w03NRVMn9Uiyn8YRPDKvWjxCWkslUEhGNTdGx15RvPJYQ+lbOlqrlNI2vEAs4pDYK4f/HN2TbDmk5TP0iw==,
      }
    dependencies:
      debug: 3.2.7
      resolve: 1.22.1
    transitivePeerDependencies:
      - supports-color
    dev: true

  /eslint-import-resolver-typescript/2.7.1_3yxiwxzsqipdmy4jwrlv6vgfmy:
    resolution:
      {
        integrity: sha512-00UbgGwV8bSgUv34igBDbTOtKhqoRMy9bFjNehT40bXg6585PNIct8HhXZ0SybqB9rWtXj9crcku8ndDn/gIqQ==,
      }
    engines: { node: '>=4' }
    peerDependencies:
      eslint: '*'
      eslint-plugin-import: '*'
    dependencies:
      debug: 4.3.4
      eslint: 8.17.0
      eslint-plugin-import: 2.26.0_3t62mswc3qr5ujp34oyvzs7g64
      glob: 7.2.3
      is-glob: 4.0.3
      resolve: 1.22.1
      tsconfig-paths: 3.14.1
    transitivePeerDependencies:
      - supports-color
    dev: true

  /eslint-import-resolver-typescript/2.7.1_fyln4uq2tv75svthy6prqvt6lm:
    resolution:
      {
        integrity: sha512-00UbgGwV8bSgUv34igBDbTOtKhqoRMy9bFjNehT40bXg6585PNIct8HhXZ0SybqB9rWtXj9crcku8ndDn/gIqQ==,
      }
    engines: { node: '>=4' }
    peerDependencies:
      eslint: '*'
      eslint-plugin-import: '*'
    dependencies:
      debug: 4.3.4
      eslint: 8.25.0
      eslint-plugin-import: 2.26.0_o6xilsqumo6pzva4ttrd3yb4lm
      glob: 7.2.3
      is-glob: 4.0.3
      resolve: 1.22.1
      tsconfig-paths: 3.14.1
    transitivePeerDependencies:
      - supports-color
    dev: true

  /eslint-mdx/2.0.5_eslint@8.17.0:
    resolution:
      {
        integrity: sha512-1ZzcJwJNfladtuK+uuG/MdC0idc1e3d1vCI2STOq/pLcJBGuao2biWh90vEh2M93zDiNoHJGUIU7UAxupiiHFw==,
      }
    engines: { node: ^12.20.0 || ^14.18.0 || >=16.0.0 }
    peerDependencies:
      eslint: '>=8.0.0'
    dependencies:
      acorn: 8.8.0
      acorn-jsx: 5.3.2_acorn@8.8.0
      cosmiconfig: 7.0.1
      eslint: 8.17.0
      espree: 9.4.0
      estree-util-visit: 1.2.0
      remark-mdx: 2.1.4
      remark-parse: 10.0.1
      remark-stringify: 10.0.2
      synckit: 0.8.4
      tslib: 2.4.0
      unified: 10.1.2
      unist-util-visit: 4.1.1
      uvu: 0.5.6
      vfile: 5.3.5
    transitivePeerDependencies:
      - supports-color
    dev: true

  /eslint-module-utils/2.7.4_4w4bem2b3mfeprtsdjd2bnggce:
    resolution:
      {
        integrity: sha512-j4GT+rqzCoRKHwURX7pddtIPGySnX9Si/cgMI5ztrcqOPtk5dDEeZ34CQVPphnqkJytlc97Vuk05Um2mJ3gEQA==,
      }
    engines: { node: '>=4' }
    peerDependencies:
      '@typescript-eslint/parser': '*'
      eslint: '*'
      eslint-import-resolver-node: '*'
      eslint-import-resolver-typescript: '*'
      eslint-import-resolver-webpack: '*'
    peerDependenciesMeta:
      '@typescript-eslint/parser':
        optional: true
      eslint:
        optional: true
      eslint-import-resolver-node:
        optional: true
      eslint-import-resolver-typescript:
        optional: true
      eslint-import-resolver-webpack:
        optional: true
    dependencies:
      '@typescript-eslint/parser': 5.45.0_t556sga2mdjl5mfp5u2n75qejq
      debug: 3.2.7
      eslint: 8.17.0
      eslint-import-resolver-node: 0.3.6
      eslint-import-resolver-typescript: 2.7.1_3yxiwxzsqipdmy4jwrlv6vgfmy
    transitivePeerDependencies:
      - supports-color
    dev: true

  /eslint-module-utils/2.7.4_vyqn3eg3iq3tj3qtqgamu25emu:
    resolution:
      {
        integrity: sha512-j4GT+rqzCoRKHwURX7pddtIPGySnX9Si/cgMI5ztrcqOPtk5dDEeZ34CQVPphnqkJytlc97Vuk05Um2mJ3gEQA==,
      }
    engines: { node: '>=4' }
    peerDependencies:
      '@typescript-eslint/parser': '*'
      eslint: '*'
      eslint-import-resolver-node: '*'
      eslint-import-resolver-typescript: '*'
      eslint-import-resolver-webpack: '*'
    peerDependenciesMeta:
      '@typescript-eslint/parser':
        optional: true
      eslint:
        optional: true
      eslint-import-resolver-node:
        optional: true
      eslint-import-resolver-typescript:
        optional: true
      eslint-import-resolver-webpack:
        optional: true
    dependencies:
      '@typescript-eslint/parser': 5.39.0_5ldjemcacbssrrv7slgrertrym
      debug: 3.2.7
      eslint: 8.25.0
      eslint-import-resolver-node: 0.3.6
      eslint-import-resolver-typescript: 2.7.1_fyln4uq2tv75svthy6prqvt6lm
    transitivePeerDependencies:
      - supports-color
    dev: true

  /eslint-plugin-eslint-comments/3.2.0_eslint@8.17.0:
    resolution:
      {
        integrity: sha512-0jkOl0hfojIHHmEHgmNdqv4fmh7300NdpA9FFpF7zaoLvB/QeXOGNLIo86oAveJFrfB1p05kC8hpEMHM8DwWVQ==,
      }
    engines: { node: '>=6.5.0' }
    peerDependencies:
      eslint: '>=4.19.1'
    dependencies:
      escape-string-regexp: 1.0.5
      eslint: 8.17.0
      ignore: 5.2.0
    dev: true

  /eslint-plugin-import/2.26.0_3t62mswc3qr5ujp34oyvzs7g64:
    resolution:
      {
        integrity: sha512-hYfi3FXaM8WPLf4S1cikh/r4IxnO6zrhZbEGz2b660EJRbuxgpDS5gkCuYgGWg2xxh2rBuIr4Pvhve/7c31koA==,
      }
    engines: { node: '>=4' }
    peerDependencies:
      '@typescript-eslint/parser': '*'
      eslint: ^2 || ^3 || ^4 || ^5 || ^6 || ^7.2.0 || ^8
    peerDependenciesMeta:
      '@typescript-eslint/parser':
        optional: true
    dependencies:
      '@typescript-eslint/parser': 5.45.0_t556sga2mdjl5mfp5u2n75qejq
      array-includes: 3.1.5
      array.prototype.flat: 1.3.0
      debug: 2.6.9
      doctrine: 2.1.0
      eslint: 8.17.0
      eslint-import-resolver-node: 0.3.6
      eslint-module-utils: 2.7.4_4w4bem2b3mfeprtsdjd2bnggce
      has: 1.0.3
      is-core-module: 2.10.0
      is-glob: 4.0.3
      minimatch: 3.1.2
      object.values: 1.1.5
      resolve: 1.22.1
      tsconfig-paths: 3.14.1
    transitivePeerDependencies:
      - eslint-import-resolver-typescript
      - eslint-import-resolver-webpack
      - supports-color
    dev: true

  /eslint-plugin-import/2.26.0_o6xilsqumo6pzva4ttrd3yb4lm:
    resolution:
      {
        integrity: sha512-hYfi3FXaM8WPLf4S1cikh/r4IxnO6zrhZbEGz2b660EJRbuxgpDS5gkCuYgGWg2xxh2rBuIr4Pvhve/7c31koA==,
      }
    engines: { node: '>=4' }
    peerDependencies:
      '@typescript-eslint/parser': '*'
      eslint: ^2 || ^3 || ^4 || ^5 || ^6 || ^7.2.0 || ^8
    peerDependenciesMeta:
      '@typescript-eslint/parser':
        optional: true
    dependencies:
      '@typescript-eslint/parser': 5.39.0_5ldjemcacbssrrv7slgrertrym
      array-includes: 3.1.5
      array.prototype.flat: 1.3.0
      debug: 2.6.9
      doctrine: 2.1.0
      eslint: 8.25.0
      eslint-import-resolver-node: 0.3.6
      eslint-module-utils: 2.7.4_vyqn3eg3iq3tj3qtqgamu25emu
      has: 1.0.3
      is-core-module: 2.10.0
      is-glob: 4.0.3
      minimatch: 3.1.2
      object.values: 1.1.5
      resolve: 1.22.1
      tsconfig-paths: 3.14.1
    transitivePeerDependencies:
      - eslint-import-resolver-typescript
      - eslint-import-resolver-webpack
      - supports-color
    dev: true

  /eslint-plugin-jsx-a11y/6.6.1_eslint@8.25.0:
    resolution:
      {
        integrity: sha512-sXgFVNHiWffBq23uiS/JaP6eVR622DqwB4yTzKvGZGcPq6/yZ3WmOZfuBks/vHWo9GaFOqC2ZK4i6+C35knx7Q==,
      }
    engines: { node: '>=4.0' }
    peerDependencies:
      eslint: ^3 || ^4 || ^5 || ^6 || ^7 || ^8
    dependencies:
      '@babel/runtime': 7.19.0
      aria-query: 4.2.2
      array-includes: 3.1.5
      ast-types-flow: 0.0.7
      axe-core: 4.4.3
      axobject-query: 2.2.0
      damerau-levenshtein: 1.0.8
      emoji-regex: 9.2.2
      eslint: 8.25.0
      has: 1.0.3
      jsx-ast-utils: 3.3.3
      language-tags: 1.0.5
      minimatch: 3.1.2
      semver: 6.3.0
    dev: true

  /eslint-plugin-markdown/3.0.0_eslint@8.17.0:
    resolution:
      {
        integrity: sha512-hRs5RUJGbeHDLfS7ELanT0e29Ocyssf/7kBM+p7KluY5AwngGkDf8Oyu4658/NZSGTTq05FZeWbkxXtbVyHPwg==,
      }
    engines: { node: ^12.22.0 || ^14.17.0 || >=16.0.0 }
    peerDependencies:
      eslint: ^6.0.0 || ^7.0.0 || ^8.0.0
    dependencies:
      eslint: 8.17.0
      mdast-util-from-markdown: 0.8.5
    transitivePeerDependencies:
      - supports-color
    dev: true

  /eslint-plugin-mdx/2.0.5_eslint@8.17.0:
    resolution:
      {
        integrity: sha512-j2xN97jSlc5IoH94rJTHqYMztl46+hHzyC8Zqjx+OI1Rvv33isyf8xSSBHN6f0z8IJmgPgGsb/fH90JbvKplXg==,
      }
    engines: { node: ^12.20.0 || ^14.18.0 || >=16.0.0 }
    peerDependencies:
      eslint: '>=8.0.0'
    dependencies:
      eslint: 8.17.0
      eslint-mdx: 2.0.5_eslint@8.17.0
      eslint-plugin-markdown: 3.0.0_eslint@8.17.0
      remark-mdx: 2.1.4
      remark-parse: 10.0.1
      remark-stringify: 10.0.2
      tslib: 2.4.0
      unified: 10.1.2
      vfile: 5.3.5
    transitivePeerDependencies:
      - supports-color
    dev: true

  /eslint-plugin-prettier/4.2.1_iygxdwaldnel65rk7znw3pdvia:
    resolution:
      {
        integrity: sha512-f/0rXLXUt0oFYs8ra4w49wYZBG5GKZpAYsJSm6rnYL5uVDjd+zowwMwVZHnAjf4edNrKpCDYfXDgmRE/Ak7QyQ==,
      }
    engines: { node: '>=12.0.0' }
    peerDependencies:
      eslint: '>=7.28.0'
      eslint-config-prettier: '*'
      prettier: '>=2.0.0'
    peerDependenciesMeta:
      eslint-config-prettier:
        optional: true
    dependencies:
      eslint: 8.17.0
      eslint-config-prettier: 8.5.0_eslint@8.17.0
      prettier: 2.8.0
      prettier-linter-helpers: 1.0.0
    dev: true

  /eslint-plugin-react-hooks/4.6.0_eslint@8.17.0:
    resolution:
      {
        integrity: sha512-oFc7Itz9Qxh2x4gNHStv3BqJq54ExXmfC+a1NjAta66IAN87Wu0R/QArgIS9qKzX3dXKPI9H5crl9QchNMY9+g==,
      }
    engines: { node: '>=10' }
    peerDependencies:
      eslint: ^3.0.0 || ^4.0.0 || ^5.0.0 || ^6.0.0 || ^7.0.0 || ^8.0.0-0
    dependencies:
      eslint: 8.17.0
    dev: true

  /eslint-plugin-react-hooks/4.6.0_eslint@8.25.0:
    resolution:
      {
        integrity: sha512-oFc7Itz9Qxh2x4gNHStv3BqJq54ExXmfC+a1NjAta66IAN87Wu0R/QArgIS9qKzX3dXKPI9H5crl9QchNMY9+g==,
      }
    engines: { node: '>=10' }
    peerDependencies:
      eslint: ^3.0.0 || ^4.0.0 || ^5.0.0 || ^6.0.0 || ^7.0.0 || ^8.0.0-0
    dependencies:
      eslint: 8.25.0
    dev: true

  /eslint-plugin-react/7.31.8_eslint@8.25.0:
    resolution:
      {
        integrity: sha512-5lBTZmgQmARLLSYiwI71tiGVTLUuqXantZM6vlSY39OaDSV0M7+32K5DnLkmFrwTe+Ksz0ffuLUC91RUviVZfw==,
      }
    engines: { node: '>=4' }
    peerDependencies:
      eslint: ^3 || ^4 || ^5 || ^6 || ^7 || ^8
    dependencies:
      array-includes: 3.1.5
      array.prototype.flatmap: 1.3.0
      doctrine: 2.1.0
      eslint: 8.25.0
      estraverse: 5.3.0
      jsx-ast-utils: 3.3.3
      minimatch: 3.1.2
      object.entries: 1.1.5
      object.fromentries: 2.0.5
      object.hasown: 1.1.1
      object.values: 1.1.5
      prop-types: 15.8.1
      resolve: 2.0.0-next.4
      semver: 6.3.0
      string.prototype.matchall: 4.0.7
    dev: true

  /eslint-plugin-testing-library/5.9.1_t556sga2mdjl5mfp5u2n75qejq:
    resolution:
      {
        integrity: sha512-6BQp3tmb79jLLasPHJmy8DnxREe+2Pgf7L+7o09TSWPfdqqtQfRZmZNetr5mOs3yqZk/MRNxpN3RUpJe0wB4LQ==,
      }
    engines: { node: ^12.22.0 || ^14.17.0 || >=16.0.0, npm: '>=6' }
    peerDependencies:
      eslint: ^7.5.0 || ^8.0.0
    dependencies:
      '@typescript-eslint/utils': 5.39.0_t556sga2mdjl5mfp5u2n75qejq
      eslint: 8.17.0
    transitivePeerDependencies:
      - supports-color
      - typescript
    dev: true

  /eslint-scope/5.1.1:
    resolution:
      {
        integrity: sha512-2NxwbF/hZ0KpepYN0cNbo+FN6XoK7GaHlQhgx/hIZl6Va0bF45RQOOwhLIy8lQDbuCiadSLCBnH2CFYquit5bw==,
      }
    engines: { node: '>=8.0.0' }
    dependencies:
      esrecurse: 4.3.0
      estraverse: 4.3.0
    dev: true

  /eslint-scope/7.1.1:
    resolution:
      {
        integrity: sha512-QKQM/UXpIiHcLqJ5AOyIW7XZmzjkzQXYE54n1++wb0u9V/abW3l9uQnxX8Z5Xd18xyKIMTUAyQ0k1e8pz6LUrw==,
      }
    engines: { node: ^12.22.0 || ^14.17.0 || >=16.0.0 }
    dependencies:
      esrecurse: 4.3.0
      estraverse: 5.3.0
    dev: true

  /eslint-utils/3.0.0_eslint@8.17.0:
    resolution:
      {
        integrity: sha512-uuQC43IGctw68pJA1RgbQS8/NP7rch6Cwd4j3ZBtgo4/8Flj4eGE7ZYSZRN3iq5pVUv6GPdW5Z1RFleo84uLDA==,
      }
    engines: { node: ^10.0.0 || ^12.0.0 || >= 14.0.0 }
    peerDependencies:
      eslint: '>=5'
    dependencies:
      eslint: 8.17.0
      eslint-visitor-keys: 2.1.0
    dev: true

  /eslint-utils/3.0.0_eslint@8.25.0:
    resolution:
      {
        integrity: sha512-uuQC43IGctw68pJA1RgbQS8/NP7rch6Cwd4j3ZBtgo4/8Flj4eGE7ZYSZRN3iq5pVUv6GPdW5Z1RFleo84uLDA==,
      }
    engines: { node: ^10.0.0 || ^12.0.0 || >= 14.0.0 }
    peerDependencies:
      eslint: '>=5'
    dependencies:
      eslint: 8.25.0
      eslint-visitor-keys: 2.1.0
    dev: true

  /eslint-visitor-keys/2.1.0:
    resolution:
      {
        integrity: sha512-0rSmRBzXgDzIsD6mGdJgevzgezI534Cer5L/vyMX0kHzT/jiB43jRhd9YUlMGYLQy2zprNmoT8qasCGtY+QaKw==,
      }
    engines: { node: '>=10' }
    dev: true

  /eslint-visitor-keys/3.3.0:
    resolution:
      {
        integrity: sha512-mQ+suqKJVyeuwGYHAdjMFqjCyfl8+Ldnxuyp3ldiMBFKkvytrXUZWaiPCEav8qDHKty44bD+qV1IP4T+w+xXRA==,
      }
    engines: { node: ^12.22.0 || ^14.17.0 || >=16.0.0 }
    dev: true

  /eslint/8.17.0:
    resolution:
      {
        integrity: sha512-gq0m0BTJfci60Fz4nczYxNAlED+sMcihltndR8t9t1evnU/azx53x3t2UHXC/uRjcbvRw/XctpaNygSTcQD+Iw==,
      }
    engines: { node: ^12.22.0 || ^14.17.0 || >=16.0.0 }
    hasBin: true
    dependencies:
      '@eslint/eslintrc': 1.3.3
      '@humanwhocodes/config-array': 0.9.5
      ajv: 6.12.6
      chalk: 4.1.2
      cross-spawn: 7.0.3
      debug: 4.3.4
      doctrine: 3.0.0
      escape-string-regexp: 4.0.0
      eslint-scope: 7.1.1
      eslint-utils: 3.0.0_eslint@8.17.0
      eslint-visitor-keys: 3.3.0
      espree: 9.4.0
      esquery: 1.4.0
      esutils: 2.0.3
      fast-deep-equal: 3.1.3
      file-entry-cache: 6.0.1
      functional-red-black-tree: 1.0.1
      glob-parent: 6.0.2
      globals: 13.17.0
      ignore: 5.2.0
      import-fresh: 3.3.0
      imurmurhash: 0.1.4
      is-glob: 4.0.3
      js-yaml: 4.1.0
      json-stable-stringify-without-jsonify: 1.0.1
      levn: 0.4.1
      lodash.merge: 4.6.2
      minimatch: 3.1.2
      natural-compare: 1.4.0
      optionator: 0.9.1
      regexpp: 3.2.0
      strip-ansi: 6.0.1
      strip-json-comments: 3.1.1
      text-table: 0.2.0
      v8-compile-cache: 2.3.0
    transitivePeerDependencies:
      - supports-color
    dev: true

  /eslint/8.25.0:
    resolution:
      {
        integrity: sha512-DVlJOZ4Pn50zcKW5bYH7GQK/9MsoQG2d5eDH0ebEkE8PbgzTTmtt/VTH9GGJ4BfeZCpBLqFfvsjX35UacUL83A==,
      }
    engines: { node: ^12.22.0 || ^14.17.0 || >=16.0.0 }
    hasBin: true
    dependencies:
      '@eslint/eslintrc': 1.3.3
      '@humanwhocodes/config-array': 0.10.7
      '@humanwhocodes/module-importer': 1.0.1
      ajv: 6.12.6
      chalk: 4.1.2
      cross-spawn: 7.0.3
      debug: 4.3.4
      doctrine: 3.0.0
      escape-string-regexp: 4.0.0
      eslint-scope: 7.1.1
      eslint-utils: 3.0.0_eslint@8.25.0
      eslint-visitor-keys: 3.3.0
      espree: 9.4.0
      esquery: 1.4.0
      esutils: 2.0.3
      fast-deep-equal: 3.1.3
      file-entry-cache: 6.0.1
      find-up: 5.0.0
      glob-parent: 6.0.2
      globals: 13.17.0
      globby: 11.1.0
      grapheme-splitter: 1.0.4
      ignore: 5.2.0
      import-fresh: 3.3.0
      imurmurhash: 0.1.4
      is-glob: 4.0.3
      js-sdsl: 4.1.5
      js-yaml: 4.1.0
      json-stable-stringify-without-jsonify: 1.0.1
      levn: 0.4.1
      lodash.merge: 4.6.2
      minimatch: 3.1.2
      natural-compare: 1.4.0
      optionator: 0.9.1
      regexpp: 3.2.0
      strip-ansi: 6.0.1
      strip-json-comments: 3.1.1
      text-table: 0.2.0
    transitivePeerDependencies:
      - supports-color
    dev: true

  /espree/9.4.0:
    resolution:
      {
        integrity: sha512-DQmnRpLj7f6TgN/NYb0MTzJXL+vJF9h3pHy4JhCIs3zwcgez8xmGg3sXHcEO97BrmO2OSvCwMdfdlyl+E9KjOw==,
      }
    engines: { node: ^12.22.0 || ^14.17.0 || >=16.0.0 }
    dependencies:
      acorn: 8.8.0
      acorn-jsx: 5.3.2_acorn@8.8.0
      eslint-visitor-keys: 3.3.0
    dev: true

  /esprima/4.0.1:
    resolution:
      {
        integrity: sha512-eGuFFw7Upda+g4p+QHvnW0RyTX/SVeJBDM/gCtMARO0cLuT2HcEKnTPvhjV6aGeqrCB/sbNop0Kszm0jsaWU4A==,
      }
    engines: { node: '>=4' }
    hasBin: true

  /esquery/1.4.0:
    resolution:
      {
        integrity: sha512-cCDispWt5vHHtwMY2YrAQ4ibFkAL8RbH5YGBnZBc90MolvvfkkQcJro/aZiAQUlQ3qgrYS6D6v8Gc5G5CQsc9w==,
      }
    engines: { node: '>=0.10' }
    dependencies:
      estraverse: 5.3.0
    dev: true

  /esrecurse/4.3.0:
    resolution:
      {
        integrity: sha512-KmfKL3b6G+RXvP8N1vr3Tq1kL/oCFgn2NYXEtqP8/L3pKapUA4G8cFVaoF3SU323CD4XypR/ffioHmkti6/Tag==,
      }
    engines: { node: '>=4.0' }
    dependencies:
      estraverse: 5.3.0
    dev: true

  /estraverse/4.3.0:
    resolution:
      {
        integrity: sha512-39nnKffWz8xN1BU/2c79n9nB9HDzo0niYUqx6xyqUnyoAnQyyWpOTdZEeiCch8BBu515t4wp9ZmgVfVhn9EBpw==,
      }
    engines: { node: '>=4.0' }
    dev: true

  /estraverse/5.3.0:
    resolution:
      {
        integrity: sha512-MMdARuVEQziNTeJD8DgMqmhwR11BRQ/cBP+pLtYdSTnf3MIO8fFeiINEbX36ZdNlfU/7A9f3gUw49B3oQsvwBA==,
      }
    engines: { node: '>=4.0' }
    dev: true

  /estree-util-attach-comments/2.1.0:
    resolution:
      {
        integrity: sha512-rJz6I4L0GaXYtHpoMScgDIwM0/Vwbu5shbMeER596rB2D1EWF6+Gj0e0UKzJPZrpoOc87+Q2kgVFHfjAymIqmw==,
      }
    dependencies:
      '@types/estree': 1.0.0
    dev: false

  /estree-util-build-jsx/2.2.0:
    resolution:
      {
        integrity: sha512-apsfRxF9uLrqosApvHVtYZjISPvTJ+lBiIydpC+9wE6cF6ssbhnjyQLqaIjgzGxvC2Hbmec1M7g91PoBayYoQQ==,
      }
    dependencies:
      '@types/estree-jsx': 1.0.0
      estree-util-is-identifier-name: 2.0.1
      estree-walker: 3.0.1
    dev: false

  /estree-util-is-identifier-name/1.1.0:
    resolution:
      {
        integrity: sha512-OVJZ3fGGt9By77Ix9NhaRbzfbDV/2rx9EP7YIDJTmsZSEc5kYn2vWcNccYyahJL2uAQZK2a5Or2i0wtIKTPoRQ==,
      }
    dev: false

  /estree-util-is-identifier-name/2.0.1:
    resolution:
      {
        integrity: sha512-rxZj1GkQhY4x1j/CSnybK9cGuMFQYFPLq0iNyopqf14aOVLFtMv7Esika+ObJWPWiOHuMOAHz3YkWoLYYRnzWQ==,
      }

  /estree-util-to-js/1.1.0:
    resolution:
      {
        integrity: sha512-490lbfCcpLk+ofK6HCgqDfYs4KAfq6QVvDw3+Bm1YoKRgiOjKiKYGAVQE1uwh7zVxBgWhqp4FDtp5SqunpUk1A==,
      }
    dependencies:
      '@types/estree-jsx': 1.0.0
      astring: 1.8.3
      source-map: 0.7.4
    dev: false

  /estree-util-value-to-estree/1.3.0:
    resolution:
      {
        integrity: sha512-Y+ughcF9jSUJvncXwqRageavjrNPAI+1M/L3BI3PyLp1nmgYTGUXU6t5z1Y7OWuThoDdhPME07bQU+d5LxdJqw==,
      }
    engines: { node: '>=12.0.0' }
    dependencies:
      is-plain-obj: 3.0.0
    dev: false

  /estree-util-visit/1.2.0:
    resolution:
      {
        integrity: sha512-wdsoqhWueuJKsh5hqLw3j8lwFqNStm92VcwtAOAny8g/KS/l5Y8RISjR4k5W6skCj3Nirag/WUCMS0Nfy3sgsg==,
      }
    dependencies:
      '@types/estree-jsx': 1.0.0
      '@types/unist': 2.0.6

  /estree-walker/3.0.1:
    resolution:
      {
        integrity: sha512-woY0RUD87WzMBUiZLx8NsYr23N5BKsOMZHhu2hoNRVh6NXGfoiT1KOL8G3UHlJAnEDGmfa5ubNA/AacfG+Kb0g==,
      }
    dev: false

  /esutils/2.0.3:
    resolution:
      {
        integrity: sha512-kVscqXk4OCp68SZ0dkgEKVi6/8ij300KBWTJq32P/dYeWTSwK41WyTxalN1eRmA5Z9UU/LX9D7FWSmV9SAYx6g==,
      }
    engines: { node: '>=0.10.0' }
    dev: true

  /eth-block-tracker/4.4.3:
    resolution:
      {
        integrity: sha512-A8tG4Z4iNg4mw5tP1Vung9N9IjgMNqpiMoJ/FouSFwNCGHv2X0mmOYwtQOJzki6XN7r7Tyo01S29p7b224I4jw==,
      }
    dependencies:
      '@babel/plugin-transform-runtime': 7.19.1
      '@babel/runtime': 7.19.0
      eth-query: 2.1.2
      json-rpc-random-id: 1.0.1
      pify: 3.0.0
      safe-event-emitter: 1.0.1
    transitivePeerDependencies:
      - '@babel/core'
      - supports-color

  /eth-json-rpc-filters/4.2.2:
    resolution:
      {
        integrity: sha512-DGtqpLU7bBg63wPMWg1sCpkKCf57dJ+hj/k3zF26anXMzkmtSBDExL8IhUu7LUd34f0Zsce3PYNO2vV2GaTzaw==,
      }
    dependencies:
      '@metamask/safe-event-emitter': 2.0.0
      async-mutex: 0.2.6
      eth-json-rpc-middleware: 6.0.0
      eth-query: 2.1.2
      json-rpc-engine: 6.1.0
      pify: 5.0.0
    transitivePeerDependencies:
      - encoding

  /eth-json-rpc-middleware/6.0.0:
    resolution:
      {
        integrity: sha512-qqBfLU2Uq1Ou15Wox1s+NX05S9OcAEL4JZ04VZox2NS0U+RtCMjSxzXhLFWekdShUPZ+P8ax3zCO2xcPrp6XJQ==,
      }
    dependencies:
      btoa: 1.2.1
      clone: 2.1.2
      eth-query: 2.1.2
      eth-rpc-errors: 3.0.0
      eth-sig-util: 1.4.2
      ethereumjs-util: 5.2.1
      json-rpc-engine: 5.4.0
      json-stable-stringify: 1.0.1
      node-fetch: 2.6.7
      pify: 3.0.0
      safe-event-emitter: 1.0.1
    transitivePeerDependencies:
      - encoding

  /eth-query/2.1.2:
    resolution:
      {
        integrity: sha512-srES0ZcvwkR/wd5OQBRA1bIJMww1skfGS0s8wlwK3/oNP4+wnds60krvu5R1QbpRQjMmpG5OMIWro5s7gvDPsA==,
      }
    dependencies:
      json-rpc-random-id: 1.0.1
      xtend: 4.0.2

  /eth-rpc-errors/3.0.0:
    resolution:
      {
        integrity: sha512-iPPNHPrLwUlR9xCSYm7HHQjWBasor3+KZfRvwEWxMz3ca0yqnlBeJrnyphkGIXZ4J7AMAaOLmwy4AWhnxOiLxg==,
      }
    dependencies:
      fast-safe-stringify: 2.1.1

  /eth-rpc-errors/4.0.2:
    resolution:
      {
        integrity: sha512-n+Re6Gu8XGyfFy1it0AwbD1x0MUzspQs0D5UiPs1fFPCr6WAwZM+vbIhXheBFrpgosqN9bs5PqlB4Q61U/QytQ==,
      }
    dependencies:
      fast-safe-stringify: 2.1.1

  /eth-sig-util/1.4.2:
    resolution:
      {
        integrity: sha512-iNZ576iTOGcfllftB73cPB5AN+XUQAT/T8xzsILsghXC1o8gJUqe3RHlcDqagu+biFpYQ61KQrZZJza8eRSYqw==,
      }
    deprecated: Deprecated in favor of '@metamask/eth-sig-util'
    dependencies:
      ethereumjs-abi: github.com/ethereumjs/ethereumjs-abi/ee3994657fa7a427238e6ba92a84d0b529bbcde0
      ethereumjs-util: 5.2.1

  /ethereum-cryptography/0.1.3:
    resolution:
      {
        integrity: sha512-w8/4x1SGGzc+tO97TASLja6SLd3fRIK2tLVcV2Gx4IB21hE19atll5Cq9o3d0ZmAYC/8aw0ipieTSiekAea4SQ==,
      }
    dependencies:
      '@types/pbkdf2': 3.1.0
      '@types/secp256k1': 4.0.3
      blakejs: 1.2.1
      browserify-aes: 1.2.0
      bs58check: 2.1.2
      create-hash: 1.2.0
      create-hmac: 1.1.7
      hash.js: 1.1.7
      keccak: 3.0.2
      pbkdf2: 3.1.2
      randombytes: 2.1.0
      safe-buffer: 5.2.1
      scrypt-js: 3.0.1
      secp256k1: 4.0.3
      setimmediate: 1.0.5

  /ethereumjs-util/5.2.1:
    resolution:
      {
        integrity: sha512-v3kT+7zdyCm1HIqWlLNrHGqHGLpGYIhjeHxQjnDXjLT2FyGJDsd3LWMYUo7pAFRrk86CR3nUJfhC81CCoJNNGQ==,
      }
    dependencies:
      bn.js: 4.12.0
      create-hash: 1.2.0
      elliptic: 6.5.4
      ethereum-cryptography: 0.1.3
      ethjs-util: 0.1.6
      rlp: 2.2.7
      safe-buffer: 5.2.1

  /ethereumjs-util/6.2.1:
    resolution:
      {
        integrity: sha512-W2Ktez4L01Vexijrm5EB6w7dg4n/TgpoYU4avuT5T3Vmnw/eCRtiBrJfQYS/DCSvDIOLn2k57GcHdeBcgVxAqw==,
      }
    dependencies:
      '@types/bn.js': 4.11.6
      bn.js: 4.12.0
      create-hash: 1.2.0
      elliptic: 6.5.4
      ethereum-cryptography: 0.1.3
      ethjs-util: 0.1.6
      rlp: 2.2.7

  /ethers/5.7.1:
    resolution:
      {
        integrity: sha512-5krze4dRLITX7FpU8J4WscXqADiKmyeNlylmmDLbS95DaZpBhDe2YSwRQwKXWNyXcox7a3gBgm/MkGXV1O1S/Q==,
      }
    dependencies:
      '@ethersproject/abi': 5.7.0
      '@ethersproject/abstract-provider': 5.7.0
      '@ethersproject/abstract-signer': 5.7.0
      '@ethersproject/address': 5.7.0
      '@ethersproject/base64': 5.7.0
      '@ethersproject/basex': 5.7.0
      '@ethersproject/bignumber': 5.7.0
      '@ethersproject/bytes': 5.7.0
      '@ethersproject/constants': 5.7.0
      '@ethersproject/contracts': 5.7.0
      '@ethersproject/hash': 5.7.0
      '@ethersproject/hdnode': 5.7.0
      '@ethersproject/json-wallets': 5.7.0
      '@ethersproject/keccak256': 5.7.0
      '@ethersproject/logger': 5.7.0
      '@ethersproject/networks': 5.7.1
      '@ethersproject/pbkdf2': 5.7.0
      '@ethersproject/properties': 5.7.0
      '@ethersproject/providers': 5.7.1
      '@ethersproject/random': 5.7.0
      '@ethersproject/rlp': 5.7.0
      '@ethersproject/sha2': 5.7.0
      '@ethersproject/signing-key': 5.7.0
      '@ethersproject/solidity': 5.7.0
      '@ethersproject/strings': 5.7.0
      '@ethersproject/transactions': 5.7.0
      '@ethersproject/units': 5.7.0
      '@ethersproject/wallet': 5.7.0
      '@ethersproject/web': 5.7.1
      '@ethersproject/wordlists': 5.7.0
    transitivePeerDependencies:
      - bufferutil
      - utf-8-validate

  /ethjs-util/0.1.6:
    resolution:
      {
        integrity: sha512-CUnVOQq7gSpDHZVVrQW8ExxUETWrnrvXYvYz55wOU8Uj4VCgw56XC2B/fVqQN+f7gmrnRHSLVnFAwsCuNwji8w==,
      }
    engines: { node: '>=6.5.0', npm: '>=3' }
    dependencies:
      is-hex-prefixed: 1.0.0
      strip-hex-prefix: 1.0.0

  /eventemitter3/4.0.7:
    resolution:
      {
        integrity: sha512-8guHBZCwKnFhYdHr2ysuRWErTwhoN2X8XELRlrRwpmfeY2jjuUN4taQMsULKUVo1K4DvZl+0pgfyoysHxvmvEw==,
      }

  /events/3.3.0:
    resolution:
      {
        integrity: sha512-mQw+2fkQbALzQ7V0MY0IqdnXNOeTtP4r0lN9z7AAawCXgqea7bDii20AYrIBrFd/Hx0M2Ocz6S111CaFkUcb0Q==,
      }
    engines: { node: '>=0.8.x' }

  /evp_bytestokey/1.0.3:
    resolution:
      {
        integrity: sha512-/f2Go4TognH/KvCISP7OUsHn85hT9nUkxxA9BEWxFn+Oj9o8ZNLm/40hdlgSLyuOimsrTKLUMEorQexp/aPQeA==,
      }
    dependencies:
      md5.js: 1.3.5
      safe-buffer: 5.2.1

  /execa/0.8.0:
    resolution:
      {
        integrity: sha512-zDWS+Rb1E8BlqqhALSt9kUhss8Qq4nN3iof3gsOdyINksElaPyNBtKUMTR62qhvgVWR0CqCX7sdnKe4MnUbFEA==,
      }
    engines: { node: '>=4' }
    dependencies:
      cross-spawn: 5.1.0
      get-stream: 3.0.0
      is-stream: 1.1.0
      npm-run-path: 2.0.2
      p-finally: 1.0.0
      signal-exit: 3.0.7
      strip-eof: 1.0.0
    dev: false

  /execa/5.1.1:
    resolution:
      {
        integrity: sha512-8uSpZZocAZRBAPIEINJj3Lo9HyGitllczc27Eh5YYojjMFMn8yHMDMaUHE2Jqfq05D/wucwI4JGURyXt1vchyg==,
      }
    engines: { node: '>=10' }
    dependencies:
      cross-spawn: 7.0.3
      get-stream: 6.0.1
      human-signals: 2.1.0
      is-stream: 2.0.1
      merge-stream: 2.0.0
      npm-run-path: 4.0.1
      onetime: 5.1.2
      signal-exit: 3.0.7
      strip-final-newline: 2.0.0
    dev: true

  /execa/6.1.0:
    resolution:
      {
        integrity: sha512-QVWlX2e50heYJcCPG0iWtf8r0xjEYfz/OYLGDYH+IyjWezzPNxz63qNFOu0l4YftGWuizFVZHHs8PrLU5p2IDA==,
      }
    engines: { node: ^12.20.0 || ^14.13.1 || >=16.0.0 }
    dependencies:
      cross-spawn: 7.0.3
      get-stream: 6.0.1
      human-signals: 3.0.1
      is-stream: 3.0.0
      merge-stream: 2.0.0
      npm-run-path: 5.1.0
      onetime: 6.0.0
      signal-exit: 3.0.7
      strip-final-newline: 3.0.0
    dev: true

  /extend-shallow/2.0.1:
    resolution:
      {
        integrity: sha512-zCnTtlxNoAiDc3gqY2aYAWFx7XWWiasuF2K8Me5WbN8otHKTUKBwjPtNpRs/rbUZm7KxWAaNj7P1a/p52GbVug==,
      }
    engines: { node: '>=0.10.0' }
    dependencies:
      is-extendable: 0.1.1
    dev: false

  /extend/3.0.2:
    resolution:
      {
        integrity: sha512-fjquC59cD7CyW6urNXK0FBufkZcoiGG80wTuPujX590cB5Ttln20E2UB4S/WARVqhXffZl2LNgS+gQdPIIim/g==,
      }

  /extendable-error/0.1.7:
    resolution:
      {
        integrity: sha512-UOiS2in6/Q0FK0R0q6UY9vYpQ21mr/Qn1KOnte7vsACuNJf514WvCCUHSRCPcgjPT2bAhNIJdlE6bVap1GKmeg==,
      }
    dev: true

  /external-editor/3.1.0:
    resolution:
      {
        integrity: sha512-hMQ4CX1p1izmuLYyZqLMO/qGNw10wSv9QDCPfzXfyFrOaCSSoRfqE1Kf1s5an66J5JZC62NewG+mK49jOCtQew==,
      }
    engines: { node: '>=4' }
    dependencies:
      chardet: 0.7.0
      iconv-lite: 0.4.24
      tmp: 0.0.33
    dev: true

  /eyes/0.1.8:
    resolution:
      {
        integrity: sha512-GipyPsXO1anza0AOZdy69Im7hGFCNB7Y/NGjDlZGJ3GJJLtwNSb2vrzYrTYJRrRloVx7pl+bhUaTB8yiccPvFQ==,
      }
    engines: { node: '> 0.1.90' }

  /fast-deep-equal/3.1.3:
    resolution:
      {
        integrity: sha512-f3qQ9oQy9j2AhBe/H9VC91wLmKBCCU/gDOnKNAYG5hswO7BLKj09Hc5HYNz9cGI++xlpDCIgDaitVs03ATR84Q==,
      }
    dev: true

  /fast-diff/1.2.0:
    resolution:
      {
        integrity: sha512-xJuoT5+L99XlZ8twedaRf6Ax2TgQVxvgZOYoPKqZufmJib0tL2tegPBOZb1pVNgIhlqDlA0eO0c3wBvQcmzx4w==,
      }
    dev: true

  /fast-glob/3.2.12:
    resolution:
      {
        integrity: sha512-DVj4CQIYYow0BlaelwK1pHl5n5cRSJfM60UA0zK891sVInoPri2Ekj7+e1CT3/3qxXenpI+nBBmQAcJPJgaj4w==,
      }
    engines: { node: '>=8.6.0' }
    dependencies:
      '@nodelib/fs.stat': 2.0.5
      '@nodelib/fs.walk': 1.2.8
      glob-parent: 5.1.2
      merge2: 1.4.1
      micromatch: 4.0.5
    dev: true

  /fast-json-stable-stringify/2.1.0:
    resolution:
      {
        integrity: sha512-lhd/wF+Lk98HZoTCtlVraHtfh5XYijIjalXck7saUtuanSDyLMxnHhSXEDJqHxD7msR8D0uCmqlkwjCV8xvwHw==,
      }
    dev: true

  /fast-levenshtein/2.0.6:
    resolution:
      {
        integrity: sha512-DCXu6Ifhqcks7TZKY3Hxp3y6qphY5SJZmrWMDrKcERSOXWQdMhU9Ig/PYrzyw/ul9jOIyh0N4M0tbC5hodg8dw==,
      }
    dev: true

  /fast-safe-stringify/2.1.1:
    resolution:
      {
        integrity: sha512-W+KJc2dmILlPplD/H4K9l9LcAHAfPtP6BY84uVLXQ6Evcz9Lcg33Y2z1IVblT6xdY54PXYVHEv+0Wpq8Io6zkA==,
      }

  /fast-stable-stringify/1.0.0:
    resolution:
      {
        integrity: sha512-wpYMUmFu5f00Sm0cj2pfivpmawLZ0NKdviQ4w9zJeR8JVtOpOxHmLaJuj0vxvGqMJQWyP/COUkF75/57OKyRag==,
      }

  /fastq/1.13.0:
    resolution:
      {
        integrity: sha512-YpkpUnK8od0o1hmeSc7UUs/eB/vIPWJYjKck2QKIzAf71Vm1AAQ3EbuZB3g2JIy+pg+ERD0vqI79KyZiB2e2Nw==,
      }
    dependencies:
      reusify: 1.0.4
    dev: true

  /fathom-client/3.5.0:
    resolution:
      {
        integrity: sha512-BiRDS9Q9a8Zma0H717FWC5cvf545K/CsxBpxKT22TcSl1EbRhhlHWIJgrdeiQUfdorBK2ppy09TwMOhRsbos/A==,
      }
    dev: false

  /figures/3.2.0:
    resolution:
      {
        integrity: sha512-yaduQFRKLXYOGgEn6AZau90j3ggSOyiqXU0F9JZfeXYhNa+Jk4X+s45A2zg5jns87GAFa34BBm2kXw4XpNcbdg==,
      }
    engines: { node: '>=8' }
    dependencies:
      escape-string-regexp: 1.0.5
    dev: true

  /file-entry-cache/6.0.1:
    resolution:
      {
        integrity: sha512-7Gps/XWymbLk2QLYK4NzpMOrYjMhdIxXuIvy2QBsLE6ljuodKvdkWs/cpyJJ3CVIVpH0Oi1Hvg1ovbMzLdFBBg==,
      }
    engines: { node: ^10.12.0 || >=12.0.0 }
    dependencies:
      flat-cache: 3.0.4
    dev: true

  /file-uri-to-path/1.0.0:
    resolution:
      {
        integrity: sha512-0Zt+s3L7Vf1biwWZ29aARiVYLx7iMGnEUl9x33fbB/j3jR81u/O2LbqK+Bm1CDSNDKVtJ/YjwY7TUd5SkeLQLw==,
      }

  /fill-range/7.0.1:
    resolution:
      {
        integrity: sha512-qOo9F+dMUmC2Lcb4BbVvnKJxTPjCm+RRpe4gDuGrzkL7mEVl/djYSu2OdQ2Pa302N4oqkSg9ir6jaLWJ2USVpQ==,
      }
    engines: { node: '>=8' }
    dependencies:
      to-regex-range: 5.0.1
    dev: true

  /find-up/3.0.0:
    resolution:
      {
        integrity: sha512-1yD6RmLI1XBfxugvORwlck6f75tYL+iR0jqwsOrOxMZyGYqUuDhJ0l4AXdO1iX/FTs9cBAMEk1gWSEx1kSbylg==,
      }
    engines: { node: '>=6' }
    dependencies:
      locate-path: 3.0.0

  /find-up/4.1.0:
    resolution:
      {
        integrity: sha512-PpOwAdQ/YlXQ2vj8a3h8IipDuYRi3wceVQQGYWxNINccq40Anw7BlsEXCMbt1Zt+OLA6Fq9suIpIWD0OsnISlw==,
      }
    engines: { node: '>=8' }
    dependencies:
      locate-path: 5.0.0
      path-exists: 4.0.0
    dev: true

  /find-up/5.0.0:
    resolution:
      {
        integrity: sha512-78/PXT1wlLLDgTzDs7sjq9hzz0vXD+zn+7wypEe4fXQxCmdmqfGsEPQxmiCSQI3ajFV91bVSsvNtrJRiW6nGng==,
      }
    engines: { node: '>=10' }
    dependencies:
      locate-path: 6.0.0
      path-exists: 4.0.0
    dev: true

  /find-yarn-workspace-root2/1.2.16:
    resolution:
      {
        integrity: sha512-hr6hb1w8ePMpPVUK39S4RlwJzi+xPLuVuG8XlwXU3KD5Yn3qgBWVfy3AzNlDhWvE1EORCE65/Qm26rFQt3VLVA==,
      }
    dependencies:
      micromatch: 4.0.5
      pkg-dir: 4.2.0
    dev: true

  /flat-cache/3.0.4:
    resolution:
      {
        integrity: sha512-dm9s5Pw7Jc0GvMYbshN6zchCA9RgQlzzEZX3vylR9IqFfS8XciblUXOKfW6SiuJ0e13eDYZoZV5wdrev7P3Nwg==,
      }
    engines: { node: ^10.12.0 || >=12.0.0 }
    dependencies:
      flatted: 3.2.7
      rimraf: 3.0.2
    dev: true

  /flatted/3.2.7:
    resolution:
      {
        integrity: sha512-5nqDSxl8nn5BSNxyR3n4I6eDmbolI6WT+QqR547RwxQapgjQBmtktdP+HTBb/a/zLsbzERTONyUB5pefh5TtjQ==,
      }
    dev: true

  /flexsearch/0.7.31:
    resolution:
      {
        integrity: sha512-XGozTsMPYkm+6b5QL3Z9wQcJjNYxp0CYn3U1gO7dwD6PAqU1SVWZxI9CCg3z+ml3YfqdPnrBehaBrnH2AGKbNA==,
      }
    dev: false

  /focus-visible/5.2.0:
    resolution:
      {
        integrity: sha512-Rwix9pBtC1Nuy5wysTmKy+UjbDJpIfg8eHjw0rjZ1mX4GNLz1Bmd16uDpI3Gk1i70Fgcs8Csg2lPm8HULFg9DQ==,
      }
    dev: false

  /follow-redirects/1.15.2:
    resolution:
      {
        integrity: sha512-VQLG33o04KaQ8uYi2tVNbdrWp1QWxNNea+nmIB4EVM28v0hmP17z7aG1+wAkNzVq4KeXTq3221ye5qTJP91JwA==,
      }
    engines: { node: '>=4.0' }
    peerDependencies:
      debug: '*'
    peerDependenciesMeta:
      debug:
        optional: true

  /for-each/0.3.3:
    resolution:
      {
        integrity: sha512-jqYfLp7mo9vIyQf8ykW2v7A+2N4QjeCeI5+Dz9XraiO1ign81wjiH7Fb9vSOWvQfNtmSa4H2RoQTrrXivdUZmw==,
      }
    dependencies:
      is-callable: 1.2.7

  /foreground-child/2.0.0:
    resolution:
      {
        integrity: sha512-dCIq9FpEcyQyXKCkyzmlPTFNgrCzPudOe+mhvJU5zAtlBnGVy2yKxtfsxK2tQBThwq225jcvBjpw1Gr40uzZCA==,
      }
    engines: { node: '>=8.0.0' }
    dependencies:
      cross-spawn: 7.0.3
      signal-exit: 3.0.7
    dev: true

  /form-data/4.0.0:
    resolution:
      {
        integrity: sha512-ETEklSGi5t0QMZuiXoA/Q6vcnxcLQP5vdugSpuAyi6SVGi2clPPp+xgEhuMaHC+zGgn31Kd235W35f7Hykkaww==,
      }
    engines: { node: '>= 6' }
    dependencies:
      asynckit: 0.4.0
      combined-stream: 1.0.8
      mime-types: 2.1.35
    dev: true

  /fraction.js/4.2.0:
    resolution:
      {
        integrity: sha512-MhLuK+2gUcnZe8ZHlaaINnQLl0xRIGRfcGk2yl8xoQAfHrSsL3rYu6FCmBdkdbhc9EPlwyGHewaRsvwRMJtAlA==,
      }
    dev: true

  /fs-extra/10.1.0:
    resolution:
      {
        integrity: sha512-oRXApq54ETRj4eMiFzGnHWGy+zo5raudjuxN0b8H7s/RU2oW0Wvsx9O0ACRN/kRq9E8Vu/ReskGB5o3ji+FzHQ==,
      }
    engines: { node: '>=12' }
    dependencies:
      graceful-fs: 4.2.10
      jsonfile: 6.1.0
      universalify: 2.0.0
    dev: true

  /fs-extra/7.0.1:
    resolution:
      {
        integrity: sha512-YJDaCJZEnBmcbw13fvdAM9AwNOJwOzrE4pqMqBq5nFiEqXUqHwlK4B+3pUw6JNvfSPtX05xFHtYy/1ni01eGCw==,
      }
    engines: { node: '>=6 <7 || >=8' }
    dependencies:
      graceful-fs: 4.2.10
      jsonfile: 4.0.0
      universalify: 0.1.2
    dev: true

  /fs-extra/8.1.0:
    resolution:
      {
        integrity: sha512-yhlQgA6mnOJUKOsRUFsgJdQCvkKhcz8tlZG5HBQfReYZy46OwLcY+Zia0mtdHsOo9y/hP+CxMN0TU9QxoOtG4g==,
      }
    engines: { node: '>=6 <7 || >=8' }
    dependencies:
      graceful-fs: 4.2.10
      jsonfile: 4.0.0
      universalify: 0.1.2
    dev: true

  /fs.realpath/1.0.0:
    resolution:
      {
        integrity: sha512-OO0pH2lK6a0hZnAdau5ItzHPI6pUlvI7jMVnxUQRtw4owF2wk8lOSabtGDCTP4Ggrg2MbGnWO9X8K1t4+fGMDw==,
      }
    dev: true

  /fsevents/2.3.2:
    resolution:
      {
        integrity: sha512-xiqMQR4xAeHTuB9uWm+fFRcIOgKBMiOBP+eXiyT7jsgVCq1bkVygt00oASowB7EdtpOHaaPgKt812P9ab+DDKA==,
      }
    engines: { node: ^8.16.0 || ^10.6.0 || >=11.0.0 }
    os: [darwin]
    requiresBuild: true
    dev: true
    optional: true

  /function-bind/1.1.1:
    resolution:
      {
        integrity: sha512-yIovAzMX49sF8Yl58fSCWJ5svSLuaibPxXQJFLmBObTuCr0Mf1KiPopGM9NiFjiYBCbfaa2Fh6breQ6ANVTI0A==,
      }

  /function.prototype.name/1.1.5:
    resolution:
      {
        integrity: sha512-uN7m/BzVKQnCUF/iW8jYea67v++2u7m5UgENbHRtdDVclOUP+FMPlCNdmk0h/ysGyo2tavMJEDqJAkJdRa1vMA==,
      }
    engines: { node: '>= 0.4' }
    dependencies:
      call-bind: 1.0.2
      define-properties: 1.1.4
      es-abstract: 1.20.4
      functions-have-names: 1.2.3

  /functional-red-black-tree/1.0.1:
    resolution:
      {
        integrity: sha512-dsKNQNdj6xA3T+QlADDA7mOSlX0qiMINjn0cgr+eGHGsbSHzTabcIogz2+p/iqP1Xs6EP/sS2SbqH+brGTbq0g==,
      }
    dev: true

  /functions-have-names/1.2.3:
    resolution:
      {
        integrity: sha512-xckBUXyTIqT97tq2x2AMb+g163b5JFysYk0x4qxNFwbfQkmNZoiRHb6sPzI9/QV33WeuvVYBUIiD4NzNIyqaRQ==,
      }

  /get-caller-file/2.0.5:
    resolution:
      {
        integrity: sha512-DyFP3BM/3YHTQOCUL/w0OZHR0lpKeGrxotcHWcqNEdnltqFwXVfhEBQ94eIo34AfQpo0rGki4cyIiftY06h2Fg==,
      }
    engines: { node: 6.* || 8.* || >= 10.* }

  /get-func-name/2.0.0:
    resolution:
      {
        integrity: sha512-Hm0ixYtaSZ/V7C8FJrtZIuBBI+iSgL+1Aq82zSu8VQNB4S3Gk8e7Qs3VwBDJAhmRZcFqkl3tQu36g/Foh5I5ig==,
      }
    dev: true

  /get-intrinsic/1.1.3:
    resolution:
      {
        integrity: sha512-QJVz1Tj7MS099PevUG5jvnt9tSkXN8K14dxQlikJuPt4uD9hHAHjLyLBiLR5zELelBdD9QNRAXZzsJx0WaDL9A==,
      }
    dependencies:
      function-bind: 1.1.1
      has: 1.0.3
      has-symbols: 1.0.3

  /get-stream/3.0.0:
    resolution:
      {
        integrity: sha512-GlhdIUuVakc8SJ6kK0zAFbiGzRFzNnY4jUuEbV9UROo4Y+0Ny4fjvcZFVTeDA4odpFyOQzaw6hXukJSq/f28sQ==,
      }
    engines: { node: '>=4' }
    dev: false

  /get-stream/6.0.1:
    resolution:
      {
        integrity: sha512-ts6Wi+2j3jQjqi70w5AlN8DFnkSwC+MqmxEzdEALB2qXZYV3X/b1CTfgPLGJNMeAWxdPfU8FO1ms3NUfaHCPYg==,
      }
    engines: { node: '>=10' }
    dev: true

  /get-symbol-description/1.0.0:
    resolution:
      {
        integrity: sha512-2EmdH1YvIQiZpltCNgkuiUnyukzxM/R6NDJX31Ke3BG1Nq5b0S2PhX59UKi9vZpPDQVdqn+1IcaAwnzTT5vCjw==,
      }
    engines: { node: '>= 0.4' }
    dependencies:
      call-bind: 1.0.2
      get-intrinsic: 1.1.3

  /git-up/7.0.0:
    resolution:
      {
        integrity: sha512-ONdIrbBCFusq1Oy0sC71F5azx8bVkvtZtMJAsv+a6lz5YAmbNnLD6HAB4gptHZVLPR8S2/kVN6Gab7lryq5+lQ==,
      }
    dependencies:
      is-ssh: 1.4.0
      parse-url: 8.1.0
    dev: false

  /git-url-parse/13.1.0:
    resolution:
      {
        integrity: sha512-5FvPJP/70WkIprlUZ33bm4UAaFdjcLkJLpWft1BeZKqwR0uhhNGoKwlUaPtVb4LxCSQ++erHapRak9kWGj+FCA==,
      }
    dependencies:
      git-up: 7.0.0
    dev: false

  /github-slugger/1.4.0:
    resolution:
      {
        integrity: sha512-w0dzqw/nt51xMVmlaV1+JRzN+oCa1KfcgGEWhxUG16wbdA+Xnt/yoFO8Z8x/V82ZcZ0wy6ln9QDup5avbhiDhQ==,
      }
    dev: false

  /glob-parent/5.1.2:
    resolution:
      {
        integrity: sha512-AOIgSQCepiJYwP3ARnGx+5VnTu2HBYdzbGP45eLw1vr3zB3vZLeyed1sC9hnbcOc9/SrMyM5RPQrkGz4aS9Zow==,
      }
    engines: { node: '>= 6' }
    dependencies:
      is-glob: 4.0.3
    dev: true

  /glob-parent/6.0.2:
    resolution:
      {
        integrity: sha512-XxwI8EOhVQgWp6iDL+3b0r86f4d6AX6zSU55HfB4ydCEuXLXc5FcYeOu+nnGftS4TEju/11rt4KJPTMgbfmv4A==,
      }
    engines: { node: '>=10.13.0' }
    dependencies:
      is-glob: 4.0.3
    dev: true

  /glob/7.1.6:
    resolution:
      {
        integrity: sha512-LwaxwyZ72Lk7vZINtNNrywX0ZuLyStrdDtabefZKAY5ZGJhVtgdznluResxNmPitE0SAO+O26sWTHeKSI2wMBA==,
      }
    dependencies:
      fs.realpath: 1.0.0
      inflight: 1.0.6
      inherits: 2.0.4
      minimatch: 3.1.2
      once: 1.4.0
      path-is-absolute: 1.0.1
    dev: true

  /glob/7.1.7:
    resolution:
      {
        integrity: sha512-OvD9ENzPLbegENnYP5UUfJIirTg4+XwMWGaQfQTY0JenxNvvIKP3U3/tAQSPIu/lHxXYSZmpXlUHeqAIdKzBLQ==,
      }
    dependencies:
      fs.realpath: 1.0.0
      inflight: 1.0.6
      inherits: 2.0.4
      minimatch: 3.1.2
      once: 1.4.0
      path-is-absolute: 1.0.1
    dev: true

  /glob/7.2.3:
    resolution:
      {
        integrity: sha512-nFR0zLpU2YCaRxwoCJvL6UvCH2JFyFVIvwTLsIf21AuHlMskA1hhTdk+LlYJtOlYt9v6dvszD2BGRqBL+iQK9Q==,
      }
    dependencies:
      fs.realpath: 1.0.0
      inflight: 1.0.6
      inherits: 2.0.4
      minimatch: 3.1.2
      once: 1.4.0
      path-is-absolute: 1.0.1
    dev: true

  /globals/13.17.0:
    resolution:
      {
        integrity: sha512-1C+6nQRb1GwGMKm2dH/E7enFAMxGTmGI7/dEdhy/DNelv85w9B72t3uc5frtMNXIbzrarJJ/lTCjcaZwbLJmyw==,
      }
    engines: { node: '>=8' }
    dependencies:
      type-fest: 0.20.2
    dev: true

  /globalyzer/0.1.0:
    resolution:
      {
        integrity: sha512-40oNTM9UfG6aBmuKxk/giHn5nQ8RVz/SS4Ir6zgzOv9/qC3kKZ9v4etGTcJbEl/NyVQH7FGU7d+X1egr57Md2Q==,
      }
    dev: true

  /globby/11.1.0:
    resolution:
      {
        integrity: sha512-jhIXaOzy1sb8IyocaruWSn1TjmnBVs8Ayhcy83rmxNJ8q2uWKCAj3CnJY+KpGSXCueAPc0i05kVvVKtP1t9S3g==,
      }
    engines: { node: '>=10' }
    dependencies:
      array-union: 2.1.0
      dir-glob: 3.0.1
      fast-glob: 3.2.12
      ignore: 5.2.1
      merge2: 1.4.1
      slash: 3.0.0
    dev: true

  /globrex/0.1.2:
    resolution:
      {
        integrity: sha512-uHJgbwAMwNFf5mLst7IWLNg14x1CkeqglJb/K3doi4dw6q2IvAAmM/Y81kevy83wP+Sst+nutFTYOGg3d1lsxg==,
      }
    dev: true

  /graceful-fs/4.2.10:
    resolution:
      {
        integrity: sha512-9ByhssR2fPVsNZj478qUUbKfmL0+t5BDVyjShtyZZLiK7ZDAArFFfopyOTj0M05wE2tJPisA4iTnnXl2YoPvOA==,
      }

  /grapheme-splitter/1.0.4:
    resolution:
      {
        integrity: sha512-bzh50DW9kTPM00T8y4o8vQg89Di9oLJVLW/KaOGIXJWP/iqCN6WKYkbNOF04vFLJhwcpYUh9ydh/+5vpOqV4YQ==,
      }
    dev: true

  /graphql/16.6.0:
    resolution:
      {
        integrity: sha512-KPIBPDlW7NxrbT/eh4qPXz5FiFdL5UbaA0XUNz2Rp3Z3hqBSkbj0GVjwFDztsWVauZUWsbKHgMg++sk8UX0bkw==,
      }
    engines: { node: ^12.22.0 || ^14.16.0 || ^16.0.0 || >=17.0.0 }
    dev: true

  /gray-matter/4.0.3:
    resolution:
      {
        integrity: sha512-5v6yZd4JK3eMI3FqqCouswVqwugaA9r4dNZB1wwcmrD02QkV5H0y7XBQW8QwQqEaZY1pM9aqORSORhJRdNK44Q==,
      }
    engines: { node: '>=6.0' }
    dependencies:
      js-yaml: 3.14.1
      kind-of: 6.0.3
      section-matter: 1.0.0
      strip-bom-string: 1.0.0
    dev: false

  /hard-rejection/2.1.0:
    resolution:
      {
        integrity: sha512-VIZB+ibDhx7ObhAe7OVtoEbuP4h/MuOTHJ+J8h/eBXotJYl0fBgR72xDFCKgIh22OJZIOVNxBMWuhAr10r8HdA==,
      }
    engines: { node: '>=6' }
    dev: true

  /has-bigints/1.0.2:
    resolution:
      {
        integrity: sha512-tSvCKtBr9lkF0Ex0aQiP9N+OpV4zi2r/Nee5VkRDbaqv35RLYMzbwQfFSZZH0kR+Rd6302UJZ2p/bJCEoR3VoQ==,
      }

  /has-flag/2.0.0:
    resolution:
      {
        integrity: sha512-P+1n3MnwjR/Epg9BBo1KT8qbye2g2Ou4sFumihwt6I4tsUX7jnLcX4BTOSKg/B1ZrIYMN9FcEnG4x5a7NB8Eng==,
      }
    engines: { node: '>=0.10.0' }
    dev: false

  /has-flag/3.0.0:
    resolution:
      {
        integrity: sha512-sKJf1+ceQBr4SMkvQnBDNDtf4TXpVhVGateu0t918bl30FnbE2m4vNLX+VWe/dpjlb+HugGYzW7uQXH98HPEYw==,
      }
    engines: { node: '>=4' }
    dev: true

  /has-flag/4.0.0:
    resolution:
      {
        integrity: sha512-EykJT/Q1KjTWctppgIAgfSO0tKVuZUjhgMr17kqTumMl6Afv3EISleU7qZUzoXDFTAHTDC4NOoG/ZxU3EvlMPQ==,
      }
    engines: { node: '>=8' }

  /has-property-descriptors/1.0.0:
    resolution:
      {
        integrity: sha512-62DVLZGoiEBDHQyqG4w9xCuZ7eJEwNmJRWw2VY84Oedb7WFcA27fiEVe8oUQx9hAUJ4ekurquucTGwsyO1XGdQ==,
      }
    dependencies:
      get-intrinsic: 1.1.3

  /has-symbols/1.0.3:
    resolution:
      {
        integrity: sha512-l3LCuF6MgDNwTDKkdYGEihYjt5pRPbEg46rtlmnSPlUbgmB8LOIrKJbYYFBSbnPaJexMKtiPO8hmeRjRz2Td+A==,
      }
    engines: { node: '>= 0.4' }

  /has-tostringtag/1.0.0:
    resolution:
      {
        integrity: sha512-kFjcSNhnlGV1kyoGk7OXKSawH5JOb/LzUc5w9B02hOTO0dfFRjbHQKvg1d6cf3HbeUmtU9VbbV3qzZ2Teh97WQ==,
      }
    engines: { node: '>= 0.4' }
    dependencies:
      has-symbols: 1.0.3

  /has/1.0.3:
    resolution:
      {
        integrity: sha512-f2dvO0VU6Oej7RkWJGrehjbzMAjFp5/VKPp5tTpWIV4JHHZK1/BxbFRtf/siA2SWTe09caDmVtYYzWEIbBS4zw==,
      }
    engines: { node: '>= 0.4.0' }
    dependencies:
      function-bind: 1.1.1

  /hash-base/3.1.0:
    resolution:
      {
        integrity: sha512-1nmYp/rhMDiE7AYkDw+lLwlAzz0AntGIe51F3RfFfEqyQ3feY2eI/NcwC6umIQVOASPMsWJLJScWKSSvzL9IVA==,
      }
    engines: { node: '>=4' }
    dependencies:
      inherits: 2.0.4
      readable-stream: 3.6.0
      safe-buffer: 5.2.1

  /hash.js/1.1.7:
    resolution:
      {
        integrity: sha512-taOaskGt4z4SOANNseOviYDvjEJinIkRgmp7LbKP2YTTmVxWBl87s/uzK9r+44BclBSp2X7K1hqeNfz9JbBeXA==,
      }
    dependencies:
      inherits: 2.0.4
      minimalistic-assert: 1.0.1

  /hast-util-to-estree/2.1.0:
    resolution:
      {
        integrity: sha512-Vwch1etMRmm89xGgz+voWXvVHba2iiMdGMKmaMfYt35rbVtFDq8JNwwAIvi8zHMkO6Gvqo9oTMwJTmzVRfXh4g==,
      }
    dependencies:
      '@types/estree': 1.0.0
      '@types/estree-jsx': 1.0.0
      '@types/hast': 2.3.4
      '@types/unist': 2.0.6
      comma-separated-tokens: 2.0.2
      estree-util-attach-comments: 2.1.0
      estree-util-is-identifier-name: 2.0.1
      hast-util-whitespace: 2.0.0
      mdast-util-mdx-expression: 1.3.1
      mdast-util-mdxjs-esm: 1.3.0
      property-information: 6.1.1
      space-separated-tokens: 2.0.1
      style-to-object: 0.3.0
      unist-util-position: 4.0.3
      zwitch: 2.0.2
    transitivePeerDependencies:
      - supports-color
    dev: false

  /hast-util-to-string/1.0.4:
    resolution:
      {
        integrity: sha512-eK0MxRX47AV2eZ+Lyr18DCpQgodvaS3fAQO2+b9Two9F5HEoRPhiUMNzoXArMJfZi2yieFzUBMRl3HNJ3Jus3w==,
      }
    dev: false

  /hast-util-whitespace/2.0.0:
    resolution:
      {
        integrity: sha512-Pkw+xBHuV6xFeJprJe2BBEoDV+AvQySaz3pPDRUs5PNZEMQjpXJJueqrpcHIXxnWTcAGi/UOCgVShlkY6kLoqg==,
      }
    dev: false

  /headers-polyfill/3.1.2:
    resolution:
      {
        integrity: sha512-tWCK4biJ6hcLqTviLXVR9DTRfYGQMXEIUj3gwJ2rZ5wO/at3XtkI4g8mCvFdUF9l1KMBNCfmNAdnahm1cgavQA==,
      }
    dev: true

  /hmac-drbg/1.0.1:
    resolution:
      {
        integrity: sha512-Tti3gMqLdZfhOQY1Mzf/AanLiqh1WTiJgEj26ZuYQ9fbkLomzGchCws4FyrSd4VkpBfiNhaE1On+lOz894jvXg==,
      }
    dependencies:
      hash.js: 1.1.7
      minimalistic-assert: 1.0.1
      minimalistic-crypto-utils: 1.0.1

  /hosted-git-info/2.8.9:
    resolution:
      {
        integrity: sha512-mxIDAb9Lsm6DoOJ7xH+5+X4y1LU/4Hi50L9C5sIswK3JzULS4bwk1FvjdBgvYR4bzT4tuUQiC15FE2f5HbLvYw==,
      }
    dev: true

  /html-encoding-sniffer/3.0.0:
    resolution:
      {
        integrity: sha512-oWv4T4yJ52iKrufjnyZPkrN0CH3QnrUqdB6In1g5Fe1mia8GmF36gnfNySxoZtxD5+NmYw1EElVXiBk93UeskA==,
      }
    engines: { node: '>=12' }
    dependencies:
      whatwg-encoding: 2.0.0
    dev: true

  /html-escaper/2.0.2:
    resolution:
      {
        integrity: sha512-H2iMtd0I4Mt5eYiapRdIDjp+XzelXQ0tFE4JS7YFwFevXXMmOp9myNrUvCg0D6ws8iqkRPBfKHgbwig1SmlLfg==,
      }
    dev: true

  /http-proxy-agent/5.0.0:
    resolution:
      {
        integrity: sha512-n2hY8YdoRE1i7r6M0w9DIw5GgZN0G25P8zLCRQ8rjXtTU3vsNFBI/vWK/UIeE6g5MUUz6avwAPXmL6Fy9D/90w==,
      }
    engines: { node: '>= 6' }
    dependencies:
      '@tootallnate/once': 2.0.0
      agent-base: 6.0.2
      debug: 4.3.4
    transitivePeerDependencies:
      - supports-color
    dev: true

  /https-proxy-agent/5.0.1:
    resolution:
      {
        integrity: sha512-dFcAjpTQFgoLMzC2VwU+C/CbS7uRL0lWmxDITmqm7C+7F0Odmj6s9l6alZc6AELXhrnggM2CeWSXHGOdX2YtwA==,
      }
    engines: { node: '>= 6' }
    dependencies:
      agent-base: 6.0.2
      debug: 4.3.4
    transitivePeerDependencies:
      - supports-color
    dev: true

  /human-id/1.0.2:
    resolution:
      {
        integrity: sha512-UNopramDEhHJD+VR+ehk8rOslwSfByxPIZyJRfV739NDhN5LF1fa1MqnzKm2lGTQRjNrjK19Q5fhkgIfjlVUKw==,
      }
    dev: true

  /human-signals/2.1.0:
    resolution:
      {
        integrity: sha512-B4FFZ6q/T2jhhksgkbEW3HBvWIfDW85snkQgawt07S7J5QXTk6BkNV+0yAeZrM5QpMAdYlocGoljn0sJ/WQkFw==,
      }
    engines: { node: '>=10.17.0' }
    dev: true

  /human-signals/3.0.1:
    resolution:
      {
        integrity: sha512-rQLskxnM/5OCldHo+wNXbpVgDn5A17CUoKX+7Sokwaknlq7CdSnphy0W39GU8dw59XiCXmFXDg4fRuckQRKewQ==,
      }
    engines: { node: '>=12.20.0' }
    dev: true

  /iconv-lite/0.4.24:
    resolution:
      {
        integrity: sha512-v3MXnZAcvnywkTUEZomIActle7RXXeedOR31wwl7VlyoXO4Qi9arvSenNQWne1TcRwhCL1HwLI21bEqdpj8/rA==,
      }
    engines: { node: '>=0.10.0' }
    dependencies:
      safer-buffer: 2.1.2
    dev: true

  /iconv-lite/0.6.3:
    resolution:
      {
        integrity: sha512-4fCk79wshMdzMp2rH06qWrJE4iolqLhCUH+OiuIgU++RB0+94NlDL81atO7GX55uUKueo0txHNtvEyI6D7WdMw==,
      }
    engines: { node: '>=0.10.0' }
    dependencies:
      safer-buffer: 2.1.2
    dev: true

  /ieee754/1.2.1:
    resolution:
      {
        integrity: sha512-dcyqhDvX1C46lXZcVqCpK+FtMRQVdIMN6/Df5js2zouUsqG7I6sFxitIC+7KYK29KdXOLHdu9zL4sFnoVQnqaA==,
      }

  /ignore/5.2.0:
    resolution:
      {
        integrity: sha512-CmxgYGiEPCLhfLnpPp1MoRmifwEIOgjcHXxOBjv7mY96c+eWScsOP9c112ZyLdWHi0FxHjI+4uVhKYp/gcdRmQ==,
      }
    engines: { node: '>= 4' }
    dev: true

  /ignore/5.2.1:
    resolution:
      {
        integrity: sha512-d2qQLzTJ9WxQftPAuEQpSPmKqzxePjzVbpAVv62AQ64NTL+wR4JkrVqR/LqFsFEUsHDAiId52mJteHDFuDkElA==,
      }
    engines: { node: '>= 4' }
    dev: true

  /import-fresh/3.3.0:
    resolution:
      {
        integrity: sha512-veYYhQa+D1QBKznvhUHxb8faxlrwUnxseDAbAp457E0wLNio2bOSKnjYDhMj+YiAq61xrMGhQk9iXVk5FzgQMw==,
      }
    engines: { node: '>=6' }
    dependencies:
      parent-module: 1.0.1
      resolve-from: 4.0.0
    dev: true

  /imurmurhash/0.1.4:
    resolution:
      {
        integrity: sha512-JmXMZ6wuvDmLiHEml9ykzqO6lwFbof0GG4IkcGaENdCRDDmMVnny7s5HsIgHCbaq0w2MyPhDqkhTUgS2LU2PHA==,
      }
    engines: { node: '>=0.8.19' }
    dev: true

  /indent-string/4.0.0:
    resolution:
      {
        integrity: sha512-EdDDZu4A2OyIK7Lr/2zG+w5jmbuk1DVBnEwREQvBzspBJkCEbRa8GxU1lghYcaGJCnRWibjDXlq779X1/y5xwg==,
      }
    engines: { node: '>=8' }
    dev: true

  /inflight/1.0.6:
    resolution:
      {
        integrity: sha512-k92I/b08q4wvFscXCLvqfsHCrjrF7yiXsQuIVvVE7N82W3+aqpzuUdBbfhWcy/FZR3/4IgflMgKLOsvPDrGCJA==,
      }
    dependencies:
      once: 1.4.0
      wrappy: 1.0.2
    dev: true

  /inherits/2.0.4:
    resolution:
      {
        integrity: sha512-k/vGaX4/Yla3WzyMCvTQOXYeIHvqOKtnqBduzTHpzpQZzAskKMhZ2K+EnBiSM9zGSoIFeMpXKxa4dYeZIQqewQ==,
      }

  /inline-style-parser/0.1.1:
    resolution:
      {
        integrity: sha512-7NXolsK4CAS5+xvdj5OMMbI962hU/wvwoxk+LWR9Ek9bVtyuuYScDN6eS0rUm6TxApFpw7CX1o4uJzcd4AyD3Q==,
      }
    dev: false

  /inquirer/8.2.4:
    resolution:
      {
        integrity: sha512-nn4F01dxU8VeKfq192IjLsxu0/OmMZ4Lg3xKAns148rCaXP6ntAoEkVYZThWjwON8AlzdZZi6oqnhNbxUG9hVg==,
      }
    engines: { node: '>=12.0.0' }
    dependencies:
      ansi-escapes: 4.3.2
      chalk: 4.1.1
      cli-cursor: 3.1.0
      cli-width: 3.0.0
      external-editor: 3.1.0
      figures: 3.2.0
      lodash: 4.17.21
      mute-stream: 0.0.8
      ora: 5.4.1
      run-async: 2.4.1
      rxjs: 7.5.7
      string-width: 4.2.3
      strip-ansi: 6.0.1
      through: 2.3.8
      wrap-ansi: 7.0.0
    dev: true

  /internal-slot/1.0.3:
    resolution:
      {
        integrity: sha512-O0DB1JC/sPyZl7cIo78n5dR7eUSwwpYPiXRhTzNxZVAMUuB8vlnRFyLxdrVToks6XPLVnFfbzaVd5WLjhgg+vA==,
      }
    engines: { node: '>= 0.4' }
    dependencies:
      get-intrinsic: 1.1.3
      has: 1.0.3
      side-channel: 1.0.4

  /intersection-observer/0.12.2:
    resolution:
      {
        integrity: sha512-7m1vEcPCxXYI8HqnL8CKI6siDyD+eIWSwgB3DZA+ZTogxk9I4CDnj4wilt9x/+/QbHI4YG5YZNmC6458/e9Ktg==,
      }
    dev: false

  /iron-session/6.2.1_next@13.0.6:
    resolution:
      {
        integrity: sha512-FIVfq5hXBYRqk/0rchobC/ZW0v4J2kwqAqmwwF8sVh/Cd2pL69TPji/ss+0qNlqJbMDEbibtNNtW0X4BiofK+Q==,
      }
    engines: { node: '>=12' }
    peerDependencies:
      express: '>=4'
      next: '>=10'
    peerDependenciesMeta:
      express:
        optional: true
      next:
        optional: true
    dependencies:
      '@peculiar/webcrypto': 1.4.0
      '@types/cookie': 0.5.1
      '@types/express': 4.17.14
      '@types/node': 17.0.45
      cookie: 0.5.0
      iron-webcrypto: 0.2.5
      next: 13.0.6_biqbaboplfbrettd7655fr4n2y
    dev: false

  /iron-webcrypto/0.2.5:
    resolution:
      {
        integrity: sha512-ehNeDF5trPUSglHFMg+3WDyiKSW0PdtzD+uuEPbD8ollO3jRMg0x8Onnx8pfGYp/bHpiDDnsv7EPB76r2LV6dw==,
      }
    dependencies:
      buffer: 6.0.3
    dev: false

  /is-alphabetical/1.0.4:
    resolution:
      {
        integrity: sha512-DwzsA04LQ10FHTZuL0/grVDk4rFoVH1pjAToYwBrHSxcrBIGQuXrQMtD5U1b0U2XVgKZCTLLP8u2Qxqhy3l2Vg==,
      }
    dev: true

  /is-alphabetical/2.0.1:
    resolution:
      {
        integrity: sha512-FWyyY60MeTNyeSRpkM2Iry0G9hpr7/9kD40mD/cGQEuilcZYS4okz8SN2Q6rLCJ8gbCt6fN+rC+6tMGS99LaxQ==,
      }

  /is-alphanumerical/1.0.4:
    resolution:
      {
        integrity: sha512-UzoZUr+XfVz3t3v4KyGEniVL9BDRoQtY7tOyrRybkVNjDFWyo1yhXNGrrBTQxp3ib9BLAWs7k2YKBQsFRkZG9A==,
      }
    dependencies:
      is-alphabetical: 1.0.4
      is-decimal: 1.0.4
    dev: true

  /is-alphanumerical/2.0.1:
    resolution:
      {
        integrity: sha512-hmbYhX/9MUMF5uh7tOXyK/n0ZvWpad5caBA17GsC6vyuCqaWliRG5K1qS9inmUhEMaOBIW7/whAnSwveW/LtZw==,
      }
    dependencies:
      is-alphabetical: 2.0.1
      is-decimal: 2.0.1

  /is-arguments/1.1.1:
    resolution:
      {
        integrity: sha512-8Q7EARjzEnKpt/PCD7e1cgUS0a6X8u5tdSiMqXhojOdoV9TsMsiO+9VLC5vAmO8N7/GmXn7yjR8qnA6bVAEzfA==,
      }
    engines: { node: '>= 0.4' }
    dependencies:
      call-bind: 1.0.2
      has-tostringtag: 1.0.0

  /is-arrayish/0.2.1:
    resolution:
      {
        integrity: sha512-zz06S8t0ozoDXMG+ube26zeCTNXcKIPJZJi8hBrF4idCLms4CG9QtK7qBl1boi5ODzFpjswb5JPmHCbMpjaYzg==,
      }
    dev: true

  /is-bigint/1.0.4:
    resolution:
      {
        integrity: sha512-zB9CruMamjym81i2JZ3UMn54PKGsQzsJeo6xvN3HJJ4CAsQNB6iRutp2To77OfCNuoxspsIhzaPoO1zyCEhFOg==,
      }
    dependencies:
      has-bigints: 1.0.2

  /is-binary-path/2.1.0:
    resolution:
      {
        integrity: sha512-ZMERYes6pDydyuGidse7OsHxtbI7WVeUEozgR/g7rd0xUimYNlvZRE/K2MgZTjWy725IfelLeVcEM97mmtRGXw==,
      }
    engines: { node: '>=8' }
    dependencies:
      binary-extensions: 2.2.0
    dev: true

  /is-boolean-object/1.1.2:
    resolution:
      {
        integrity: sha512-gDYaKHJmnj4aWxyj6YHyXVpdQawtVLHU5cb+eztPGczf6cjuTdwve5ZIEfgXqH4e57An1D1AKf8CZ3kYrQRqYA==,
      }
    engines: { node: '>= 0.4' }
    dependencies:
      call-bind: 1.0.2
      has-tostringtag: 1.0.0

  /is-buffer/2.0.5:
    resolution:
      {
        integrity: sha512-i2R6zNFDwgEHJyQUtJEk0XFi1i0dPFn/oqjK3/vPCcDeJvW5NQ83V8QbicfF1SupOaB0h8ntgBC2YiE7dfyctQ==,
      }
    engines: { node: '>=4' }

  /is-callable/1.2.7:
    resolution:
      {
        integrity: sha512-1BC0BVFhS/p0qtw6enp8e+8OD0UrK0oFLztSjNzhcKA3WDuJxxAPXzPuPtKkjEY9UUoEWlX/8fgKeu2S8i9JTA==,
      }
    engines: { node: '>= 0.4' }

  /is-ci/3.0.1:
    resolution:
      {
        integrity: sha512-ZYvCgrefwqoQ6yTyYUbQu64HsITZ3NfKX1lzaEYdkTDcfKzzCI/wthRRYKkdjHKFVgNiXKAKm65Zo1pk2as/QQ==,
      }
    hasBin: true
    dependencies:
      ci-info: 3.4.0
    dev: true

  /is-core-module/2.10.0:
    resolution:
      {
        integrity: sha512-Erxj2n/LDAZ7H8WNJXd9tw38GYM3dv8rk8Zcs+jJuxYTW7sozH+SS8NtrSjVL1/vpLvWi1hxy96IzjJ3EHTJJg==,
      }
    dependencies:
      has: 1.0.3

  /is-date-object/1.0.5:
    resolution:
      {
        integrity: sha512-9YQaSxsAiSwcvS33MBk3wTCVnWK+HhF8VZR2jRxehM16QcVOdHqPn4VPHmRK4lSr38n9JriurInLcP90xsYNfQ==,
      }
    engines: { node: '>= 0.4' }
    dependencies:
      has-tostringtag: 1.0.0

  /is-decimal/1.0.4:
    resolution:
      {
        integrity: sha512-RGdriMmQQvZ2aqaQq3awNA6dCGtKpiDFcOzrTWrDAT2MiWrKQVPmxLGHl7Y2nNu6led0kEyoX0enY0qXYsv9zw==,
      }
    dev: true

  /is-decimal/2.0.1:
    resolution:
      {
        integrity: sha512-AAB9hiomQs5DXWcRB1rqsxGUstbRroFOPPVAomNk/3XHR5JyEZChOyTWe2oayKnsSsr/kcGqF+z6yuH6HHpN0A==,
      }

  /is-docker/2.2.1:
    resolution:
      {
        integrity: sha512-F+i2BKsFrH66iaUFc0woD8sLy8getkwTwtOBjvs56Cx4CgJDeKQeqfz8wAYiSb8JOprWhHH5p77PbmYCvvUuXQ==,
      }
    engines: { node: '>=8' }
    hasBin: true
    dev: true

  /is-extendable/0.1.1:
    resolution:
      {
        integrity: sha512-5BMULNob1vgFX6EjQw5izWDxrecWK9AM72rugNr0TFldMOi0fj6Jk+zeKIt0xGj4cEfQIJth4w3OKWOJ4f+AFw==,
      }
    engines: { node: '>=0.10.0' }
    dev: false

  /is-extglob/2.1.1:
    resolution:
      {
        integrity: sha512-SbKbANkN603Vi4jEZv49LeVJMn4yGwsbzZworEoyEiutsN3nJYdbO36zfhGJ6QEDpOZIFkDtnq5JRxmvl3jsoQ==,
      }
    engines: { node: '>=0.10.0' }
    dev: true

  /is-fullwidth-code-point/2.0.0:
    resolution:
      {
        integrity: sha512-VHskAKYM8RfSFXwee5t5cbN5PZeq1Wrh6qd5bkyiXIf6UQcN6w/A0eXM9r6t8d+GYOh+o6ZhiEnb88LN/Y8m2w==,
      }
    engines: { node: '>=4' }

  /is-fullwidth-code-point/3.0.0:
    resolution:
      {
        integrity: sha512-zymm5+u+sCsSWyD9qNaejV3DFvhCKclKdizYaJUuHA83RLjb7nSuGnddCHGv0hk+KY7BMAlsWeK4Ueg6EV6XQg==,
      }
    engines: { node: '>=8' }
    dev: true

  /is-fullwidth-code-point/4.0.0:
    resolution:
      {
        integrity: sha512-O4L094N2/dZ7xqVdrXhh9r1KODPJpFms8B5sGdJLPy664AgvXsreZUyCQQNItZRDlYug4xStLjNp/sz3HvBowQ==,
      }
    engines: { node: '>=12' }
    dev: true

  /is-generator-function/1.0.10:
    resolution:
      {
        integrity: sha512-jsEjy9l3yiXEQ+PsXdmBwEPcOxaXWLspKdplFUVI9vq1iZgIekeC0L167qeu86czQaxed3q/Uzuw0swL0irL8A==,
      }
    engines: { node: '>= 0.4' }
    dependencies:
      has-tostringtag: 1.0.0

  /is-glob/4.0.3:
    resolution:
      {
        integrity: sha512-xelSayHH36ZgE7ZWhli7pW34hNbNl8Ojv5KVmkJD4hBdD3th8Tfk9vYasLM+mXWOZhFkgZfxhLSnrwRr4elSSg==,
      }
    engines: { node: '>=0.10.0' }
    dependencies:
      is-extglob: 2.1.1
    dev: true

  /is-hex-prefixed/1.0.0:
    resolution:
      {
        integrity: sha512-WvtOiug1VFrE9v1Cydwm+FnXd3+w9GaeVUss5W4v/SLy3UW00vP+6iNF2SdnfiBoLy4bTqVdkftNGTUeOFVsbA==,
      }
    engines: { node: '>=6.5.0', npm: '>=3' }

  /is-hexadecimal/1.0.4:
    resolution:
      {
        integrity: sha512-gyPJuv83bHMpocVYoqof5VDiZveEoGoFL8m3BXNb2VW8Xs+rz9kqO8LOQ5DH6EsuvilT1ApazU0pyl+ytbPtlw==,
      }
    dev: true

  /is-hexadecimal/2.0.1:
    resolution:
      {
        integrity: sha512-DgZQp241c8oO6cA1SbTEWiXeoxV42vlcJxgH+B3hi1AiqqKruZR3ZGF8In3fj4+/y/7rHvlOZLZtgJ/4ttYGZg==,
      }

  /is-interactive/1.0.0:
    resolution:
      {
        integrity: sha512-2HvIEKRoqS62guEC+qBjpvRubdX910WCMuJTZ+I9yvqKU2/12eSL549HMwtabb4oupdj2sMP50k+XJfB/8JE6w==,
      }
    engines: { node: '>=8' }
    dev: true

  /is-negative-zero/2.0.2:
    resolution:
      {
        integrity: sha512-dqJvarLawXsFbNDeJW7zAz8ItJ9cd28YufuuFzh0G8pNHjJMnY08Dv7sYX2uF5UpQOwieAeOExEYAWWfu7ZZUA==,
      }
    engines: { node: '>= 0.4' }

  /is-node-process/1.0.1:
    resolution:
      {
        integrity: sha512-5IcdXuf++TTNt3oGl9EBdkvndXA8gmc4bz/Y+mdEpWh3Mcn/+kOw6hI7LD5CocqJWMzeb0I0ClndRVNdEPuJXQ==,
      }
    dev: true

  /is-number-object/1.0.7:
    resolution:
      {
        integrity: sha512-k1U0IRzLMo7ZlYIfzRu23Oh6MiIFasgpb9X76eqfFZAqwH44UI4KTBvBYIZ1dSL9ZzChTB9ShHfLkR4pdW5krQ==,
      }
    engines: { node: '>= 0.4' }
    dependencies:
      has-tostringtag: 1.0.0

  /is-number/7.0.0:
    resolution:
      {
        integrity: sha512-41Cifkg6e8TylSpdtTpeLVMqvSBEVzTttHvERD741+pnZ8ANv0004MRL43QKPDlK9cGvNp6NZWZUBlbGXYxxng==,
      }
    engines: { node: '>=0.12.0' }
    dev: true

  /is-plain-obj/1.1.0:
    resolution:
      {
        integrity: sha512-yvkRyxmFKEOQ4pNXCmJG5AEQNlXJS5LaONXo5/cLdTZdWvsZ1ioJEonLGAosKlMWE8lwUy/bJzMjcw8az73+Fg==,
      }
    engines: { node: '>=0.10.0' }
    dev: true

  /is-plain-obj/3.0.0:
    resolution:
      {
        integrity: sha512-gwsOE28k+23GP1B6vFl1oVh/WOzmawBrKwo5Ev6wMKzPkaXaCDIQKzLnvsA42DRlbVTWorkgTKIviAKCWkfUwA==,
      }
    engines: { node: '>=10' }
    dev: false

  /is-plain-obj/4.1.0:
    resolution:
      {
        integrity: sha512-+Pgi+vMuUNkJyExiMBt5IlFoMyKnr5zhJ4Uspz58WOhBF5QoIZkFyNHIbBAtHwzVAgk5RtndVNsDRN61/mmDqg==,
      }
    engines: { node: '>=12' }

  /is-potential-custom-element-name/1.0.1:
    resolution:
      {
        integrity: sha512-bCYeRA2rVibKZd+s2625gGnGF/t7DSqDs4dP7CrLA1m7jKWz6pps0LpYLJN8Q64HtmPKJ1hrN3nzPNKFEKOUiQ==,
      }
    dev: true

  /is-reference/3.0.0:
    resolution:
      {
        integrity: sha512-Eo1W3wUoHWoCoVM4GVl/a+K0IgiqE5aIo4kJABFyMum1ZORlPkC+UC357sSQUL5w5QCE5kCC9upl75b7+7CY/Q==,
      }
    dependencies:
      '@types/estree': 1.0.0
    dev: false

  /is-regex/1.1.4:
    resolution:
      {
        integrity: sha512-kvRdxDsxZjhzUX07ZnLydzS1TU/TJlTUHHY4YLL87e37oUA49DfkLqgy+VjFocowy29cKvcSiu+kIv728jTTVg==,
      }
    engines: { node: '>= 0.4' }
    dependencies:
      call-bind: 1.0.2
      has-tostringtag: 1.0.0

  /is-shared-array-buffer/1.0.2:
    resolution:
      {
        integrity: sha512-sqN2UDu1/0y6uvXyStCOzyhAjCSlHceFoMKJW8W9EU9cvic/QdsZ0kEU93HEy3IUEFZIiH/3w+AH/UQbPHNdhA==,
      }
    dependencies:
      call-bind: 1.0.2

  /is-ssh/1.4.0:
    resolution:
      {
        integrity: sha512-x7+VxdxOdlV3CYpjvRLBv5Lo9OJerlYanjwFrPR9fuGPjCiNiCzFgAWpiLAohSbsnH4ZAys3SBh+hq5rJosxUQ==,
      }
    dependencies:
      protocols: 2.0.1
    dev: false

  /is-stream/1.1.0:
    resolution:
      {
        integrity: sha512-uQPm8kcs47jx38atAcWTVxyltQYoPT68y9aWYdV6yWXSyW8mzSat0TL6CiWdZeCdF3KrAvpVtnHbTv4RN+rqdQ==,
      }
    engines: { node: '>=0.10.0' }
    dev: false

  /is-stream/2.0.1:
    resolution:
      {
        integrity: sha512-hFoiJiTl63nn+kstHGBtewWSKnQLpyb155KHheA1l39uvtO9nWIop1p3udqPcUd/xbF1VLMO4n7OI6p7RbngDg==,
      }
    engines: { node: '>=8' }
    dev: true

  /is-stream/3.0.0:
    resolution:
      {
        integrity: sha512-LnQR4bZ9IADDRSkvpqMGvt/tEJWclzklNgSw48V5EAaAeDd6qGvN8ei6k5p0tvxSR171VmGyHuTiAOfxAbr8kA==,
      }
    engines: { node: ^12.20.0 || ^14.13.1 || >=16.0.0 }
    dev: true

  /is-string/1.0.7:
    resolution:
      {
        integrity: sha512-tE2UXzivje6ofPW7l23cjDOMa09gb7xlAqG6jG5ej6uPV32TlWP3NKPigtaGeHNu9fohccRYvIiZMfOOnOYUtg==,
      }
    engines: { node: '>= 0.4' }
    dependencies:
      has-tostringtag: 1.0.0

  /is-subdir/1.2.0:
    resolution:
      {
        integrity: sha512-2AT6j+gXe/1ueqbW6fLZJiIw3F8iXGJtt0yDrZaBhAZEG1raiTxKWU+IPqMCzQAXOUCKdA4UDMgacKH25XG2Cw==,
      }
    engines: { node: '>=4' }
    dependencies:
      better-path-resolve: 1.0.0
    dev: true

  /is-symbol/1.0.4:
    resolution:
      {
        integrity: sha512-C/CPBqKWnvdcxqIARxyOh4v1UUEOCHpgDa0WYgpKDFMszcrPcffg5uhwSgPCLD2WWxmq6isisz87tzT01tuGhg==,
      }
    engines: { node: '>= 0.4' }
    dependencies:
      has-symbols: 1.0.3

  /is-typed-array/1.1.9:
    resolution:
      {
        integrity: sha512-kfrlnTTn8pZkfpJMUgYD7YZ3qzeJgWUn8XfVYBARc4wnmNOmLbmuuaAs3q5fvB0UJOn6yHAKaGTPM7d6ezoD/A==,
      }
    engines: { node: '>= 0.4' }
    dependencies:
      available-typed-arrays: 1.0.5
      call-bind: 1.0.2
      es-abstract: 1.20.4
      for-each: 0.3.3
      has-tostringtag: 1.0.0

  /is-typedarray/1.0.0:
    resolution:
      {
        integrity: sha512-cyA56iCMHAh5CdzjJIa4aohJyeO1YbwLi3Jc35MmRU6poroFjIGZzUzupGiRPOjgHg9TLu43xbpwXk523fMxKA==,
      }

  /is-unicode-supported/0.1.0:
    resolution:
      {
        integrity: sha512-knxG2q4UC3u8stRGyAVJCOdxFmv5DZiRcdlIaAQXAbSfJya+OhopNotLQrstBhququ4ZpuKbDc/8S6mgXgPFPw==,
      }
    engines: { node: '>=10' }
    dev: true

  /is-weakref/1.0.2:
    resolution:
      {
        integrity: sha512-qctsuLZmIQ0+vSSMfoVvyFe2+GSEvnmZ2ezTup1SBse9+twCCeial6EEi3Nc2KFcf6+qz2FBPnjXsk8xhKSaPQ==,
      }
    dependencies:
      call-bind: 1.0.2

  /is-windows/1.0.2:
    resolution:
      {
        integrity: sha512-eXK1UInq2bPmjyX6e3VHIzMLobc4J94i4AWn+Hpq3OU5KkrRC96OAcR3PRJ/pGu6m8TRnBHP9dkXQVsT/COVIA==,
      }
    engines: { node: '>=0.10.0' }
    dev: true

  /is-wsl/2.2.0:
    resolution:
      {
        integrity: sha512-fKzAra0rGJUUBwGBgNkHZuToZcn+TtXHpeCgmkMJMMYx1sQDYaCSyjJBSCa2nH1DGm7s3n1oBnohoVTBaN7Lww==,
      }
    engines: { node: '>=8' }
    dependencies:
      is-docker: 2.2.1
    dev: true

  /isarray/2.0.5:
    resolution:
      {
        integrity: sha512-xHjhDr3cNBK0BzdUJSPXZntQUx/mwMS5Rw4A7lPJ90XGAO6ISP/ePDNuo0vhqOZU+UD5JoodwCAAoZQd3FeAKw==,
      }

  /isexe/2.0.0:
    resolution:
      {
        integrity: sha512-RHxMLp9lnKHGHRng9QFhRCMbYAcVpn69smSGcq3f36xjgVVWThj4qqLbTLlq7Ssj8B+fIQ1EuCEGI2lKsyQeIw==,
      }

  /isomorphic-ws/4.0.1_ws@7.5.9:
    resolution:
      {
        integrity: sha512-BhBvN2MBpWTaSHdWRb/bwdZJ1WaehQ2L1KngkCkfLUGF0mAWAT1sQUQacEmQ0jXkFw/czDXPNQSL5u2/Krsz1w==,
      }
    peerDependencies:
      ws: '*'
    dependencies:
      ws: 7.5.9

  /istanbul-lib-coverage/3.2.0:
    resolution:
      {
        integrity: sha512-eOeJ5BHCmHYvQK7xt9GkdHuzuCGS1Y6g9Gvnx3Ym33fz/HpLRYxiS0wHNr+m/MBC8B647Xt608vCDEvhl9c6Mw==,
      }
    engines: { node: '>=8' }
    dev: true

  /istanbul-lib-report/3.0.0:
    resolution:
      {
        integrity: sha512-wcdi+uAKzfiGT2abPpKZ0hSU1rGQjUQnLvtY5MpQ7QCTahD3VODhcu4wcfY1YtkGaDD5yuydOLINXsfbus9ROw==,
      }
    engines: { node: '>=8' }
    dependencies:
      istanbul-lib-coverage: 3.2.0
      make-dir: 3.1.0
      supports-color: 7.2.0
    dev: true

  /istanbul-reports/3.1.5:
    resolution:
      {
        integrity: sha512-nUsEMa9pBt/NOHqbcbeJEgqIlY/K7rVWUX6Lql2orY5e9roQOthbR3vtY4zzf2orPELg80fnxxk9zUyPlgwD1w==,
      }
    engines: { node: '>=8' }
    dependencies:
      html-escaper: 2.0.2
      istanbul-lib-report: 3.0.0
    dev: true

  /jayson/3.7.0:
    resolution:
      {
        integrity: sha512-tfy39KJMrrXJ+mFcMpxwBvFDetS8LAID93+rycFglIQM4kl3uNR3W4lBLE/FFhsoUCEox5Dt2adVpDm/XtebbQ==,
      }
    engines: { node: '>=8' }
    hasBin: true
    dependencies:
      '@types/connect': 3.4.35
      '@types/node': 12.20.55
      '@types/ws': 7.4.7
      JSONStream: 1.3.5
      commander: 2.20.3
      delay: 5.0.0
      es6-promisify: 5.0.0
      eyes: 0.1.8
      isomorphic-ws: 4.0.1_ws@7.5.9
      json-stringify-safe: 5.0.1
      lodash: 4.17.21
      uuid: 8.3.2
      ws: 7.5.9
    transitivePeerDependencies:
      - bufferutil
      - utf-8-validate

  /joycon/3.1.1:
    resolution:
      {
        integrity: sha512-34wB/Y7MW7bzjKRjUKTa46I2Z7eV62Rkhva+KkopW7Qvv/OSWBqvkSY7vusOPrNuZcUG3tApvdVgNB8POj3SPw==,
      }
    engines: { node: '>=10' }
    dev: true

  /js-levenshtein/1.1.6:
    resolution:
      {
        integrity: sha512-X2BB11YZtrRqY4EnQcLX5Rh373zbK4alC1FW7D7MBhL2gtcC17cTnr6DmfHZeS0s2rTHjUTMMHfG7gO8SSdw+g==,
      }
    engines: { node: '>=0.10.0' }
    dev: true

  /js-sdsl/4.1.5:
    resolution:
      {
        integrity: sha512-08bOAKweV2NUC1wqTtf3qZlnpOX/R2DU9ikpjOHs0H+ibQv3zpncVQg6um4uYtRtrwIX8M4Nh3ytK4HGlYAq7Q==,
      }
    dev: true

  /js-sha3/0.8.0:
    resolution:
      {
        integrity: sha512-gF1cRrHhIzNfToc802P800N8PpXS+evLLXfsVpowqmAFR9uwbi89WvXg2QspOmXL8QL86J4T1EpFu+yUkwJY3Q==,
      }

  /js-tokens/4.0.0:
    resolution:
      {
        integrity: sha512-RdJUflcE3cUzKiMqQgsCu06FPu9UdIJO0beYbPhHN4k6apgJtifcoCtT9bcxOpYBtpD2kCM6Sbzg4CausW/PKQ==,
      }

  /js-yaml/3.14.1:
    resolution:
      {
        integrity: sha512-okMH7OXXJ7YrN9Ok3/SXrnu4iX9yOk+25nqX4imS2npuvTYDmo/QEZoqwZkYaIDk3jVvBOTOIEgEhaLOynBS9g==,
      }
    hasBin: true
    dependencies:
      argparse: 1.0.10
      esprima: 4.0.1

  /js-yaml/4.1.0:
    resolution:
      {
        integrity: sha512-wpxZs9NoxZaJESJGIZTyDEaYpl0FKSA+FB9aJiyemKhMwkxQg63h4T1KJgUGHpTqPDNRcmmYLugrRjJlBtWvRA==,
      }
    hasBin: true
    dependencies:
      argparse: 2.0.1
    dev: true

  /jsdom/20.0.3:
    resolution:
      {
        integrity: sha512-SYhBvTh89tTfCD/CRdSOm13mOBa42iTaTyfyEWBdKcGdPxPtLFBXuHR8XHb33YNYaP+lLbmSvBTsnoesCNJEsQ==,
      }
    engines: { node: '>=14' }
    peerDependencies:
      canvas: ^2.5.0
    peerDependenciesMeta:
      canvas:
        optional: true
    dependencies:
      abab: 2.0.6
      acorn: 8.8.1
      acorn-globals: 7.0.1
      cssom: 0.5.0
      cssstyle: 2.3.0
      data-urls: 3.0.2
      decimal.js: 10.4.2
      domexception: 4.0.0
      escodegen: 2.0.0
      form-data: 4.0.0
      html-encoding-sniffer: 3.0.0
      http-proxy-agent: 5.0.0
      https-proxy-agent: 5.0.1
      is-potential-custom-element-name: 1.0.1
      nwsapi: 2.2.2
      parse5: 7.1.1
      saxes: 6.0.0
      symbol-tree: 3.2.4
      tough-cookie: 4.1.2
      w3c-xmlserializer: 4.0.0
      webidl-conversions: 7.0.0
      whatwg-encoding: 2.0.0
      whatwg-mimetype: 3.0.0
      whatwg-url: 11.0.0
      ws: 8.11.0
      xml-name-validator: 4.0.0
    transitivePeerDependencies:
      - bufferutil
      - supports-color
      - utf-8-validate
    dev: true

  /json-parse-even-better-errors/2.3.1:
    resolution:
      {
        integrity: sha512-xyFwyhro/JEof6Ghe2iz2NcXoj2sloNsWr/XsERDK/oiPCfaNhl5ONfp+jQdAZRQQ0IJWNzH9zIZF7li91kh2w==,
      }
    dev: true

  /json-rpc-engine/5.4.0:
    resolution:
      {
        integrity: sha512-rAffKbPoNDjuRnXkecTjnsE3xLLrb00rEkdgalINhaYVYIxDwWtvYBr9UFbhTvPB1B2qUOLoFd/cV6f4Q7mh7g==,
      }
    dependencies:
      eth-rpc-errors: 3.0.0
      safe-event-emitter: 1.0.1

  /json-rpc-engine/6.1.0:
    resolution:
      {
        integrity: sha512-NEdLrtrq1jUZyfjkr9OCz9EzCNhnRyWtt1PAnvnhwy6e8XETS0Dtc+ZNCO2gvuAoKsIn2+vCSowXTYE4CkgnAQ==,
      }
    engines: { node: '>=10.0.0' }
    dependencies:
      '@metamask/safe-event-emitter': 2.0.0
      eth-rpc-errors: 4.0.2

  /json-rpc-random-id/1.0.1:
    resolution:
      {
        integrity: sha512-RJ9YYNCkhVDBuP4zN5BBtYAzEl03yq/jIIsyif0JY9qyJuQQZNeDK7anAPKKlyEtLSj2s8h6hNh2F8zO5q7ScA==,
      }

  /json-schema-traverse/0.4.1:
    resolution:
      {
        integrity: sha512-xbbCH5dCYU5T8LcEhhuh7HJ88HXuW3qsI3Y0zOZFKfZEHcpWiHU/Jxzk629Brsab/mMiHQti9wMP+845RPe3Vg==,
      }
    dev: true

  /json-stable-stringify-without-jsonify/1.0.1:
    resolution:
      {
        integrity: sha512-Bdboy+l7tA3OGW6FjyFHWkP5LuByj1Tk33Ljyq0axyzdk9//JSi2u3fP1QSmd1KNwq6VOKYGlAu87CisVir6Pw==,
      }
    dev: true

  /json-stable-stringify/1.0.1:
    resolution:
      {
        integrity: sha512-i/J297TW6xyj7sDFa7AmBPkQvLIxWr2kKPWI26tXydnZrzVAocNqn5DMNT1Mzk0vit1V5UkRM7C1KdVNp7Lmcg==,
      }
    dependencies:
      jsonify: 0.0.0

  /json-stringify-safe/5.0.1:
    resolution:
      {
        integrity: sha512-ZClg6AaYvamvYEE82d3Iyd3vSSIjQ+odgjaTzRuO3s7toCdFKczob2i0zCh7JE8kWn17yvAWhUVxvqGwUalsRA==,
      }

  /json5/1.0.1:
    resolution:
      {
        integrity: sha512-aKS4WQjPenRxiQsC93MNfjx+nbF4PAdYzmd/1JIj8HYzqfbu86beTuNgXDzPknWk0n0uARlyewZo4s++ES36Ow==,
      }
    hasBin: true
    dependencies:
      minimist: 1.2.6
    dev: true

  /jsonc-parser/3.2.0:
    resolution:
      {
        integrity: sha512-gfFQZrcTc8CnKXp6Y4/CBT3fTc0OVuDofpre4aEeEpSBPV5X5v4+Vmx+8snU7RLPrNHPKSgLxGo9YuQzz20o+w==,
      }
    dev: false

  /jsonfile/4.0.0:
    resolution:
      {
        integrity: sha512-m6F1R3z8jjlf2imQHS2Qez5sjKWQzbuuhuJ/FKYFRZvPE3PuHcSMVZzfsLhGVOkfd20obL5SWEBew5ShlquNxg==,
      }
    optionalDependencies:
      graceful-fs: 4.2.10
    dev: true

  /jsonfile/6.1.0:
    resolution:
      {
        integrity: sha512-5dgndWOriYSm5cnYaJNhalLNDKOqFwyDB/rr1E9ZsGciGvKPs8R2xYGCacuf3z6K1YKDz182fd+fY3cn3pMqXQ==,
      }
    dependencies:
      universalify: 2.0.0
    optionalDependencies:
      graceful-fs: 4.2.10
    dev: true

  /jsonify/0.0.0:
    resolution:
      {
        integrity: sha512-trvBk1ki43VZptdBI5rIlG4YOzyeH/WefQt5rj1grasPn4iiZWKet8nkgc4GlsAylaztn0qZfUYOiTsASJFdNA==,
      }

  /jsonparse/1.3.1:
    resolution:
      {
        integrity: sha512-POQXvpdL69+CluYsillJ7SUhKvytYjW9vG/GKpnf+xP8UWgYEM/RaMzHHofbALDiKbbP1W8UEYmgGl39WkPZsg==,
      }
    engines: { '0': node >= 0.2.0 }

  /jsx-ast-utils/3.3.3:
    resolution:
      {
        integrity: sha512-fYQHZTZ8jSfmWZ0iyzfwiU4WDX4HpHbMCZ3gPlWYiCl3BoeOTsqKBqnTVfH2rYT7eP5c3sVbeSPHnnJOaTrWiw==,
      }
    engines: { node: '>=4.0' }
    dependencies:
      array-includes: 3.1.5
      object.assign: 4.1.4
    dev: true

  /keccak/3.0.2:
    resolution:
      {
        integrity: sha512-PyKKjkH53wDMLGrvmRGSNWgmSxZOUqbnXwKL9tmgbFYA1iAYqW21kfR7mZXV0MlESiefxQQE9X9fTa3X+2MPDQ==,
      }
    engines: { node: '>=10.0.0' }
    requiresBuild: true
    dependencies:
      node-addon-api: 2.0.2
      node-gyp-build: 4.5.0
      readable-stream: 3.6.0

  /keyvaluestorage-interface/1.0.0:
    resolution:
      {
        integrity: sha512-8t6Q3TclQ4uZynJY9IGr2+SsIGwK9JHcO6ootkHCGA0CrQCRy+VkouYNO2xicET6b9al7QKzpebNow+gkpCL8g==,
      }

  /kind-of/6.0.3:
    resolution:
      {
        integrity: sha512-dcS1ul+9tmeD95T+x28/ehLgd9mENa3LsvDTtzm3vyBEO7RPptvAD+t44WVXaUjTBRcrpFeFlC8WCruUR456hw==,
      }
    engines: { node: '>=0.10.0' }

  /kleur/4.1.5:
    resolution:
      {
        integrity: sha512-o+NO+8WrRiQEE4/7nwRJhN1HWpVmJm511pBHUxPLtp0BUISzlBplORYSmTclCnJvQq2tKu/sgl3xVpkc7ZWuQQ==,
      }
    engines: { node: '>=6' }

  /language-subtag-registry/0.3.22:
    resolution:
      {
        integrity: sha512-tN0MCzyWnoz/4nHS6uxdlFWoUZT7ABptwKPQ52Ea7URk6vll88bWBVhodtnlfEuCcKWNGoc+uGbw1cwa9IKh/w==,
      }
    dev: true

  /language-tags/1.0.5:
    resolution:
      {
        integrity: sha512-qJhlO9cGXi6hBGKoxEG/sKZDAHD5Hnu9Hs4WbOY3pCWXDhw0N8x1NenNzm2EnNLkLkk7J2SdxAkDSbb6ftT+UQ==,
      }
    dependencies:
      language-subtag-registry: 0.3.22
    dev: true

  /levn/0.3.0:
    resolution:
      {
        integrity: sha512-0OO4y2iOHix2W6ujICbKIaEQXvFQHue65vUG3pb5EUomzPI90z9hsA1VsO/dbIIpC53J8gxM9Q4Oho0jrCM/yA==,
      }
    engines: { node: '>= 0.8.0' }
    dependencies:
      prelude-ls: 1.1.2
      type-check: 0.3.2
    dev: true

  /levn/0.4.1:
    resolution:
      {
        integrity: sha512-+bT2uH4E5LGE7h/n3evcS/sQlJXCpIp6ym8OWJ5eV6+67Dsql/LaaT7qJBAt2rzfoa/5QBGBhxDix1dMt2kQKQ==,
      }
    engines: { node: '>= 0.8.0' }
    dependencies:
      prelude-ls: 1.2.1
      type-check: 0.4.0
    dev: true

  /lilconfig/2.0.6:
    resolution:
      {
        integrity: sha512-9JROoBW7pobfsx+Sq2JsASvCo6Pfo6WWoUW79HuB1BCoBXD4PLWJPqDF6fNj67pqBYTbAHkE57M1kS/+L1neOg==,
      }
    engines: { node: '>=10' }
    dev: true

  /lines-and-columns/1.2.4:
    resolution:
      {
        integrity: sha512-7ylylesZQ/PV29jhEDl3Ufjo6ZX7gCqJr5F7PKrqc93v7fzSymt1BpwEU8nAUXs8qzzvqhbjhK5QZg6Mt/HkBg==,
      }
    dev: true

  /lint-staged/13.0.4:
    resolution:
      {
        integrity: sha512-HxlHCXoYRsq9QCby5wFozmZW00hMs/9e3l+/dz6Qr8Kle4UH0kJTdABAbqhzG+3pcG6QjL9kz7NgGBfph+a5dw==,
      }
    engines: { node: ^14.13.1 || >=16.0.0 }
    hasBin: true
    dependencies:
      cli-truncate: 3.1.0
      colorette: 2.0.19
      commander: 9.4.1
      debug: 4.3.4
      execa: 6.1.0
      lilconfig: 2.0.6
      listr2: 5.0.6
      micromatch: 4.0.5
      normalize-path: 3.0.0
      object-inspect: 1.12.2
      pidtree: 0.6.0
      string-argv: 0.3.1
      yaml: 2.1.3
    transitivePeerDependencies:
      - enquirer
      - supports-color
    dev: true

  /listr2/5.0.6:
    resolution:
      {
        integrity: sha512-u60KxKBy1BR2uLJNTWNptzWQ1ob/gjMzIJPZffAENzpZqbMZ/5PrXXOomDcevIS/+IB7s1mmCEtSlT2qHWMqag==,
      }
    engines: { node: ^14.13.1 || >=16.0.0 }
    peerDependencies:
      enquirer: '>= 2.3.0 < 3'
    peerDependenciesMeta:
      enquirer:
        optional: true
    dependencies:
      cli-truncate: 2.1.0
      colorette: 2.0.19
      log-update: 4.0.0
      p-map: 4.0.0
      rfdc: 1.3.0
      rxjs: 7.5.7
      through: 2.3.8
      wrap-ansi: 7.0.0
    dev: true

  /load-tsconfig/0.2.3:
    resolution:
      {
        integrity: sha512-iyT2MXws+dc2Wi6o3grCFtGXpeMvHmJqS27sMPGtV2eUu4PeFnG+33I8BlFK1t1NWMjOpcx9bridn5yxLDX2gQ==,
      }
    engines: { node: ^12.20.0 || ^14.13.1 || >=16.0.0 }
    dev: true

  /load-yaml-file/0.2.0:
    resolution:
      {
        integrity: sha512-OfCBkGEw4nN6JLtgRidPX6QxjBQGQf72q3si2uvqyFEMbycSFFHwAZeXx6cJgFM9wmLrf9zBwCP3Ivqa+LLZPw==,
      }
    engines: { node: '>=6' }
    dependencies:
      graceful-fs: 4.2.10
      js-yaml: 3.14.1
      pify: 4.0.1
      strip-bom: 3.0.0
    dev: true

  /local-pkg/0.4.2:
    resolution:
      {
        integrity: sha512-mlERgSPrbxU3BP4qBqAvvwlgW4MTg78iwJdGGnv7kibKjWcJksrG3t6LB5lXI93wXRDvG4NpUgJFmTG4T6rdrg==,
      }
    engines: { node: '>=14' }
    dev: true

  /locate-path/3.0.0:
    resolution:
      {
        integrity: sha512-7AO748wWnIhNqAuaty2ZWHkQHRSNfPVIsPIfwEOWO22AmaoVrWavlOcMR5nzTLNYvp36X220/maaRsrec1G65A==,
      }
    engines: { node: '>=6' }
    dependencies:
      p-locate: 3.0.0
      path-exists: 3.0.0

  /locate-path/5.0.0:
    resolution:
      {
        integrity: sha512-t7hw9pI+WvuwNJXwk5zVHpyhIqzg2qTlklJOf0mVxGSbe3Fp2VieZcduNYjaLDoy6p9uGpQEGWG87WpMKlNq8g==,
      }
    engines: { node: '>=8' }
    dependencies:
      p-locate: 4.1.0
    dev: true

  /locate-path/6.0.0:
    resolution:
      {
        integrity: sha512-iPZK6eYjbxRu3uB4/WZ3EsEIMJFMqAoopl3R+zuq0UjcAm/MO6KCweDgPfP3elTztoKP3KtnVHxTn2NHBSDVUw==,
      }
    engines: { node: '>=10' }
    dependencies:
      p-locate: 5.0.0
    dev: true

  /lodash.debounce/4.0.8:
    resolution:
      {
        integrity: sha512-FT1yDzDYEoYWhnSGnpE/4Kj1fLZkDFyqRb7fNt6FdYOSxlUWAtp42Eh6Wb0rGIv/m9Bgo7x4GhQbm5Ys4SG5ow==,
      }

  /lodash.merge/4.6.2:
    resolution:
      {
        integrity: sha512-0KpjqXRVvrYyCsX1swR/XTK0va6VQkQM6MNo7PqW77ByjAhoARA8EfrP1N4+KlKj8YS0ZUCtRT/YUuhyYDujIQ==,
      }
    dev: true

  /lodash.sortby/4.7.0:
    resolution:
      {
        integrity: sha512-HDWXG8isMntAyRF5vZ7xKuEvOhT4AhlRt/3czTSjvGUxjYCBVRQY48ViDHyfYz9VIoBkW4TMGQNapx+l3RUwdA==,
      }
    dev: true

  /lodash.startcase/4.4.0:
    resolution:
      {
        integrity: sha512-+WKqsK294HMSc2jEbNgpHpd0JfIBhp7rEV4aqXWqFr6AlXov+SlcgB1Fv01y2kGe3Gc8nMW7VA0SrGuSkRfIEg==,
      }
    dev: true

  /lodash/4.17.21:
    resolution:
      {
        integrity: sha512-v2kDEe57lecTulaDIuNTPy3Ry4gLGJ6Z1O3vE1krgXZNrsQ+LFTGHVxVjcXPs17LhbZVGedAJv8XZ1tvj5FvSg==,
      }

  /log-symbols/4.1.0:
    resolution:
      {
        integrity: sha512-8XPvpAA8uyhfteu8pIvQxpJZ7SYYdpUivZpGy6sFsBuKRY/7rQGavedeB8aK+Zkyq6upMFVL/9AW6vOYzfRyLg==,
      }
    engines: { node: '>=10' }
    dependencies:
      chalk: 4.1.2
      is-unicode-supported: 0.1.0
    dev: true

  /log-update/4.0.0:
    resolution:
      {
        integrity: sha512-9fkkDevMefjg0mmzWFBW8YkFP91OrizzkW3diF7CpG+S2EYdy4+TVfGwz1zeF8x7hCx1ovSPTOE9Ngib74qqUg==,
      }
    engines: { node: '>=10' }
    dependencies:
      ansi-escapes: 4.3.2
      cli-cursor: 3.1.0
      slice-ansi: 4.0.0
      wrap-ansi: 6.2.0
    dev: true

  /longest-streak/3.0.1:
    resolution:
      {
        integrity: sha512-cHlYSUpL2s7Fb3394mYxwTYj8niTaNHUCLr0qdiCXQfSjfuA7CKofpX2uSwEfFDQ0EB7JcnMnm+GjbqqoinYYg==,
      }

  /loose-envify/1.4.0:
    resolution:
      {
        integrity: sha512-lyuxPGr/Wfhrlem2CL/UcnUc1zcqKAImBDzukY7Y5F/yQiNdko6+fRLevlw1HgMySw7f611UIY408EtxRSoK3Q==,
      }
    hasBin: true
    dependencies:
      js-tokens: 4.0.0

  /loupe/2.3.6:
    resolution:
      {
        integrity: sha512-RaPMZKiMy8/JruncMU5Bt6na1eftNoo++R4Y+N2FrxkDVTrGvcyzFTsaGif4QTeKESheMGegbhw6iUAq+5A8zA==,
      }
    dependencies:
      get-func-name: 2.0.0
    dev: true

  /lru-cache/4.1.5:
    resolution:
      {
        integrity: sha512-sWZlbEP2OsHNkXrMl5GYk/jKk70MBng6UU4YI/qGDYbgf6YbP4EvmqISbXCoJiRKs+1bSpFHVgQxvJ17F2li5g==,
      }
    dependencies:
      pseudomap: 1.0.2
      yallist: 2.1.2

  /lru-cache/6.0.0:
    resolution:
      {
        integrity: sha512-Jo6dJ04CmSjuznwJSS3pUeWmd/H0ffTlkXXgwZi+eq1UCmqQwCh+eLsYOYCwY991i2Fah4h1BEMCx4qThGbsiA==,
      }
    engines: { node: '>=10' }
    dependencies:
      yallist: 4.0.0
    dev: true

  /lz-string/1.4.4:
    resolution:
      {
        integrity: sha512-0ckx7ZHRPqb0oUm8zNr+90mtf9DQB60H1wMCjBtfi62Kl3a7JbHob6gA2bC+xRvZoOL+1hzUK8jeuEIQE8svEQ==,
      }
    hasBin: true
    dev: true

  /make-dir/3.1.0:
    resolution:
      {
        integrity: sha512-g3FeP20LNwhALb/6Cz6Dd4F2ngze0jz7tbzrD2wAV+o9FeNHe4rL+yK2md0J/fiSf1sa1ADhXqi5+oVwOM/eGw==,
      }
    engines: { node: '>=8' }
    dependencies:
      semver: 6.3.0
    dev: true

  /map-obj/1.0.1:
    resolution:
      {
        integrity: sha512-7N/q3lyZ+LVCp7PzuxrJr4KMbBE2hW7BT7YNia330OFxIf4d3r5zVpicP2650l7CPN6RM9zOJRl3NGpqSiw3Eg==,
      }
    engines: { node: '>=0.10.0' }
    dev: true

  /map-obj/4.3.0:
    resolution:
      {
        integrity: sha512-hdN1wVrZbb29eBGiGjJbeP8JbKjq1urkHJ/LIP/NY48MZ1QVXUsQBV1G1zvYFHn1XE06cwjBsOI2K3Ulnj1YXQ==,
      }
    engines: { node: '>=8' }
    dev: true

  /markdown-extensions/1.1.1:
    resolution:
      {
        integrity: sha512-WWC0ZuMzCyDHYCasEGs4IPvLyTGftYwh6wIEOULOF0HXcqZlhwRzrK0w2VUlxWA98xnvb/jszw4ZSkJ6ADpM6Q==,
      }
    engines: { node: '>=0.10.0' }
    dev: false

  /markdown-table/3.0.2:
    resolution:
      {
        integrity: sha512-y8j3a5/DkJCmS5x4dMCQL+OR0+2EAq3DOtio1COSHsmW2BGXnNCK3v12hJt1LrUz5iZH5g0LmuYOjDdI+czghA==,
      }
    dev: false

  /match-sorter/6.3.1:
    resolution:
      {
        integrity: sha512-mxybbo3pPNuA+ZuCUhm5bwNkXrJTbsk5VWbR5wiwz/GC6LIiegBGn2w3O08UG/jdbYLinw51fSQ5xNU1U3MgBw==,
      }
    dependencies:
      '@babel/runtime': 7.19.0
      remove-accents: 0.4.2
    dev: false

  /md5.js/1.3.5:
    resolution:
      {
        integrity: sha512-xitP+WxNPcTTOgnTJcrhM0xvdPepipPSf3I8EIpGKeFLjt3PlJLIDG3u8EX53ZIubkb+5U2+3rELYpEhHhzdkg==,
      }
    dependencies:
      hash-base: 3.1.0
      inherits: 2.0.4
      safe-buffer: 5.2.1

  /mdast-util-definitions/5.1.1:
    resolution:
      {
        integrity: sha512-rQ+Gv7mHttxHOBx2dkF4HWTg+EE+UR78ptQWDylzPKaQuVGdG4HIoY3SrS/pCp80nZ04greFvXbVFHT+uf0JVQ==,
      }
    dependencies:
      '@types/mdast': 3.0.10
      '@types/unist': 2.0.6
      unist-util-visit: 4.1.1
    dev: false

  /mdast-util-find-and-replace/2.2.1:
    resolution:
      {
        integrity: sha512-SobxkQXFAdd4b5WmEakmkVoh18icjQRxGy5OWTCzgsLRm1Fu/KCtwD1HIQSsmq5ZRjVH0Ehwg6/Fn3xIUk+nKw==,
      }
    dependencies:
      escape-string-regexp: 5.0.0
      unist-util-is: 5.1.1
      unist-util-visit-parents: 5.1.1
    dev: false

  /mdast-util-from-markdown/0.8.5:
    resolution:
      {
        integrity: sha512-2hkTXtYYnr+NubD/g6KGBS/0mFmBcifAsI0yIWRiRo0PjVs6SSOSOdtzbp6kSGnShDN6G5aWZpKQ2lWRy27mWQ==,
      }
    dependencies:
      '@types/mdast': 3.0.10
      mdast-util-to-string: 2.0.0
      micromark: 2.11.4
      parse-entities: 2.0.0
      unist-util-stringify-position: 2.0.3
    transitivePeerDependencies:
      - supports-color
    dev: true

  /mdast-util-from-markdown/1.2.0:
    resolution:
      {
        integrity: sha512-iZJyyvKD1+K7QX1b5jXdE7Sc5dtoTry1vzV28UZZe8Z1xVnB/czKntJ7ZAkG0tANqRnBF6p3p7GpU1y19DTf2Q==,
      }
    dependencies:
      '@types/mdast': 3.0.10
      '@types/unist': 2.0.6
      decode-named-character-reference: 1.0.2
      mdast-util-to-string: 3.1.0
      micromark: 3.1.0
      micromark-util-decode-numeric-character-reference: 1.0.0
      micromark-util-decode-string: 1.0.2
      micromark-util-normalize-identifier: 1.0.0
      micromark-util-symbol: 1.0.1
      micromark-util-types: 1.0.2
      unist-util-stringify-position: 3.0.2
      uvu: 0.5.6
    transitivePeerDependencies:
      - supports-color

  /mdast-util-gfm-autolink-literal/1.0.2:
    resolution:
      {
        integrity: sha512-FzopkOd4xTTBeGXhXSBU0OCDDh5lUj2rd+HQqG92Ld+jL4lpUfgX2AT2OHAVP9aEeDKp7G92fuooSZcYJA3cRg==,
      }
    dependencies:
      '@types/mdast': 3.0.10
      ccount: 2.0.1
      mdast-util-find-and-replace: 2.2.1
      micromark-util-character: 1.1.0
    dev: false

  /mdast-util-gfm-footnote/1.0.1:
    resolution:
      {
        integrity: sha512-p+PrYlkw9DeCRkTVw1duWqPRHX6Ywh2BNKJQcZbCwAuP/59B0Lk9kakuAd7KbQprVO4GzdW8eS5++A9PUSqIyw==,
      }
    dependencies:
      '@types/mdast': 3.0.10
      mdast-util-to-markdown: 1.3.0
      micromark-util-normalize-identifier: 1.0.0
    dev: false

  /mdast-util-gfm-strikethrough/1.0.1:
    resolution:
      {
        integrity: sha512-zKJbEPe+JP6EUv0mZ0tQUyLQOC+FADt0bARldONot/nefuISkaZFlmVK4tU6JgfyZGrky02m/I6PmehgAgZgqg==,
      }
    dependencies:
      '@types/mdast': 3.0.10
      mdast-util-to-markdown: 1.3.0
    dev: false

  /mdast-util-gfm-table/1.0.6:
    resolution:
      {
        integrity: sha512-uHR+fqFq3IvB3Rd4+kzXW8dmpxUhvgCQZep6KdjsLK4O6meK5dYZEayLtIxNus1XO3gfjfcIFe8a7L0HZRGgag==,
      }
    dependencies:
      '@types/mdast': 3.0.10
      markdown-table: 3.0.2
      mdast-util-from-markdown: 1.2.0
      mdast-util-to-markdown: 1.3.0
    transitivePeerDependencies:
      - supports-color
    dev: false

  /mdast-util-gfm-task-list-item/1.0.1:
    resolution:
      {
        integrity: sha512-KZ4KLmPdABXOsfnM6JHUIjxEvcx2ulk656Z/4Balw071/5qgnhz+H1uGtf2zIGnrnvDC8xR4Fj9uKbjAFGNIeA==,
      }
    dependencies:
      '@types/mdast': 3.0.10
      mdast-util-to-markdown: 1.3.0
    dev: false

  /mdast-util-gfm/2.0.1:
    resolution:
      {
        integrity: sha512-42yHBbfWIFisaAfV1eixlabbsa6q7vHeSPY+cg+BBjX51M8xhgMacqH9g6TftB/9+YkcI0ooV4ncfrJslzm/RQ==,
      }
    dependencies:
      mdast-util-from-markdown: 1.2.0
      mdast-util-gfm-autolink-literal: 1.0.2
      mdast-util-gfm-footnote: 1.0.1
      mdast-util-gfm-strikethrough: 1.0.1
      mdast-util-gfm-table: 1.0.6
      mdast-util-gfm-task-list-item: 1.0.1
      mdast-util-to-markdown: 1.3.0
    transitivePeerDependencies:
      - supports-color
    dev: false

  /mdast-util-mdx-expression/1.3.1:
    resolution:
      {
        integrity: sha512-TTb6cKyTA1RD+1su1iStZ5PAv3rFfOUKcoU5EstUpv/IZo63uDX03R8+jXjMEhcobXnNOiG6/ccekvVl4eV1zQ==,
      }
    dependencies:
      '@types/estree-jsx': 1.0.0
      '@types/hast': 2.3.4
      '@types/mdast': 3.0.10
      mdast-util-from-markdown: 1.2.0
      mdast-util-to-markdown: 1.3.0
    transitivePeerDependencies:
      - supports-color

  /mdast-util-mdx-jsx/2.1.0:
    resolution:
      {
        integrity: sha512-KzgzfWMhdteDkrY4mQtyvTU5bc/W4ppxhe9SzelO6QUUiwLAM+Et2Dnjjprik74a336kHdo0zKm7Tp+n6FFeRg==,
      }
    dependencies:
      '@types/estree-jsx': 1.0.0
      '@types/hast': 2.3.4
      '@types/mdast': 3.0.10
      ccount: 2.0.1
      mdast-util-to-markdown: 1.3.0
      parse-entities: 4.0.0
      stringify-entities: 4.0.3
      unist-util-remove-position: 4.0.1
      unist-util-stringify-position: 3.0.2
      vfile-message: 3.1.2

  /mdast-util-mdx/2.0.0:
    resolution:
      {
        integrity: sha512-M09lW0CcBT1VrJUaF/PYxemxxHa7SLDHdSn94Q9FhxjCQfuW7nMAWKWimTmA3OyDMSTH981NN1csW1X+HPSluw==,
      }
    dependencies:
      mdast-util-mdx-expression: 1.3.1
      mdast-util-mdx-jsx: 2.1.0
      mdast-util-mdxjs-esm: 1.3.0
    transitivePeerDependencies:
      - supports-color

  /mdast-util-mdxjs-esm/1.3.0:
    resolution:
      {
        integrity: sha512-7N5ihsOkAEGjFotIX9p/YPdl4TqUoMxL4ajNz7PbT89BqsdWJuBC9rvgt6wpbwTZqWWR0jKWqQbwsOWDBUZv4g==,
      }
    dependencies:
      '@types/estree-jsx': 1.0.0
      '@types/hast': 2.3.4
      '@types/mdast': 3.0.10
      mdast-util-from-markdown: 1.2.0
      mdast-util-to-markdown: 1.3.0
    transitivePeerDependencies:
      - supports-color

  /mdast-util-to-hast/12.2.4:
    resolution:
      {
        integrity: sha512-a21xoxSef1l8VhHxS1Dnyioz6grrJkoaCUgGzMD/7dWHvboYX3VW53esRUfB5tgTyz4Yos1n25SPcj35dJqmAg==,
      }
    dependencies:
      '@types/hast': 2.3.4
      '@types/mdast': 3.0.10
      mdast-util-definitions: 5.1.1
      micromark-util-sanitize-uri: 1.1.0
      trim-lines: 3.0.1
      unist-builder: 3.0.0
      unist-util-generated: 2.0.0
      unist-util-position: 4.0.3
      unist-util-visit: 4.1.1
    dev: false

  /mdast-util-to-markdown/1.3.0:
    resolution:
      {
        integrity: sha512-6tUSs4r+KK4JGTTiQ7FfHmVOaDrLQJPmpjD6wPMlHGUVXoG9Vjc3jIeP+uyBWRf8clwB2blM+W7+KrlMYQnftA==,
      }
    dependencies:
      '@types/mdast': 3.0.10
      '@types/unist': 2.0.6
      longest-streak: 3.0.1
      mdast-util-to-string: 3.1.0
      micromark-util-decode-string: 1.0.2
      unist-util-visit: 4.1.1
      zwitch: 2.0.2

  /mdast-util-to-string/2.0.0:
    resolution:
      {
        integrity: sha512-AW4DRS3QbBayY/jJmD8437V1Gombjf8RSOUCMFBuo5iHi58AGEgVCKQ+ezHkZZDpAQS75hcBMpLqjpJTjtUL7w==,
      }
    dev: true

  /mdast-util-to-string/3.1.0:
    resolution:
      {
        integrity: sha512-n4Vypz/DZgwo0iMHLQL49dJzlp7YtAJP+N07MZHpjPf/5XJuHUWstviF4Mn2jEiR/GNmtnRRqnwsXExk3igfFA==,
      }

  /media-query-parser/2.0.2:
    resolution:
      {
        integrity: sha512-1N4qp+jE0pL5Xv4uEcwVUhIkwdUO3S/9gML90nqKA7v7FcOS5vUtatfzok9S9U1EJU8dHWlcv95WLnKmmxZI9w==,
      }
    dependencies:
      '@babel/runtime': 7.19.0
    dev: false

  /meow/6.1.1:
    resolution:
      {
        integrity: sha512-3YffViIt2QWgTy6Pale5QpopX/IvU3LPL03jOTqp6pGj3VjesdO/U8CuHMKpnQr4shCNCM5fd5XFFvIIl6JBHg==,
      }
    engines: { node: '>=8' }
    dependencies:
      '@types/minimist': 1.2.2
      camelcase-keys: 6.2.2
      decamelize-keys: 1.1.0
      hard-rejection: 2.1.0
      minimist-options: 4.1.0
      normalize-package-data: 2.5.0
      read-pkg-up: 7.0.1
      redent: 3.0.0
      trim-newlines: 3.0.1
      type-fest: 0.13.1
      yargs-parser: 18.1.3
    dev: true

  /merge-stream/2.0.0:
    resolution:
      {
        integrity: sha512-abv/qOcuPfk3URPfDzmZU1LKmuw8kT+0nIHvKrKgFrwifol/doWcdA4ZqsWQ8ENrFKkd67Mfpo/LovbIUsbt3w==,
      }
    dev: true

  /merge2/1.4.1:
    resolution:
      {
        integrity: sha512-8q7VEgMJW4J8tcfVPy8g09NcQwZdbwFEqhe/WZkoIzjn/3TGDwtOCYtXGxA3O8tPzpczCCDgv+P2P5y00ZJOOg==,
      }
    engines: { node: '>= 8' }
    dev: true

  /micromark-core-commonmark/1.0.6:
    resolution:
      {
        integrity: sha512-K+PkJTxqjFfSNkfAhp4GB+cZPfQd6dxtTXnf+RjZOV7T4EEXnvgzOcnp+eSTmpGk9d1S9sL6/lqrgSNn/s0HZA==,
      }
    dependencies:
      decode-named-character-reference: 1.0.2
      micromark-factory-destination: 1.0.0
      micromark-factory-label: 1.0.2
      micromark-factory-space: 1.0.0
      micromark-factory-title: 1.0.2
      micromark-factory-whitespace: 1.0.0
      micromark-util-character: 1.1.0
      micromark-util-chunked: 1.0.0
      micromark-util-classify-character: 1.0.0
      micromark-util-html-tag-name: 1.1.0
      micromark-util-normalize-identifier: 1.0.0
      micromark-util-resolve-all: 1.0.0
      micromark-util-subtokenize: 1.0.2
      micromark-util-symbol: 1.0.1
      micromark-util-types: 1.0.2
      uvu: 0.5.6

  /micromark-extension-gfm-autolink-literal/1.0.3:
    resolution:
      {
        integrity: sha512-i3dmvU0htawfWED8aHMMAzAVp/F0Z+0bPh3YrbTPPL1v4YAlCZpy5rBO5p0LPYiZo0zFVkoYh7vDU7yQSiCMjg==,
      }
    dependencies:
      micromark-util-character: 1.1.0
      micromark-util-sanitize-uri: 1.1.0
      micromark-util-symbol: 1.0.1
      micromark-util-types: 1.0.2
      uvu: 0.5.6
    dev: false

  /micromark-extension-gfm-footnote/1.0.4:
    resolution:
      {
        integrity: sha512-E/fmPmDqLiMUP8mLJ8NbJWJ4bTw6tS+FEQS8CcuDtZpILuOb2kjLqPEeAePF1djXROHXChM/wPJw0iS4kHCcIg==,
      }
    dependencies:
      micromark-core-commonmark: 1.0.6
      micromark-factory-space: 1.0.0
      micromark-util-character: 1.1.0
      micromark-util-normalize-identifier: 1.0.0
      micromark-util-sanitize-uri: 1.1.0
      micromark-util-symbol: 1.0.1
      micromark-util-types: 1.0.2
      uvu: 0.5.6
    dev: false

  /micromark-extension-gfm-strikethrough/1.0.4:
    resolution:
      {
        integrity: sha512-/vjHU/lalmjZCT5xt7CcHVJGq8sYRm80z24qAKXzaHzem/xsDYb2yLL+NNVbYvmpLx3O7SYPuGL5pzusL9CLIQ==,
      }
    dependencies:
      micromark-util-chunked: 1.0.0
      micromark-util-classify-character: 1.0.0
      micromark-util-resolve-all: 1.0.0
      micromark-util-symbol: 1.0.1
      micromark-util-types: 1.0.2
      uvu: 0.5.6
    dev: false

  /micromark-extension-gfm-table/1.0.5:
    resolution:
      {
        integrity: sha512-xAZ8J1X9W9K3JTJTUL7G6wSKhp2ZYHrFk5qJgY/4B33scJzE2kpfRL6oiw/veJTbt7jiM/1rngLlOKPWr1G+vg==,
      }
    dependencies:
      micromark-factory-space: 1.0.0
      micromark-util-character: 1.1.0
      micromark-util-symbol: 1.0.1
      micromark-util-types: 1.0.2
      uvu: 0.5.6
    dev: false

  /micromark-extension-gfm-tagfilter/1.0.1:
    resolution:
      {
        integrity: sha512-Ty6psLAcAjboRa/UKUbbUcwjVAv5plxmpUTy2XC/3nJFL37eHej8jrHrRzkqcpipJliuBH30DTs7+3wqNcQUVA==,
      }
    dependencies:
      micromark-util-types: 1.0.2
    dev: false

  /micromark-extension-gfm-task-list-item/1.0.3:
    resolution:
      {
        integrity: sha512-PpysK2S1Q/5VXi72IIapbi/jliaiOFzv7THH4amwXeYXLq3l1uo8/2Be0Ac1rEwK20MQEsGH2ltAZLNY2KI/0Q==,
      }
    dependencies:
      micromark-factory-space: 1.0.0
      micromark-util-character: 1.1.0
      micromark-util-symbol: 1.0.1
      micromark-util-types: 1.0.2
      uvu: 0.5.6
    dev: false

  /micromark-extension-gfm/2.0.1:
    resolution:
      {
        integrity: sha512-p2sGjajLa0iYiGQdT0oelahRYtMWvLjy8J9LOCxzIQsllMCGLbsLW+Nc+N4vi02jcRJvedVJ68cjelKIO6bpDA==,
      }
    dependencies:
      micromark-extension-gfm-autolink-literal: 1.0.3
      micromark-extension-gfm-footnote: 1.0.4
      micromark-extension-gfm-strikethrough: 1.0.4
      micromark-extension-gfm-table: 1.0.5
      micromark-extension-gfm-tagfilter: 1.0.1
      micromark-extension-gfm-task-list-item: 1.0.3
      micromark-util-combine-extensions: 1.0.0
      micromark-util-types: 1.0.2
    dev: false

  /micromark-extension-mdx-expression/1.0.3:
    resolution:
      {
        integrity: sha512-TjYtjEMszWze51NJCZmhv7MEBcgYRgb3tJeMAJ+HQCAaZHHRBaDCccqQzGizR/H4ODefP44wRTgOn2vE5I6nZA==,
      }
    dependencies:
      micromark-factory-mdx-expression: 1.0.6
      micromark-factory-space: 1.0.0
      micromark-util-character: 1.1.0
      micromark-util-events-to-acorn: 1.2.0
      micromark-util-symbol: 1.0.1
      micromark-util-types: 1.0.2
      uvu: 0.5.6

  /micromark-extension-mdx-jsx/1.0.3:
    resolution:
      {
        integrity: sha512-VfA369RdqUISF0qGgv2FfV7gGjHDfn9+Qfiv5hEwpyr1xscRj/CiVRkU7rywGFCO7JwJ5L0e7CJz60lY52+qOA==,
      }
    dependencies:
      '@types/acorn': 4.0.6
      estree-util-is-identifier-name: 2.0.1
      micromark-factory-mdx-expression: 1.0.6
      micromark-factory-space: 1.0.0
      micromark-util-character: 1.1.0
      micromark-util-symbol: 1.0.1
      micromark-util-types: 1.0.2
      uvu: 0.5.6
      vfile-message: 3.1.2

  /micromark-extension-mdx-md/1.0.0:
    resolution:
      {
        integrity: sha512-xaRAMoSkKdqZXDAoSgp20Azm0aRQKGOl0RrS81yGu8Hr/JhMsBmfs4wR7m9kgVUIO36cMUQjNyiyDKPrsv8gOw==,
      }
    dependencies:
      micromark-util-types: 1.0.2

  /micromark-extension-mdxjs-esm/1.0.3:
    resolution:
      {
        integrity: sha512-2N13ol4KMoxb85rdDwTAC6uzs8lMX0zeqpcyx7FhS7PxXomOnLactu8WI8iBNXW8AVyea3KIJd/1CKnUmwrK9A==,
      }
    dependencies:
      micromark-core-commonmark: 1.0.6
      micromark-util-character: 1.1.0
      micromark-util-events-to-acorn: 1.2.0
      micromark-util-symbol: 1.0.1
      micromark-util-types: 1.0.2
      unist-util-position-from-estree: 1.1.1
      uvu: 0.5.6
      vfile-message: 3.1.2

  /micromark-extension-mdxjs/1.0.0:
    resolution:
      {
        integrity: sha512-TZZRZgeHvtgm+IhtgC2+uDMR7h8eTKF0QUX9YsgoL9+bADBpBY6SiLvWqnBlLbCEevITmTqmEuY3FoxMKVs1rQ==,
      }
    dependencies:
      acorn: 8.8.0
      acorn-jsx: 5.3.2_acorn@8.8.0
      micromark-extension-mdx-expression: 1.0.3
      micromark-extension-mdx-jsx: 1.0.3
      micromark-extension-mdx-md: 1.0.0
      micromark-extension-mdxjs-esm: 1.0.3
      micromark-util-combine-extensions: 1.0.0
      micromark-util-types: 1.0.2

  /micromark-factory-destination/1.0.0:
    resolution:
      {
        integrity: sha512-eUBA7Rs1/xtTVun9TmV3gjfPz2wEwgK5R5xcbIM5ZYAtvGF6JkyaDsj0agx8urXnO31tEO6Ug83iVH3tdedLnw==,
      }
    dependencies:
      micromark-util-character: 1.1.0
      micromark-util-symbol: 1.0.1
      micromark-util-types: 1.0.2

  /micromark-factory-label/1.0.2:
    resolution:
      {
        integrity: sha512-CTIwxlOnU7dEshXDQ+dsr2n+yxpP0+fn271pu0bwDIS8uqfFcumXpj5mLn3hSC8iw2MUr6Gx8EcKng1dD7i6hg==,
      }
    dependencies:
      micromark-util-character: 1.1.0
      micromark-util-symbol: 1.0.1
      micromark-util-types: 1.0.2
      uvu: 0.5.6

  /micromark-factory-mdx-expression/1.0.6:
    resolution:
      {
        integrity: sha512-WRQIc78FV7KrCfjsEf/sETopbYjElh3xAmNpLkd1ODPqxEngP42eVRGbiPEQWpRV27LzqW+XVTvQAMIIRLPnNA==,
      }
    dependencies:
      micromark-factory-space: 1.0.0
      micromark-util-character: 1.1.0
      micromark-util-events-to-acorn: 1.2.0
      micromark-util-symbol: 1.0.1
      micromark-util-types: 1.0.2
      unist-util-position-from-estree: 1.1.1
      uvu: 0.5.6
      vfile-message: 3.1.2

  /micromark-factory-space/1.0.0:
    resolution:
      {
        integrity: sha512-qUmqs4kj9a5yBnk3JMLyjtWYN6Mzfcx8uJfi5XAveBniDevmZasdGBba5b4QsvRcAkmvGo5ACmSUmyGiKTLZew==,
      }
    dependencies:
      micromark-util-character: 1.1.0
      micromark-util-types: 1.0.2

  /micromark-factory-title/1.0.2:
    resolution:
      {
        integrity: sha512-zily+Nr4yFqgMGRKLpTVsNl5L4PMu485fGFDOQJQBl2NFpjGte1e86zC0da93wf97jrc4+2G2GQudFMHn3IX+A==,
      }
    dependencies:
      micromark-factory-space: 1.0.0
      micromark-util-character: 1.1.0
      micromark-util-symbol: 1.0.1
      micromark-util-types: 1.0.2
      uvu: 0.5.6

  /micromark-factory-whitespace/1.0.0:
    resolution:
      {
        integrity: sha512-Qx7uEyahU1lt1RnsECBiuEbfr9INjQTGa6Err+gF3g0Tx4YEviPbqqGKNv/NrBaE7dVHdn1bVZKM/n5I/Bak7A==,
      }
    dependencies:
      micromark-factory-space: 1.0.0
      micromark-util-character: 1.1.0
      micromark-util-symbol: 1.0.1
      micromark-util-types: 1.0.2

  /micromark-util-character/1.1.0:
    resolution:
      {
        integrity: sha512-agJ5B3unGNJ9rJvADMJ5ZiYjBRyDpzKAOk01Kpi1TKhlT1APx3XZk6eN7RtSz1erbWHC2L8T3xLZ81wdtGRZzg==,
      }
    dependencies:
      micromark-util-symbol: 1.0.1
      micromark-util-types: 1.0.2

  /micromark-util-chunked/1.0.0:
    resolution:
      {
        integrity: sha512-5e8xTis5tEZKgesfbQMKRCyzvffRRUX+lK/y+DvsMFdabAicPkkZV6gO+FEWi9RfuKKoxxPwNL+dFF0SMImc1g==,
      }
    dependencies:
      micromark-util-symbol: 1.0.1

  /micromark-util-classify-character/1.0.0:
    resolution:
      {
        integrity: sha512-F8oW2KKrQRb3vS5ud5HIqBVkCqQi224Nm55o5wYLzY/9PwHGXC01tr3d7+TqHHz6zrKQ72Okwtvm/xQm6OVNZA==,
      }
    dependencies:
      micromark-util-character: 1.1.0
      micromark-util-symbol: 1.0.1
      micromark-util-types: 1.0.2

  /micromark-util-combine-extensions/1.0.0:
    resolution:
      {
        integrity: sha512-J8H058vFBdo/6+AsjHp2NF7AJ02SZtWaVUjsayNFeAiydTxUwViQPxN0Hf8dp4FmCQi0UUFovFsEyRSUmFH3MA==,
      }
    dependencies:
      micromark-util-chunked: 1.0.0
      micromark-util-types: 1.0.2

  /micromark-util-decode-numeric-character-reference/1.0.0:
    resolution:
      {
        integrity: sha512-OzO9AI5VUtrTD7KSdagf4MWgHMtET17Ua1fIpXTpuhclCqD8egFWo85GxSGvxgkGS74bEahvtM0WP0HjvV0e4w==,
      }
    dependencies:
      micromark-util-symbol: 1.0.1

  /micromark-util-decode-string/1.0.2:
    resolution:
      {
        integrity: sha512-DLT5Ho02qr6QWVNYbRZ3RYOSSWWFuH3tJexd3dgN1odEuPNxCngTCXJum7+ViRAd9BbdxCvMToPOD/IvVhzG6Q==,
      }
    dependencies:
      decode-named-character-reference: 1.0.2
      micromark-util-character: 1.1.0
      micromark-util-decode-numeric-character-reference: 1.0.0
      micromark-util-symbol: 1.0.1

  /micromark-util-encode/1.0.1:
    resolution:
      {
        integrity: sha512-U2s5YdnAYexjKDel31SVMPbfi+eF8y1U4pfiRW/Y8EFVCy/vgxk/2wWTxzcqE71LHtCuCzlBDRU2a5CQ5j+mQA==,
      }

  /micromark-util-events-to-acorn/1.2.0:
    resolution:
      {
        integrity: sha512-WWp3bf7xT9MppNuw3yPjpnOxa8cj5ACivEzXJKu0WwnjBYfzaBvIAT9KfeyI0Qkll+bfQtfftSwdgTH6QhTOKw==,
      }
    dependencies:
      '@types/acorn': 4.0.6
      '@types/estree': 1.0.0
      estree-util-visit: 1.2.0
      micromark-util-types: 1.0.2
      uvu: 0.5.6
      vfile-location: 4.0.1
      vfile-message: 3.1.2

  /micromark-util-html-tag-name/1.1.0:
    resolution:
      {
        integrity: sha512-BKlClMmYROy9UiV03SwNmckkjn8QHVaWkqoAqzivabvdGcwNGMMMH/5szAnywmsTBUzDsU57/mFi0sp4BQO6dA==,
      }

  /micromark-util-normalize-identifier/1.0.0:
    resolution:
      {
        integrity: sha512-yg+zrL14bBTFrQ7n35CmByWUTFsgst5JhA4gJYoty4Dqzj4Z4Fr/DHekSS5aLfH9bdlfnSvKAWsAgJhIbogyBg==,
      }
    dependencies:
      micromark-util-symbol: 1.0.1

  /micromark-util-resolve-all/1.0.0:
    resolution:
      {
        integrity: sha512-CB/AGk98u50k42kvgaMM94wzBqozSzDDaonKU7P7jwQIuH2RU0TeBqGYJz2WY1UdihhjweivStrJ2JdkdEmcfw==,
      }
    dependencies:
      micromark-util-types: 1.0.2

  /micromark-util-sanitize-uri/1.1.0:
    resolution:
      {
        integrity: sha512-RoxtuSCX6sUNtxhbmsEFQfWzs8VN7cTctmBPvYivo98xb/kDEoTCtJQX5wyzIYEmk/lvNFTat4hL8oW0KndFpg==,
      }
    dependencies:
      micromark-util-character: 1.1.0
      micromark-util-encode: 1.0.1
      micromark-util-symbol: 1.0.1

  /micromark-util-subtokenize/1.0.2:
    resolution:
      {
        integrity: sha512-d90uqCnXp/cy4G881Ub4psE57Sf8YD0pim9QdjCRNjfas2M1u6Lbt+XZK9gnHL2XFhnozZiEdCa9CNfXSfQ6xA==,
      }
    dependencies:
      micromark-util-chunked: 1.0.0
      micromark-util-symbol: 1.0.1
      micromark-util-types: 1.0.2
      uvu: 0.5.6

  /micromark-util-symbol/1.0.1:
    resolution:
      {
        integrity: sha512-oKDEMK2u5qqAptasDAwWDXq0tG9AssVwAx3E9bBF3t/shRIGsWIRG+cGafs2p/SnDSOecnt6hZPCE2o6lHfFmQ==,
      }

  /micromark-util-types/1.0.2:
    resolution:
      {
        integrity: sha512-DCfg/T8fcrhrRKTPjRrw/5LLvdGV7BHySf/1LOZx7TzWZdYRjogNtyNq885z3nNallwr3QUKARjqvHqX1/7t+w==,
      }

  /micromark/2.11.4:
    resolution:
      {
        integrity: sha512-+WoovN/ppKolQOFIAajxi7Lu9kInbPxFuTBVEavFcL8eAfVstoc5MocPmqBeAdBOJV00uaVjegzH4+MA0DN/uA==,
      }
    dependencies:
      debug: 4.3.4
      parse-entities: 2.0.0
    transitivePeerDependencies:
      - supports-color
    dev: true

  /micromark/3.1.0:
    resolution:
      {
        integrity: sha512-6Mj0yHLdUZjHnOPgr5xfWIMqMWS12zDN6iws9SLuSz76W8jTtAv24MN4/CL7gJrl5vtxGInkkqDv/JIoRsQOvA==,
      }
    dependencies:
      '@types/debug': 4.1.7
      debug: 4.3.4
      decode-named-character-reference: 1.0.2
      micromark-core-commonmark: 1.0.6
      micromark-factory-space: 1.0.0
      micromark-util-character: 1.1.0
      micromark-util-chunked: 1.0.0
      micromark-util-combine-extensions: 1.0.0
      micromark-util-decode-numeric-character-reference: 1.0.0
      micromark-util-encode: 1.0.1
      micromark-util-normalize-identifier: 1.0.0
      micromark-util-resolve-all: 1.0.0
      micromark-util-sanitize-uri: 1.1.0
      micromark-util-subtokenize: 1.0.2
      micromark-util-symbol: 1.0.1
      micromark-util-types: 1.0.2
      uvu: 0.5.6
    transitivePeerDependencies:
      - supports-color

  /micromatch/4.0.5:
    resolution:
      {
        integrity: sha512-DMy+ERcEW2q8Z2Po+WNXuw3c5YaUSFjAO5GsJqfEl7UjvtIuFKO6ZrKvcItdy98dwFI2N1tg3zNIdKaQT+aNdA==,
      }
    engines: { node: '>=8.6' }
    dependencies:
      braces: 3.0.2
      picomatch: 2.3.1
    dev: true

  /mime-db/1.52.0:
    resolution:
      {
        integrity: sha512-sPU4uV7dYlvtWJxwwxHD0PuihVNiE7TyAbQ5SWxDCB9mUYvOgroQOwYQQOKPJ8CIbE+1ETVlOoK1UC2nU3gYvg==,
      }
    engines: { node: '>= 0.6' }
    dev: true

  /mime-types/2.1.35:
    resolution:
      {
        integrity: sha512-ZDY+bPm5zTTF+YpCrAU9nK0UgICYPT0QtT1NZWFv4s++TNkcgVaT0g6+4R2uI4MjQjzysHB1zxuWL50hzaeXiw==,
      }
    engines: { node: '>= 0.6' }
    dependencies:
      mime-db: 1.52.0
    dev: true

  /mimic-fn/2.1.0:
    resolution:
      {
        integrity: sha512-OqbOk5oEQeAZ8WXWydlu9HJjz9WVdEIvamMCcXmuqUYjTknH/sqsWvhQ3vgwKFRR1HpjvNBKQ37nbJgYzGqGcg==,
      }
    engines: { node: '>=6' }
    dev: true

  /mimic-fn/4.0.0:
    resolution:
      {
        integrity: sha512-vqiC06CuhBTUdZH+RYl8sFrL096vA45Ok5ISO6sE/Mr1jRbGH4Csnhi8f3wKVl7x8mO4Au7Ir9D3Oyv1VYMFJw==,
      }
    engines: { node: '>=12' }
    dev: true

  /min-indent/1.0.1:
    resolution:
      {
        integrity: sha512-I9jwMn07Sy/IwOj3zVkVik2JTvgpaykDZEigL6Rx6N9LbMywwUSMtxET+7lVoDLLd3O3IXwJwvuuns8UB/HeAg==,
      }
    engines: { node: '>=4' }
    dev: true

  /minimalistic-assert/1.0.1:
    resolution:
      {
        integrity: sha512-UtJcAD4yEaGtjPezWuO9wC4nwUnVH/8/Im3yEHQP4b67cXlD/Qr9hdITCU1xDbSEXg2XKNaP8jsReV7vQd00/A==,
      }

  /minimalistic-crypto-utils/1.0.1:
    resolution:
      {
        integrity: sha512-JIYlbt6g8i5jKfJ3xz7rF0LXmv2TkDxBLUkiBeZ7bAx4GnnNMr8xFpGnOxn6GhTEHx3SjRrZEoU+j04prX1ktg==,
      }

  /minimatch/3.1.2:
    resolution:
      {
        integrity: sha512-J7p63hRiAjw1NDEww1W7i37+ByIrOWO5XQQAzZ3VOcL0PNybwpfmV/N05zFAzwQ9USyEcX6t3UO+K5aqBQOIHw==,
      }
    dependencies:
      brace-expansion: 1.1.11
    dev: true

  /minimist-options/4.1.0:
    resolution:
      {
        integrity: sha512-Q4r8ghd80yhO/0j1O3B2BjweX3fiHg9cdOwjJd2J76Q135c+NDxGCqdYKQ1SKBuFfgWbAUzBfvYjPUEeNgqN1A==,
      }
    engines: { node: '>= 6' }
    dependencies:
      arrify: 1.0.1
      is-plain-obj: 1.1.0
      kind-of: 6.0.3
    dev: true

  /minimist/1.2.6:
    resolution:
      {
        integrity: sha512-Jsjnk4bw3YJqYzbdyBiNsPWHPfO++UGG749Cxs6peCu5Xg4nrena6OVxOYxrQTqww0Jmwt+Ref8rggumkTLz9Q==,
      }
    dev: true

  /mixme/0.5.4:
    resolution:
      {
        integrity: sha512-3KYa4m4Vlqx98GPdOHghxSdNtTvcP8E0kkaJ5Dlh+h2DRzF7zpuVVcA8B0QpKd11YJeP9QQ7ASkKzOeu195Wzw==,
      }
    engines: { node: '>= 8.0.0' }
    dev: true

  /mri/1.2.0:
    resolution:
      {
        integrity: sha512-tzzskb3bG8LvYGFF/mDTpq3jpI6Q9wc3LEmBaghu+DdCssd1FakN7Bc0hVNmEyGq1bq3RgfkCb3cmQLpNPOroA==,
      }
    engines: { node: '>=4' }

  /mrmime/1.0.1:
    resolution:
      {
        integrity: sha512-hzzEagAgDyoU1Q6yg5uI+AorQgdvMCur3FcKf7NhMKWsaYg+RnbTyHRa/9IlLF9rf455MOCtcqqrQQ83pPP7Uw==,
      }
    engines: { node: '>=10' }
    dev: true

  /ms/2.0.0:
    resolution:
      {
        integrity: sha512-Tpp60P6IUJDTuOq/5Z8cdskzJujfwqfOTkrwIwj7IRISpnkJnT6SyJ4PCPnGMoFjC9ddhal5KVIYtAt97ix05A==,
      }
    dev: true

  /ms/2.1.2:
    resolution:
      {
        integrity: sha512-sGkPx+VjMtmA6MX27oA4FBFELFCZZ4S4XqeGOXCv68tT+jb3vk/RyaKWP0PTKyWtmLSM0b+adUTEvbs1PEaH2w==,
      }

  /ms/2.1.3:
    resolution:
      {
        integrity: sha512-6FlzubTLZG3J2a/NVCAleEhjzq5oxgHyaCU9yYXvcLsvoVaHJq/s5xXI6/XXP6tz7R9xAOtHnSO/tXtF3WRTlA==,
      }
    dev: true

  /msw/0.47.4_typescript@4.9.3:
    resolution:
      {
        integrity: sha512-Psftt8Yfl0+l+qqg9OlmKEsxF8S/vtda0CmlR6y8wTaWrMMzuCDa55n2hEGC0ZRDwuV6FFWc/4CjoDsBpATKBw==,
      }
    engines: { node: '>=14' }
    hasBin: true
    requiresBuild: true
    peerDependencies:
      typescript: '>= 4.2.x <= 4.8.x'
    peerDependenciesMeta:
      typescript:
        optional: true
    dependencies:
      '@mswjs/cookies': 0.2.2
      '@mswjs/interceptors': 0.17.5
      '@open-draft/until': 1.0.3
      '@types/cookie': 0.4.1
      '@types/js-levenshtein': 1.1.1
      chalk: 4.1.1
      chokidar: 3.5.3
      cookie: 0.4.2
      graphql: 16.6.0
      headers-polyfill: 3.1.2
      inquirer: 8.2.4
      is-node-process: 1.0.1
      js-levenshtein: 1.1.6
      node-fetch: 2.6.7
      outvariant: 1.3.0
      path-to-regexp: 6.2.1
      statuses: 2.0.1
      strict-event-emitter: 0.2.7
      type-fest: 2.19.0
      typescript: 4.9.3
      yargs: 17.6.0
    transitivePeerDependencies:
      - encoding
      - supports-color
    dev: true

  /mute-stream/0.0.8:
    resolution:
      {
        integrity: sha512-nnbWWOkoWyUsTjKrhgD0dcz22mdkSnpYqbEjIm2nhwhuxlSkpywJmBo8h0ZqJdkp73mb90SssHkN4rsRaBAfAA==,
      }
    dev: true

  /mz/2.7.0:
    resolution:
      {
        integrity: sha512-z81GNO7nnYMEhrGh9LeymoE4+Yr0Wn5McHIZMK5cfQCl+NDX08sCZgUc9/6MHni9IWuFLm1Z3HTCXu2z9fN62Q==,
      }
    dependencies:
      any-promise: 1.3.0
      object-assign: 4.1.1
      thenify-all: 1.6.0
    dev: true

  /nanoid/3.3.4:
    resolution:
      {
        integrity: sha512-MqBkQh/OHTS2egovRtLk45wEyNXwF+cokD+1YPf9u5VfJiRdAiRwB2froX5Co9Rh20xs4siNPm8naNotSD6RBw==,
      }
    engines: { node: ^10 || ^12 || ^13.7 || ^14 || >=15.0.1 }
    hasBin: true

  /natural-compare-lite/1.4.0:
    resolution:
      {
        integrity: sha512-Tj+HTDSJJKaZnfiuw+iaF9skdPpTo2GtEly5JHnWV/hfv2Qj/9RKsGISQtLh2ox3l5EAGw487hnBee0sIJ6v2g==,
      }
    dev: true

  /natural-compare/1.4.0:
    resolution:
      {
        integrity: sha512-OWND8ei3VtNC9h7V60qff3SVobHr996CTwgxubgyQYEpg290h9J0buyECNNJexkFm5sOajh5G116RYA1c8ZMSw==,
      }
    dev: true

  /next-seo/5.11.1_6jx7hpii6hgsrmhxgqrmo3277u:
    resolution:
      {
        integrity: sha512-P18E5mDaUEvIK/hDlCLAl7w02Ew6a8m1E3KO3d+rIPKWPcBRMckcMzxkdFkafFqwHl4ygCLNCWlKWM9EKD3jIQ==,
      }
    peerDependencies:
      next: ^8.1.1-canary.54 || >=9.0.0
      react: '>=16.0.0'
      react-dom: '>=16.0.0'
    dependencies:
      next: 13.0.6_biqbaboplfbrettd7655fr4n2y
      react: 18.2.0
      react-dom: 18.2.0_react@18.2.0
    dev: false

  /next-themes/0.2.1_6jx7hpii6hgsrmhxgqrmo3277u:
    resolution:
      {
        integrity: sha512-B+AKNfYNIzh0vqQQKqQItTS8evEouKD7H5Hj3kmuPERwddR2TxvDSFZuTj6T7Jfn1oyeUyJMydPl1Bkxkh0W7A==,
      }
    peerDependencies:
      next: '*'
      react: '*'
      react-dom: '*'
    dependencies:
      next: 13.0.6_biqbaboplfbrettd7655fr4n2y
      react: 18.2.0
      react-dom: 18.2.0_react@18.2.0
    dev: false

  /next/12.3.1_biqbaboplfbrettd7655fr4n2y:
    resolution:
      {
        integrity: sha512-l7bvmSeIwX5lp07WtIiP9u2ytZMv7jIeB8iacR28PuUEFG5j0HGAPnMqyG5kbZNBG2H7tRsrQ4HCjuMOPnANZw==,
      }
    engines: { node: '>=12.22.0' }
    hasBin: true
    peerDependencies:
      fibers: '>= 3.1.0'
      node-sass: ^6.0.0 || ^7.0.0
      react: ^17.0.2 || ^18.0.0-0
      react-dom: ^17.0.2 || ^18.0.0-0
      sass: ^1.3.0
    peerDependenciesMeta:
      fibers:
        optional: true
      node-sass:
        optional: true
      sass:
        optional: true
    dependencies:
      '@next/env': 12.3.1
      '@swc/helpers': 0.4.11
      caniuse-lite: 1.0.30001418
      postcss: 8.4.14
      react: 18.2.0
      react-dom: 18.2.0_react@18.2.0
      styled-jsx: 5.0.7_react@18.2.0
      use-sync-external-store: 1.2.0_react@18.2.0
    optionalDependencies:
      '@next/swc-android-arm-eabi': 12.3.1
      '@next/swc-android-arm64': 12.3.1
      '@next/swc-darwin-arm64': 12.3.1
      '@next/swc-darwin-x64': 12.3.1
      '@next/swc-freebsd-x64': 12.3.1
      '@next/swc-linux-arm-gnueabihf': 12.3.1
      '@next/swc-linux-arm64-gnu': 12.3.1
      '@next/swc-linux-arm64-musl': 12.3.1
      '@next/swc-linux-x64-gnu': 12.3.1
      '@next/swc-linux-x64-musl': 12.3.1
      '@next/swc-win32-arm64-msvc': 12.3.1
      '@next/swc-win32-ia32-msvc': 12.3.1
      '@next/swc-win32-x64-msvc': 12.3.1
    transitivePeerDependencies:
      - '@babel/core'
      - babel-plugin-macros
    dev: false

  /next/13.0.6_biqbaboplfbrettd7655fr4n2y:
    resolution:
      {
        integrity: sha512-COvigvms2LRt1rrzfBQcMQ2GZd86Mvk1z+LOLY5pniFtL4VrTmhZ9salrbKfSiXbhsD01TrDdD68ec3ABDyscA==,
      }
    engines: { node: '>=14.6.0' }
    hasBin: true
    peerDependencies:
      fibers: '>= 3.1.0'
      node-sass: ^6.0.0 || ^7.0.0
      react: ^18.2.0
      react-dom: ^18.2.0
      sass: ^1.3.0
    peerDependenciesMeta:
      fibers:
        optional: true
      node-sass:
        optional: true
      sass:
        optional: true
    dependencies:
      '@next/env': 13.0.6
      '@swc/helpers': 0.4.14
      caniuse-lite: 1.0.30001418
      postcss: 8.4.14
      react: 18.2.0
      react-dom: 18.2.0_react@18.2.0
      styled-jsx: 5.1.0_react@18.2.0
    optionalDependencies:
      '@next/swc-android-arm-eabi': 13.0.6
      '@next/swc-android-arm64': 13.0.6
      '@next/swc-darwin-arm64': 13.0.6
      '@next/swc-darwin-x64': 13.0.6
      '@next/swc-freebsd-x64': 13.0.6
      '@next/swc-linux-arm-gnueabihf': 13.0.6
      '@next/swc-linux-arm64-gnu': 13.0.6
      '@next/swc-linux-arm64-musl': 13.0.6
      '@next/swc-linux-x64-gnu': 13.0.6
      '@next/swc-linux-x64-musl': 13.0.6
      '@next/swc-win32-arm64-msvc': 13.0.6
      '@next/swc-win32-ia32-msvc': 13.0.6
      '@next/swc-win32-x64-msvc': 13.0.6
    transitivePeerDependencies:
      - '@babel/core'
      - babel-plugin-macros
    dev: false

  /nextra-theme-docs/2.0.0_6jx7hpii6hgsrmhxgqrmo3277u:
    resolution:
      {
        integrity: sha512-Bkzbx4I/q4MlhGE9/wkI+xGKQFjwE/M3hcCZY1O6vOXkKWSOZ9L7BNq77iPBOzxqdrdN3fVPh0HYMKaR9O4xHA==,
      }
    peerDependencies:
      next: '>=9.5.3'
      react: '>=16.13.1'
      react-dom: '>=16.13.1'
    dependencies:
      '@headlessui/react': 1.7.3_biqbaboplfbrettd7655fr4n2y
      '@mdx-js/react': 2.1.5_react@18.2.0
      '@popperjs/core': 2.11.6
      '@reach/skip-nav': 0.17.0_biqbaboplfbrettd7655fr4n2y
      clsx: 1.2.1
      flexsearch: 0.7.31
      focus-visible: 5.2.0
      git-url-parse: 13.1.0
      github-slugger: 1.4.0
      intersection-observer: 0.12.2
      match-sorter: 6.3.1
      next: 13.0.6_biqbaboplfbrettd7655fr4n2y
      next-seo: 5.11.1_6jx7hpii6hgsrmhxgqrmo3277u
      next-themes: 0.2.1_6jx7hpii6hgsrmhxgqrmo3277u
      react: 18.2.0
      react-dom: 18.2.0_react@18.2.0
      scroll-into-view-if-needed: 2.2.29
    dev: false

  /nextra/2.0.0_6jx7hpii6hgsrmhxgqrmo3277u:
    resolution:
      {
        integrity: sha512-3mf5aX+ZJVz7HRtxwtWIo1kw51xrF5MsqoUl0cQDTbFiktCn/Af5AX1gBuiX8/Z4mSEedalvTZUfR6+LxumLFg==,
      }
    peerDependencies:
      next: '>=9.5.3'
      react: '>=16.13.1'
      react-dom: '>=16.13.1'
    dependencies:
      '@mdx-js/mdx': 2.1.4
      '@napi-rs/simple-git': 0.1.8
      github-slugger: 1.4.0
      graceful-fs: 4.2.10
      gray-matter: 4.0.3
      next: 13.0.6_biqbaboplfbrettd7655fr4n2y
      react: 18.2.0
      react-dom: 18.2.0_react@18.2.0
      rehype-mdx-title: 1.0.0
      rehype-pretty-code: 0.2.4_shiki@0.10.1
      remark-gfm: 3.0.1
      remark-reading-time: 2.0.1
      shiki: 0.10.1
      slash: 3.0.0
      title: 3.5.3
      unist-util-visit: 4.1.1
    transitivePeerDependencies:
      - supports-color
    dev: false

  /node-addon-api/2.0.2:
    resolution:
      {
        integrity: sha512-Ntyt4AIXyaLIuMHF6IOoTakB3K+RWxwtsHNRxllEoA6vPwP9o4866g6YWDLUdnucilZhmkxiHwHr11gAENw+QA==,
      }

  /node-fetch/2.6.7:
    resolution:
      {
        integrity: sha512-ZjMPFEfVx5j+y2yF35Kzx5sF7kDzxuDj6ziH4FFbOp87zKDZNx8yExJIb05OGF4Nlt9IHFIMBkRl41VdvcNdbQ==,
      }
    engines: { node: 4.x || >=6.0.0 }
    peerDependencies:
      encoding: ^0.1.0
    peerDependenciesMeta:
      encoding:
        optional: true
    dependencies:
      whatwg-url: 5.0.0

  /node-gyp-build/4.5.0:
    resolution:
      {
        integrity: sha512-2iGbaQBV+ITgCz76ZEjmhUKAKVf7xfY1sRl4UiKQspfZMH2h06SyhNsnSVy50cwkFQDGLyif6m/6uFXHkOZ6rg==,
      }
    hasBin: true

  /node-releases/2.0.6:
    resolution:
      {
        integrity: sha512-PiVXnNuFm5+iYkLBNeq5211hvO38y63T0i2KKh2KnUs3RpzJ+JtODFjkD8yjLwnDkTYF1eKXheUwdssR+NRZdg==,
      }

  /normalize-package-data/2.5.0:
    resolution:
      {
        integrity: sha512-/5CMN3T0R4XTj4DcGaexo+roZSdSFW/0AOOTROrjxzCG1wrWXEsGbRKevjlIL+ZDE4sZlJr5ED4YW0yqmkK+eA==,
      }
    dependencies:
      hosted-git-info: 2.8.9
      resolve: 1.22.1
      semver: 5.7.1
      validate-npm-package-license: 3.0.4
    dev: true

  /normalize-path/3.0.0:
    resolution:
      {
        integrity: sha512-6eZs5Ls3WtCisHWp9S2GUy8dqkpGi4BVSz3GaqiE6ezub0512ESztXUwUB6C6IKbQkY2Pnb/mD4WYojCRwcwLA==,
      }
    engines: { node: '>=0.10.0' }
    dev: true

  /normalize-range/0.1.2:
    resolution:
      {
        integrity: sha512-bdok/XvKII3nUpklnV6P2hxtMNrCboOjAcyBuQnWEhO665FwrSNRxU+AqpsyvO6LgGYPspN+lu5CLtw4jPRKNA==,
      }
    engines: { node: '>=0.10.0' }
    dev: true

  /npm-run-path/2.0.2:
    resolution:
      {
        integrity: sha512-lJxZYlT4DW/bRUtFh1MQIWqmLwQfAxnqWG4HhEdjMlkrJYnJn0Jrr2u3mgxqaWsdiBc76TYkTG/mhrnYTuzfHw==,
      }
    engines: { node: '>=4' }
    dependencies:
      path-key: 2.0.1
    dev: false

  /npm-run-path/4.0.1:
    resolution:
      {
        integrity: sha512-S48WzZW777zhNIrn7gxOlISNAqi9ZC/uQFnRdbeIHhZhCA6UqpkOT8T1G7BvfdgP4Er8gF4sUbaS0i7QvIfCWw==,
      }
    engines: { node: '>=8' }
    dependencies:
      path-key: 3.1.1
    dev: true

  /npm-run-path/5.1.0:
    resolution:
      {
        integrity: sha512-sJOdmRGrY2sjNTRMbSvluQqg+8X7ZK61yvzBEIDhz4f8z1TZFYABsqjjCBd/0PUNE9M6QDgHJXQkGUEm7Q+l9Q==,
      }
    engines: { node: ^12.20.0 || ^14.13.1 || >=16.0.0 }
    dependencies:
      path-key: 4.0.0
    dev: true

  /nwsapi/2.2.2:
    resolution:
      {
        integrity: sha512-90yv+6538zuvUMnN+zCr8LuV6bPFdq50304114vJYJ8RDyK8D5O9Phpbd6SZWgI7PwzmmfN1upeOJlvybDSgCw==,
      }
    dev: true

  /object-assign/4.1.1:
    resolution:
      {
        integrity: sha512-rJgTQnkUnH1sFw8yT6VSU3zD3sWmu6sZhIseY8VX+GRu3P6F7Fu+JNDoXfklElbLJSnc3FUQHVe4cU5hj+BcUg==,
      }
    engines: { node: '>=0.10.0' }
    dev: true

  /object-hash/3.0.0:
    resolution:
      {
        integrity: sha512-RSn9F68PjH9HqtltsSnqYC1XXoWe9Bju5+213R98cNGttag9q9yAOTzdbsqvIa7aNm5WffBZFpWYr2aWrklWAw==,
      }
    engines: { node: '>= 6' }
    dev: true

  /object-inspect/1.12.2:
    resolution:
      {
        integrity: sha512-z+cPxW0QGUp0mcqcsgQyLVRDoXFQbXOwBaqyF7VIgI4TWNQsDHrBpUQslRmIfAoYWdYzs6UlKJtB2XJpTaNSpQ==,
      }

  /object-keys/1.1.1:
    resolution:
      {
        integrity: sha512-NuAESUOUMrlIXOfHKzD6bpPu3tYt3xvjNdRIQ+FeT0lNb4K8WR70CaDxhuNguS2XG+GjkyMwOzsN5ZktImfhLA==,
      }
    engines: { node: '>= 0.4' }

  /object.assign/4.1.4:
    resolution:
      {
        integrity: sha512-1mxKf0e58bvyjSCtKYY4sRe9itRk3PJpquJOjeIkz885CczcI4IvJJDLPS72oowuSh+pBxUFROpX+TU++hxhZQ==,
      }
    engines: { node: '>= 0.4' }
    dependencies:
      call-bind: 1.0.2
      define-properties: 1.1.4
      has-symbols: 1.0.3
      object-keys: 1.1.1

  /object.entries/1.1.5:
    resolution:
      {
        integrity: sha512-TyxmjUoZggd4OrrU1W66FMDG6CuqJxsFvymeyXI51+vQLN67zYfZseptRge703kKQdo4uccgAKebXFcRCzk4+g==,
      }
    engines: { node: '>= 0.4' }
    dependencies:
      call-bind: 1.0.2
      define-properties: 1.1.4
      es-abstract: 1.20.4
    dev: true

  /object.fromentries/2.0.5:
    resolution:
      {
        integrity: sha512-CAyG5mWQRRiBU57Re4FKoTBjXfDoNwdFVH2Y1tS9PqCsfUTymAohOkEMSG3aRNKmv4lV3O7p1et7c187q6bynw==,
      }
    engines: { node: '>= 0.4' }
    dependencies:
      call-bind: 1.0.2
      define-properties: 1.1.4
      es-abstract: 1.20.4
    dev: true

  /object.hasown/1.1.1:
    resolution:
      {
        integrity: sha512-LYLe4tivNQzq4JdaWW6WO3HMZZJWzkkH8fnI6EebWl0VZth2wL2Lovm74ep2/gZzlaTdV62JZHEqHQ2yVn8Q/A==,
      }
    dependencies:
      define-properties: 1.1.4
      es-abstract: 1.20.4
    dev: true

  /object.values/1.1.5:
    resolution:
      {
        integrity: sha512-QUZRW0ilQ3PnPpbNtgdNV1PDbEqLIiSFB3l+EnGtBQ/8SUTLj1PZwtQHABZtLgwpJZTSZhuGLOGk57Drx2IvYg==,
      }
    engines: { node: '>= 0.4' }
    dependencies:
      call-bind: 1.0.2
      define-properties: 1.1.4
      es-abstract: 1.20.4
    dev: true

  /once/1.4.0:
    resolution:
      {
        integrity: sha512-lNaJgI+2Q5URQBkccEKHTQOPaXdUxnZZElQTZY0MFUAuaEqe1E+Nyvgdz/aIyNi6Z9MzO5dv1H8n58/GELp3+w==,
      }
    dependencies:
      wrappy: 1.0.2
    dev: true

  /onetime/5.1.2:
    resolution:
      {
        integrity: sha512-kbpaSSGJTWdAY5KPVeMOKXSrPtr8C8C7wodJbcsd51jRnmD+GZu8Y0VoU6Dm5Z4vWr0Ig/1NKuWRKf7j5aaYSg==,
      }
    engines: { node: '>=6' }
    dependencies:
      mimic-fn: 2.1.0
    dev: true

  /onetime/6.0.0:
    resolution:
      {
        integrity: sha512-1FlR+gjXK7X+AsAHso35MnyN5KqGwJRi/31ft6x0M194ht7S+rWAvd7PHss9xSKMzE0asv1pyIHaJYq+BbacAQ==,
      }
    engines: { node: '>=12' }
    dependencies:
      mimic-fn: 4.0.0
    dev: true

  /open/8.4.0:
    resolution:
      {
        integrity: sha512-XgFPPM+B28FtCCgSb9I+s9szOC1vZRSwgWsRUA5ylIxRTgKozqjOCrVOqGsYABPYK5qnfqClxZTFBa8PKt2v6Q==,
      }
    engines: { node: '>=12' }
    dependencies:
      define-lazy-prop: 2.0.0
      is-docker: 2.2.1
      is-wsl: 2.2.0
    dev: true

  /optionator/0.8.3:
    resolution:
      {
        integrity: sha512-+IW9pACdk3XWmmTXG8m3upGUJst5XRGzxMRjXzAuJ1XnIFNvfhjjIuYkDvysnPQ7qzqVzLt78BCruntqRhWQbA==,
      }
    engines: { node: '>= 0.8.0' }
    dependencies:
      deep-is: 0.1.4
      fast-levenshtein: 2.0.6
      levn: 0.3.0
      prelude-ls: 1.1.2
      type-check: 0.3.2
      word-wrap: 1.2.3
    dev: true

  /optionator/0.9.1:
    resolution:
      {
        integrity: sha512-74RlY5FCnhq4jRxVUPKDaRwrVNXMqsGsiW6AJw4XK8hmtm10wC0ypZBLw5IIp85NZMr91+qd1RvvENwg7jjRFw==,
      }
    engines: { node: '>= 0.8.0' }
    dependencies:
      deep-is: 0.1.4
      fast-levenshtein: 2.0.6
      levn: 0.4.1
      prelude-ls: 1.2.1
      type-check: 0.4.0
      word-wrap: 1.2.3
    dev: true

  /ora/5.4.1:
    resolution:
      {
        integrity: sha512-5b6Y85tPxZZ7QytO+BQzysW31HJku27cRIlkbAXaNx+BdcVi+LlRFmVXzeF6a7JCwJpyw5c4b+YSVImQIrBpuQ==,
      }
    engines: { node: '>=10' }
    dependencies:
      bl: 4.1.0
      chalk: 4.1.2
      cli-cursor: 3.1.0
      cli-spinners: 2.7.0
      is-interactive: 1.0.0
      is-unicode-supported: 0.1.0
      log-symbols: 4.1.0
      strip-ansi: 6.0.1
      wcwidth: 1.0.1
    dev: true

  /os-tmpdir/1.0.2:
    resolution:
      {
        integrity: sha512-D2FR03Vir7FIu45XBY20mTb+/ZSWB00sjU9jdQXt83gDrI4Ztz5Fs7/yy74g2N5SVQY4xY1qDr4rNddwYRVX0g==,
      }
    engines: { node: '>=0.10.0' }
    dev: true

  /outdent/0.5.0:
    resolution:
      {
        integrity: sha512-/jHxFIzoMXdqPzTaCpFzAAWhpkSjZPF4Vsn6jAfNpmbH/ymsmd7Qc6VE9BGn0L6YMj6uwpQLxCECpus4ukKS9Q==,
      }
    dev: true

  /outdent/0.8.0:
    resolution:
      {
        integrity: sha512-KiOAIsdpUTcAXuykya5fnVVT+/5uS0Q1mrkRHcF89tpieSmY33O/tmc54CqwA+bfhbtEfZUNLHaPUiB9X3jt1A==,
      }
    dev: false

  /outvariant/1.3.0:
    resolution:
      {
        integrity: sha512-yeWM9k6UPfG/nzxdaPlJkB2p08hCg4xP6Lx99F+vP8YF7xyZVfTmJjrrNalkmzudD4WFvNLVudQikqUmF8zhVQ==,
      }
    dev: true

  /p-filter/2.1.0:
    resolution:
      {
        integrity: sha512-ZBxxZ5sL2HghephhpGAQdoskxplTwr7ICaehZwLIlfL6acuVgZPm8yBNuRAFBGEqtD/hmUeq9eqLg2ys9Xr/yw==,
      }
    engines: { node: '>=8' }
    dependencies:
      p-map: 2.1.0
    dev: true

  /p-finally/1.0.0:
    resolution:
      {
        integrity: sha512-LICb2p9CB7FS+0eR1oqWnHhp0FljGLZCWBE9aix0Uye9W8LTQPwMTYVGWQWIw9RdQiDg4+epXQODwIYJtSJaow==,
      }
    engines: { node: '>=4' }
    dev: false

  /p-limit/2.3.0:
    resolution:
      {
        integrity: sha512-//88mFWSJx8lxCzwdAABTJL2MyWB12+eIY7MDL2SqLmAkeKU9qxRvWuSyTjm3FUmpBEMuFfckAIqEaVGUDxb6w==,
      }
    engines: { node: '>=6' }
    dependencies:
      p-try: 2.2.0

  /p-limit/3.1.0:
    resolution:
      {
        integrity: sha512-TYOanM3wGwNGsZN2cVTYPArw454xnXj5qmWF1bEoAc4+cU/ol7GVh7odevjp1FNHduHc3KZMcFduxU5Xc6uJRQ==,
      }
    engines: { node: '>=10' }
    dependencies:
      yocto-queue: 0.1.0
    dev: true

  /p-locate/3.0.0:
    resolution:
      {
        integrity: sha512-x+12w/To+4GFfgJhBEpiDcLozRJGegY+Ei7/z0tSLkMmxGZNybVMSfWj9aJn8Z5Fc7dBUNJOOVgPv2H7IwulSQ==,
      }
    engines: { node: '>=6' }
    dependencies:
      p-limit: 2.3.0

  /p-locate/4.1.0:
    resolution:
      {
        integrity: sha512-R79ZZ/0wAxKGu3oYMlz8jy/kbhsNrS7SKZ7PxEHBgJ5+F2mtFW2fK2cOtBh1cHYkQsbzFV7I+EoRKe6Yt0oK7A==,
      }
    engines: { node: '>=8' }
    dependencies:
      p-limit: 2.3.0
    dev: true

  /p-locate/5.0.0:
    resolution:
      {
        integrity: sha512-LaNjtRWUBY++zB5nE/NwcaoMylSPk+S+ZHNB1TzdbMJMny6dynpAGt7X/tl/QYq3TIeE6nxHppbo2LGymrG5Pw==,
      }
    engines: { node: '>=10' }
    dependencies:
      p-limit: 3.1.0
    dev: true

  /p-map/2.1.0:
    resolution:
      {
        integrity: sha512-y3b8Kpd8OAN444hxfBbFfj1FY/RjtTd8tzYwhUqNYXx0fXx2iX4maP4Qr6qhIKbQXI02wTLAda4fYUbDagTUFw==,
      }
    engines: { node: '>=6' }
    dev: true

  /p-map/4.0.0:
    resolution:
      {
        integrity: sha512-/bjOqmgETBYB5BoEeGVea8dmvHb2m9GLy1E9W43yeyfP6QQCZGFNa+XRceJEuDB6zqr+gKpIAmlLebMpykw/MQ==,
      }
    engines: { node: '>=10' }
    dependencies:
      aggregate-error: 3.1.0
    dev: true

  /p-try/2.2.0:
    resolution:
      {
        integrity: sha512-R4nPAVTAU0B9D35/Gk3uJf/7XYbQcyohSKdvAxIRSNghFl4e71hVoGnBNQz9cWaXxO2I10KTC+3jMdvvoKw6dQ==,
      }
    engines: { node: '>=6' }

  /parent-module/1.0.1:
    resolution:
      {
        integrity: sha512-GQ2EWRpQV8/o+Aw8YqtfZZPfNRWZYkbidE9k5rpl/hC3vtHHBfGm2Ifi6qWV+coDGkrUKZAxE3Lot5kcsRlh+g==,
      }
    engines: { node: '>=6' }
    dependencies:
      callsites: 3.1.0
    dev: true

  /parse-entities/2.0.0:
    resolution:
      {
        integrity: sha512-kkywGpCcRYhqQIchaWqZ875wzpS/bMKhz5HnN3p7wveJTkTtyAB/AlnS0f8DFSqYW1T82t6yEAkEcB+A1I3MbQ==,
      }
    dependencies:
      character-entities: 1.2.4
      character-entities-legacy: 1.1.4
      character-reference-invalid: 1.1.4
      is-alphanumerical: 1.0.4
      is-decimal: 1.0.4
      is-hexadecimal: 1.0.4
    dev: true

  /parse-entities/4.0.0:
    resolution:
      {
        integrity: sha512-5nk9Fn03x3rEhGaX1FU6IDwG/k+GxLXlFAkgrbM1asuAFl3BhdQWvASaIsmwWypRNcZKHPYnIuOSfIWEyEQnPQ==,
      }
    dependencies:
      '@types/unist': 2.0.6
      character-entities: 2.0.2
      character-entities-legacy: 3.0.0
      character-reference-invalid: 2.0.1
      decode-named-character-reference: 1.0.2
      is-alphanumerical: 2.0.1
      is-decimal: 2.0.1
      is-hexadecimal: 2.0.1

  /parse-json/5.2.0:
    resolution:
      {
        integrity: sha512-ayCKvm/phCGxOkYRSCM82iDwct8/EonSEgCSxWxD7ve6jHggsFl4fZVQBPRNgQoKiuV/odhFrGzQXZwbifC8Rg==,
      }
    engines: { node: '>=8' }
    dependencies:
      '@babel/code-frame': 7.18.6
      error-ex: 1.3.2
      json-parse-even-better-errors: 2.3.1
      lines-and-columns: 1.2.4
    dev: true

  /parse-numeric-range/1.3.0:
    resolution:
      {
        integrity: sha512-twN+njEipszzlMJd4ONUYgSfZPDxgHhT9Ahed5uTigpQn90FggW4SA/AIPq/6a149fTbE9qBEcSwE3FAEp6wQQ==,
      }
    dev: false

  /parse-path/7.0.0:
    resolution:
      {
        integrity: sha512-Euf9GG8WT9CdqwuWJGdf3RkUcTBArppHABkO7Lm8IzRQp0e2r/kkFnmhu4TSK30Wcu5rVAZLmfPKSBBi9tWFog==,
      }
    dependencies:
      protocols: 2.0.1
    dev: false

  /parse-url/8.1.0:
    resolution:
      {
        integrity: sha512-xDvOoLU5XRrcOZvnI6b8zA6n9O9ejNk/GExuz1yBuWUGn9KA97GI6HTs6u02wKara1CeVmZhH+0TZFdWScR89w==,
      }
    dependencies:
      parse-path: 7.0.0
    dev: false

  /parse5/7.1.1:
    resolution:
      {
        integrity: sha512-kwpuwzB+px5WUg9pyK0IcK/shltJN5/OVhQagxhCQNtT9Y9QRZqNY2e1cmbu/paRh5LMnz/oVTVLBpjFmMZhSg==,
      }
    dependencies:
      entities: 4.4.0
    dev: true

  /path-exists/3.0.0:
    resolution:
      {
        integrity: sha512-bpC7GYwiDYQ4wYLe+FA8lhRjhQCMcQGuSgGGqDkg/QerRWw9CmGRT0iSOVRSZJ29NMLZgIzqaljJ63oaL4NIJQ==,
      }
    engines: { node: '>=4' }

  /path-exists/4.0.0:
    resolution:
      {
        integrity: sha512-ak9Qy5Q7jYb2Wwcey5Fpvg2KoAc/ZIhLSLOSBmRmygPsGwkVVt0fZa0qrtMz+m6tJTAHfZQ8FnmB4MG4LWy7/w==,
      }
    engines: { node: '>=8' }
    dev: true

  /path-is-absolute/1.0.1:
    resolution:
      {
        integrity: sha512-AVbw3UJ2e9bq64vSaS9Am0fje1Pa8pbGqTTsmXfaIiMpnr5DlDhfJOuLj9Sf95ZPVDAUerDfEk88MPmPe7UCQg==,
      }
    engines: { node: '>=0.10.0' }
    dev: true

  /path-key/2.0.1:
    resolution:
      {
        integrity: sha512-fEHGKCSmUSDPv4uoj8AlD+joPlq3peND+HRYyxFz4KPw4z926S/b8rIuFs2FYJg3BwsxJf6A9/3eIdLaYC+9Dw==,
      }
    engines: { node: '>=4' }
    dev: false

  /path-key/3.1.1:
    resolution:
      {
        integrity: sha512-ojmeN0qd+y0jszEtoY48r0Peq5dwMEkIlCOu6Q5f41lfkswXuKtYrhgoTpLnyIcHm24Uhqx+5Tqm2InSwLhE6Q==,
      }
    engines: { node: '>=8' }
    dev: true

  /path-key/4.0.0:
    resolution:
      {
        integrity: sha512-haREypq7xkM7ErfgIyA0z+Bj4AGKlMSdlQE2jvJo6huWD1EdkKYV+G/T4nq0YEF2vgTT8kqMFKo1uHn950r4SQ==,
      }
    engines: { node: '>=12' }
    dev: true

  /path-parse/1.0.7:
    resolution:
      {
        integrity: sha512-LDJzPVEEEPR+y48z93A0Ed0yXb8pAByGWo/k5YYdYgpY2/2EsOsksJrq7lOHxryrVOn1ejG6oAp8ahvOIQD8sw==,
      }

  /path-to-regexp/6.2.1:
    resolution:
      {
        integrity: sha512-JLyh7xT1kizaEvcaXOQwOc2/Yhw6KZOvPf1S8401UyLk86CU79LN3vl7ztXGm/pZ+YjoyAJ4rxmHwbkBXJX+yw==,
      }
    dev: true

  /path-type/4.0.0:
    resolution:
      {
        integrity: sha512-gDKb8aZMDeD/tZWs9P6+q0J9Mwkdl6xMV8TjnGP3qJVJ06bdMgkbBlLU8IdfOsIsFz2BW1rNVT3XuNEl8zPAvw==,
      }
    engines: { node: '>=8' }
    dev: true

  /pathval/1.1.1:
    resolution:
      {
        integrity: sha512-Dp6zGqpTdETdR63lehJYPeIOqpiNBNtc7BpWSLrOje7UaIsE5aY92r/AunQA7rsXvet3lrJ3JnZX29UPTKXyKQ==,
      }
    dev: true

  /pbkdf2/3.1.2:
    resolution:
      {
        integrity: sha512-iuh7L6jA7JEGu2WxDwtQP1ddOpaJNC4KlDEFfdQajSGgGPNi4OyDc2R7QnbY2bR9QjBVGwgvTdNJZoE7RaxUMA==,
      }
    engines: { node: '>=0.12' }
    dependencies:
      create-hash: 1.2.0
      create-hmac: 1.1.7
      ripemd160: 2.0.2
      safe-buffer: 5.2.1
      sha.js: 2.4.11

  /periscopic/3.0.4:
    resolution:
      {
        integrity: sha512-SFx68DxCv0Iyo6APZuw/AKewkkThGwssmU0QWtTlvov3VAtPX+QJ4CadwSaz8nrT5jPIuxdvJWB4PnD2KNDxQg==,
      }
    dependencies:
      estree-walker: 3.0.1
      is-reference: 3.0.0
    dev: false

  /picocolors/1.0.0:
    resolution:
      {
        integrity: sha512-1fygroTLlHu66zi26VoTDv8yRgm0Fccecssto+MhsZ0D/DGW2sm8E8AjW7NU5VVTRt5GxbeZ5qBuJr+HyLYkjQ==,
      }

  /picomatch/2.3.1:
    resolution:
      {
        integrity: sha512-JU3teHTNjmE2VCGFzuY8EXzCDVwEqB2a8fsIvwaStHhAWJEeVd1o1QD80CU6+ZdEXXSLbSsuLwJjkCBWqRQUVA==,
      }
    engines: { node: '>=8.6' }
    dev: true

  /pidtree/0.6.0:
    resolution:
      {
        integrity: sha512-eG2dWTVw5bzqGRztnHExczNxt5VGsE6OwTeCG3fdUf9KBsZzO3R5OIIIzWR+iZA0NtZ+RDVdaoE2dK1cn6jH4g==,
      }
    engines: { node: '>=0.10' }
    hasBin: true
    dev: true

  /pify/2.3.0:
    resolution:
      {
        integrity: sha512-udgsAY+fTnvv7kI7aaxbqwWNb0AHiB0qBO89PZKPkoTmGOgdbrHDKD+0B2X4uTfJ/FT1R09r9gTsjUjNJotuog==,
      }
    engines: { node: '>=0.10.0' }
    dev: true

  /pify/3.0.0:
    resolution:
      {
        integrity: sha512-C3FsVNH1udSEX48gGX1xfvwTWfsYWj5U+8/uK15BGzIGrKoUpghX8hWZwa/OFnakBiiVNmBvemTJR5mcy7iPcg==,
      }
    engines: { node: '>=4' }

  /pify/4.0.1:
    resolution:
      {
        integrity: sha512-uB80kBFb/tfd68bVleG9T5GGsGPjJrLAUpR5PZIrhBnIaRTQRjqdJSsIKkOP6OAIFbj7GOrcudc5pNjZ+geV2g==,
      }
    engines: { node: '>=6' }
    dev: true

  /pify/5.0.0:
    resolution:
      {
        integrity: sha512-eW/gHNMlxdSP6dmG6uJip6FXN0EQBwm2clYYd8Wul42Cwu/DK8HEftzsapcNdYe2MfLiIwZqsDk2RDEsTE79hA==,
      }
    engines: { node: '>=10' }

  /pirates/4.0.5:
    resolution:
      {
        integrity: sha512-8V9+HQPupnaXMA23c5hvl69zXvTwTzyAYasnkb0Tts4XvO4CliqONMOnvlq26rkhLC3nWDFBJf73LU1e1VZLaQ==,
      }
    engines: { node: '>= 6' }
    dev: true

  /pkg-dir/4.2.0:
    resolution:
      {
        integrity: sha512-HRDzbaKjC+AOWVXxAU/x54COGeIv9eb+6CkDSQoNTt4XyWoIJvuPsXizxu/Fr23EiekbtZwmh1IcIG/l/a10GQ==,
      }
    engines: { node: '>=8' }
    dependencies:
      find-up: 4.1.0
    dev: true

  /pngjs/3.4.0:
    resolution:
      {
        integrity: sha512-NCrCHhWmnQklfH4MtJMRjZ2a8c80qXeMlQMv2uVp9ISJMTt562SbGd6n2oq0PaPgKm7Z6pL9E2UlLIhC+SHL3w==,
      }
    engines: { node: '>=4.0.0' }

  /postcss-import/14.1.0_postcss@8.4.19:
    resolution:
      {
        integrity: sha512-flwI+Vgm4SElObFVPpTIT7SU7R3qk2L7PyduMcokiaVKuWv9d/U+Gm/QAd8NDLuykTWTkcrjOeD2Pp1rMeBTGw==,
      }
    engines: { node: '>=10.0.0' }
    peerDependencies:
      postcss: ^8.0.0
    dependencies:
      postcss: 8.4.19
      postcss-value-parser: 4.2.0
      read-cache: 1.0.0
      resolve: 1.22.1
    dev: true

  /postcss-js/4.0.0_postcss@8.4.19:
    resolution:
      {
        integrity: sha512-77QESFBwgX4irogGVPgQ5s07vLvFqWr228qZY+w6lW599cRlK/HmnlivnnVUxkjHnCu4J16PDMHcH+e+2HbvTQ==,
      }
    engines: { node: ^12 || ^14 || >= 16 }
    peerDependencies:
      postcss: ^8.3.3
    dependencies:
      camelcase-css: 2.0.1
      postcss: 8.4.19
    dev: true

  /postcss-load-config/3.1.4:
    resolution:
      {
        integrity: sha512-6DiM4E7v4coTE4uzA8U//WhtPwyhiim3eyjEMFCnUpzbrkK9wJHgKDT2mR+HbtSrd/NubVaYTOpSpjUl8NQeRg==,
      }
    engines: { node: '>= 10' }
    peerDependencies:
      postcss: '>=8.0.9'
      ts-node: '>=9.0.0'
    peerDependenciesMeta:
      postcss:
        optional: true
      ts-node:
        optional: true
    dependencies:
      lilconfig: 2.0.6
      yaml: 1.10.2
    dev: true

  /postcss-load-config/3.1.4_postcss@8.4.19:
    resolution:
      {
        integrity: sha512-6DiM4E7v4coTE4uzA8U//WhtPwyhiim3eyjEMFCnUpzbrkK9wJHgKDT2mR+HbtSrd/NubVaYTOpSpjUl8NQeRg==,
      }
    engines: { node: '>= 10' }
    peerDependencies:
      postcss: '>=8.0.9'
      ts-node: '>=9.0.0'
    peerDependenciesMeta:
      postcss:
        optional: true
      ts-node:
        optional: true
    dependencies:
      lilconfig: 2.0.6
      postcss: 8.4.19
      yaml: 1.10.2
    dev: true

  /postcss-nested/6.0.0_postcss@8.4.19:
    resolution:
      {
        integrity: sha512-0DkamqrPcmkBDsLn+vQDIrtkSbNkv5AD/M322ySo9kqFkCIYklym2xEmWkwo+Y3/qZo34tzEPNUw4y7yMCdv5w==,
      }
    engines: { node: '>=12.0' }
    peerDependencies:
      postcss: ^8.2.14
    dependencies:
      postcss: 8.4.19
      postcss-selector-parser: 6.0.10
    dev: true

  /postcss-selector-parser/6.0.10:
    resolution:
      {
        integrity: sha512-IQ7TZdoaqbT+LCpShg46jnZVlhWD2w6iQYAcYXfHARZ7X1t/UGhhceQDs5X0cGqKvYlHNOuv7Oa1xmb0oQuA3w==,
      }
    engines: { node: '>=4' }
    dependencies:
      cssesc: 3.0.0
      util-deprecate: 1.0.2
    dev: true

  /postcss-value-parser/4.2.0:
    resolution:
      {
        integrity: sha512-1NNCs6uurfkVbeXG4S8JFT9t19m45ICnif8zWLd5oPSZ50QnwMfK+H3jv408d4jw/7Bttv5axS5IiHoLaVNHeQ==,
      }
    dev: true

  /postcss/8.4.14:
    resolution:
      {
        integrity: sha512-E398TUmfAYFPBSdzgeieK2Y1+1cpdxJx8yXbK/m57nRhKSmk1GB2tO4lbLBtlkfPQTDKfe4Xqv1ASWPpayPEig==,
      }
    engines: { node: ^10 || ^12 || >=14 }
    dependencies:
      nanoid: 3.3.4
      picocolors: 1.0.0
      source-map-js: 1.0.2
    dev: false

  /postcss/8.4.19:
    resolution:
      {
        integrity: sha512-h+pbPsyhlYj6N2ozBmHhHrs9DzGmbaarbLvWipMRO7RLS+v4onj26MPFXA5OBYFxyqYhUJK456SwDcY9H2/zsA==,
      }
    engines: { node: ^10 || ^12 || >=14 }
    dependencies:
      nanoid: 3.3.4
      picocolors: 1.0.0
      source-map-js: 1.0.2
    dev: true

  /preact/10.11.1:
    resolution:
      {
        integrity: sha512-1Wz5PCRm6Fg+6BTXWJHhX4wRK9MZbZBHuwBqfZlOdVm2NqPe8/rjYpufvYCwJSGb9layyzB2jTTXfpCTynLqFQ==,
      }

  /preact/10.4.1:
    resolution:
      {
        integrity: sha512-WKrRpCSwL2t3tpOOGhf2WfTpcmbpxaWtDbdJdKdjd0aEiTkvOmS4NBkG6kzlaAHI9AkQ3iVqbFWM3Ei7mZ4o1Q==,
      }

  /preferred-pm/3.0.3:
    resolution:
      {
        integrity: sha512-+wZgbxNES/KlJs9q40F/1sfOd/j7f1O9JaHcW5Dsn3aUUOZg3L2bjpVUcKV2jvtElYfoTuQiNeMfQJ4kwUAhCQ==,
      }
    engines: { node: '>=10' }
    dependencies:
      find-up: 5.0.0
      find-yarn-workspace-root2: 1.2.16
      path-exists: 4.0.0
      which-pm: 2.0.0
    dev: true

  /prelude-ls/1.1.2:
    resolution:
      {
        integrity: sha512-ESF23V4SKG6lVSGZgYNpbsiaAkdab6ZgOxe52p7+Kid3W3u3bxR4Vfd/o21dmN7jSt0IwgZ4v5MUd26FEtXE9w==,
      }
    engines: { node: '>= 0.8.0' }
    dev: true

  /prelude-ls/1.2.1:
    resolution:
      {
        integrity: sha512-vkcDPrRZo1QZLbn5RLGPpg/WmIQ65qoWWhcGKf/b5eplkkarX0m9z8ppCat4mlOqUsWpyNuYgO3VRyrYHSzX5g==,
      }
    engines: { node: '>= 0.8.0' }
    dev: true

  /prettier-linter-helpers/1.0.0:
    resolution:
      {
        integrity: sha512-GbK2cP9nraSSUF9N2XwUwqfzlAFlMNYYl+ShE/V+H8a9uNl/oUqB1w2EL54Jh0OlyRSd8RfWYJ3coVS4TROP2w==,
      }
    engines: { node: '>=6.0.0' }
    dependencies:
      fast-diff: 1.2.0
    dev: true

  /prettier/2.8.0:
    resolution:
      {
        integrity: sha512-9Lmg8hTFZKG0Asr/kW9Bp8tJjRVluO8EJQVfY2T7FMw9T5jy4I/Uvx0Rca/XWf50QQ1/SS48+6IJWnrb+2yemA==,
      }
    engines: { node: '>=10.13.0' }
    hasBin: true
    dev: true

  /pretty-format/27.5.1:
    resolution:
      {
        integrity: sha512-Qb1gy5OrP5+zDf2Bvnzdl3jsTf1qXVMazbvCoKhtKqVs4/YK4ozX4gKQJJVyNe+cajNPn0KoC0MC3FUmaHWEmQ==,
      }
    engines: { node: ^10.13.0 || ^12.13.0 || ^14.15.0 || >=15.0.0 }
    dependencies:
      ansi-regex: 5.0.1
      ansi-styles: 5.2.0
      react-is: 17.0.2
    dev: true

  /prop-types/15.8.1:
    resolution:
      {
        integrity: sha512-oj87CgZICdulUohogVAR7AjlC0327U4el4L6eAvOqCeudMDVU0NThNaV+b9Df4dXgSP1gXMTnPdhfe/2qDH5cg==,
      }
    dependencies:
      loose-envify: 1.4.0
      object-assign: 4.1.1
      react-is: 16.13.1
    dev: true

  /property-information/6.1.1:
    resolution:
      {
        integrity: sha512-hrzC564QIl0r0vy4l6MvRLhafmUowhO/O3KgVSoXIbbA2Sz4j8HGpJc6T2cubRVwMwpdiG/vKGfhT4IixmKN9w==,
      }
    dev: false

  /protocols/2.0.1:
    resolution:
      {
        integrity: sha512-/XJ368cyBJ7fzLMwLKv1e4vLxOju2MNAIokcr7meSaNcVbWz/CPcW22cP04mwxOErdA5mwjA8Q6w/cdAQxVn7Q==,
      }
    dev: false

  /pseudomap/1.0.2:
    resolution:
      {
        integrity: sha512-b/YwNhb8lk1Zz2+bXXpS/LK9OisiZZ1SNsSLxN1x2OXVEhW2Ckr/7mWE5vrC1ZTiJlD9g19jWszTmJsB+oEpFQ==,
      }

  /psl/1.9.0:
    resolution:
      {
        integrity: sha512-E/ZsdU4HLs/68gYzgGTkMicWTLPdAftJLfJFlLUAAKZGkStNU72sZjT66SnMDVOfOWY/YAoiD7Jxa9iHvngcag==,
      }
    dev: true

  /punycode/2.1.1:
    resolution:
      {
        integrity: sha512-XRsRjdf+j5ml+y/6GKHPZbrF/8p2Yga0JPtdqTIY2Xe5ohJPD9saDJJLPvp9+NSBprVvevdXZybnj2cv8OEd0A==,
      }
    engines: { node: '>=6' }

  /pvtsutils/1.3.2:
    resolution:
      {
        integrity: sha512-+Ipe2iNUyrZz+8K/2IOo+kKikdtfhRKzNpQbruF2URmqPtoqAs8g3xS7TJvFF2GcPXjh7DkqMnpVveRFq4PgEQ==,
      }
    dependencies:
      tslib: 2.4.1
    dev: false

  /pvutils/1.1.3:
    resolution:
      {
        integrity: sha512-pMpnA0qRdFp32b1sJl1wOJNxZLQ2cbQx+k6tjNtZ8CpvVhNqEPRgivZ2WOUev2YMajecdH7ctUPDvEe87nariQ==,
      }
    engines: { node: '>=6.0.0' }
    dev: false

  /qrcode/1.4.4:
    resolution:
      {
        integrity: sha512-oLzEC5+NKFou9P0bMj5+v6Z40evexeE29Z9cummZXZ9QXyMr3lphkURzxjXgPJC5azpxcshoDWV1xE46z+/c3Q==,
      }
    engines: { node: '>=4' }
    hasBin: true
    dependencies:
      buffer: 5.7.1
      buffer-alloc: 1.2.0
      buffer-from: 1.1.2
      dijkstrajs: 1.0.2
      isarray: 2.0.5
      pngjs: 3.4.0
      yargs: 13.3.2

  /qs/6.11.0:
    resolution:
      {
        integrity: sha512-MvjoMCJwEarSbUYk5O+nmoSzSutSsTwF85zcHPQ9OrlFoZOYIjaqBAJIqIXjptyD5vThxGq52Xu/MaJzRkIk4Q==,
      }
    engines: { node: '>=0.6' }
    dependencies:
      side-channel: 1.0.4

  /query-string/6.13.5:
    resolution:
      {
        integrity: sha512-svk3xg9qHR39P3JlHuD7g3nRnyay5mHbrPctEBDUxUkHRifPHXJDhBUycdCC0NBjXoDf44Gb+IsOZL1Uwn8M/Q==,
      }
    engines: { node: '>=6' }
    dependencies:
      decode-uri-component: 0.2.0
      split-on-first: 1.1.0
      strict-uri-encode: 2.0.0

  /querystringify/2.2.0:
    resolution:
      {
        integrity: sha512-FIqgj2EUvTa7R50u0rGsyTftzjYmv/a3hO345bZNrqabNqjtgiDMgmo4mkUjd+nzU5oF3dClKqFIPUKybUyqoQ==,
      }
    dev: true

  /queue-microtask/1.2.3:
    resolution:
      {
        integrity: sha512-NuaNSa6flKT5JaSYQzJok04JzTL1CA6aGhv5rfLW3PgqA+M2ChpZQnAC8h8i4ZFkBS8X5RqkDBHA7r4hej3K9A==,
      }
    dev: true

  /quick-lru/4.0.1:
    resolution:
      {
        integrity: sha512-ARhCpm70fzdcvNQfPoy49IaanKkTlRWF2JMzqhcJbhSFRZv7nPTvZJdcY7301IPmvW+/p0RgIWnQDLJxifsQ7g==,
      }
    engines: { node: '>=8' }
    dev: true

  /quick-lru/5.1.1:
    resolution:
      {
        integrity: sha512-WuyALRjWPDGtt/wzJiadO5AXY+8hZ80hVpe6MyivgraREW751X3SbhRvG3eLKOYN+8VEvqLcf3wdnt44Z4S4SA==,
      }
    engines: { node: '>=10' }
    dev: true

  /randombytes/2.1.0:
    resolution:
      {
        integrity: sha512-vYl3iOX+4CKUWuxGi9Ukhie6fsqXqS9FE2Zaic4tNFD2N2QQaXOMFbuKK4QmDHC0JO6B1Zp41J0LpT0oR68amQ==,
      }
    dependencies:
      safe-buffer: 5.2.1

  /react-dom/17.0.2_react@18.2.0:
    resolution:
      {
        integrity: sha512-s4h96KtLDUQlsENhMn1ar8t2bEa+q/YAtj8pPPdIjPDGBDIVNsrD9aXNWqspUe6AzKCIG0C1HZZLqLV7qpOBGA==,
      }
    peerDependencies:
      react: 17.0.2
    dependencies:
      loose-envify: 1.4.0
      object-assign: 4.1.1
      react: 18.2.0
      scheduler: 0.20.2
    dev: true

  /react-dom/18.2.0_react@18.2.0:
    resolution:
      {
        integrity: sha512-6IMTriUmvsjHUjNtEDudZfuDQUoWXVxKHhlEGSk81n4YFS+r/Kl99wXiwlVXtPBtJenozv2P+hxDsw9eA7Xo6g==,
      }
    peerDependencies:
      react: ^18.2.0
    dependencies:
      loose-envify: 1.4.0
      react: 18.2.0
      scheduler: 0.23.0

  /react-error-boundary/3.1.4_react@18.2.0:
    resolution:
      {
        integrity: sha512-uM9uPzZJTF6wRQORmSrvOIgt4lJ9MC1sNgEOj2XGsDTRE4kmpWxg7ENK9EWNKJRMAOY9z0MuF4yIfl6gp4sotA==,
      }
    engines: { node: '>=10', npm: '>=6' }
    peerDependencies:
      react: '>=16.13.1'
    dependencies:
      '@babel/runtime': 7.19.0
      react: 18.2.0
    dev: true

  /react-is/16.13.1:
    resolution:
      {
        integrity: sha512-24e6ynE2H+OKt4kqsOvNd8kBpV65zoxbA4BVsEOB3ARVWQki/DHzaUoC5KuON/BiccDaCCTZBuOcfZs70kR8bQ==,
      }
    dev: true

  /react-is/17.0.2:
    resolution:
      {
        integrity: sha512-w2GsyukL62IJnlaff/nRegPQR94C/XXamvMWmSHRJ4y7Ts/4ocGRmTHvOs8PSE6pB3dWOrD/nueuU5sduBsQ4w==,
      }
    dev: true

  /react-native-url-polyfill/1.3.0:
    resolution:
      {
        integrity: sha512-w9JfSkvpqqlix9UjDvJjm1EjSt652zVQ6iwCIj1cVVkwXf4jQhQgTNXY6EVTwuAmUjg6BC6k9RHCBynoLFo3IQ==,
      }
    peerDependencies:
      react-native: '*'
    dependencies:
      whatwg-url-without-unicode: 8.0.0-3

  /react/17.0.2:
    resolution:
      {
        integrity: sha512-gnhPt75i/dq/z3/6q/0asP78D0u592D5L1pd7M8P+dck6Fu/jJeL6iVVK23fptSUZj8Vjf++7wXA8UNclGQcbA==,
      }
    engines: { node: '>=0.10.0' }
    dependencies:
      loose-envify: 1.4.0
      object-assign: 4.1.1
    dev: true

  /react/18.2.0:
    resolution:
      {
        integrity: sha512-/3IjMdb2L9QbBdWiW5e3P2/npwMBaU9mHCSCUzNln0ZCYbcfTsGbTJrU/kGemdH2IWmB2ioZ+zkxtmq6g09fGQ==,
      }
    engines: { node: '>=0.10.0' }
    dependencies:
      loose-envify: 1.4.0

  /read-cache/1.0.0:
    resolution:
      {
        integrity: sha512-Owdv/Ft7IjOgm/i0xvNDZ1LrRANRfew4b2prF3OWMQLxLfu3bS8FVhCsrSCMK4lR56Y9ya+AThoTpDCTxCmpRA==,
      }
    dependencies:
      pify: 2.3.0
    dev: true

  /read-pkg-up/7.0.1:
    resolution:
      {
        integrity: sha512-zK0TB7Xd6JpCLmlLmufqykGE+/TlOePD6qKClNW7hHDKFh/J7/7gCWGR7joEQEW1bKq3a3yUZSObOoWLFQ4ohg==,
      }
    engines: { node: '>=8' }
    dependencies:
      find-up: 4.1.0
      read-pkg: 5.2.0
      type-fest: 0.8.1
    dev: true

  /read-pkg/5.2.0:
    resolution:
      {
        integrity: sha512-Ug69mNOpfvKDAc2Q8DRpMjjzdtrnv9HcSMX+4VsZxD1aZ6ZzrIE7rlzXBtWTyhULSMKg076AW6WR5iZpD0JiOg==,
      }
    engines: { node: '>=8' }
    dependencies:
      '@types/normalize-package-data': 2.4.1
      normalize-package-data: 2.5.0
      parse-json: 5.2.0
      type-fest: 0.6.0
    dev: true

  /read-yaml-file/1.1.0:
    resolution:
      {
        integrity: sha512-VIMnQi/Z4HT2Fxuwg5KrY174U1VdUIASQVWXXyqtNRtxSr9IYkn1rsI6Tb6HsrHCmB7gVpNwX6JxPTHcH6IoTA==,
      }
    engines: { node: '>=6' }
    dependencies:
      graceful-fs: 4.2.10
      js-yaml: 3.14.1
      pify: 4.0.1
      strip-bom: 3.0.0
    dev: true

  /readable-stream/3.6.0:
    resolution:
      {
        integrity: sha512-BViHy7LKeTz4oNnkcLJ+lVSL6vpiFeX6/d3oSH8zCW7UxP2onchk+vTGB143xuFjHS3deTgkKoXXymXqymiIdA==,
      }
    engines: { node: '>= 6' }
    dependencies:
      inherits: 2.0.4
      string_decoder: 1.3.0
      util-deprecate: 1.0.2

  /readdirp/3.6.0:
    resolution:
      {
        integrity: sha512-hOS089on8RduqdbhvQ5Z37A0ESjsqz6qnRcffsMU3495FuTdqSm+7bhJ29JvIOsBDEEnan5DPu9t3To9VRlMzA==,
      }
    engines: { node: '>=8.10.0' }
    dependencies:
      picomatch: 2.3.1
    dev: true

  /reading-time/1.5.0:
    resolution:
      {
        integrity: sha512-onYyVhBNr4CmAxFsKS7bz+uTLRakypIe4R+5A824vBSkQy/hB3fZepoVEf8OVAxzLvK+H/jm9TzpI3ETSm64Kg==,
      }
    dev: false

  /redent/3.0.0:
    resolution:
      {
        integrity: sha512-6tDA8g98We0zd0GvVeMT9arEOnTw9qM03L9cJXaCjrip1OO764RDBLBfrB4cwzNGDj5OA5ioymC9GkizgWJDUg==,
      }
    engines: { node: '>=8' }
    dependencies:
      indent-string: 4.0.0
      strip-indent: 3.0.0
    dev: true

  /regenerator-runtime/0.13.9:
    resolution:
      {
        integrity: sha512-p3VT+cOEgxFsRRA9X4lkI1E+k2/CtnKtU4gcxyaCUreilL/vqI6CdZ3wxVUx3UOUg+gnUOQQcRI7BmSI656MYA==,
      }

  /regexp.prototype.flags/1.4.3:
    resolution:
      {
        integrity: sha512-fjggEOO3slI6Wvgjwflkc4NFRCTZAu5CnNfBd5qOMYhWdn67nJBBu34/TkD++eeFmd8C9r9jfXJ27+nSiRkSUA==,
      }
    engines: { node: '>= 0.4' }
    dependencies:
      call-bind: 1.0.2
      define-properties: 1.1.4
      functions-have-names: 1.2.3

  /regexpp/3.2.0:
    resolution:
      {
        integrity: sha512-pq2bWo9mVD43nbts2wGv17XLiNLya+GklZ8kaDLV2Z08gDCsGpnKn9BFMepvWuHCbyVvY7J5o5+BVvoQbmlJLg==,
      }
    engines: { node: '>=8' }
    dev: true

  /rehype-mdx-title/1.0.0:
    resolution:
      {
        integrity: sha512-5B/53Y+KQHm4/nrE6pIIPc9Ie2fbPMCLs8WwMGYWWHr+5g3TkmEijRkr8TGYHULtc+C7bOoPR8LIF5DpGROIDg==,
      }
    engines: { node: '>=12.2.0' }
    dependencies:
      estree-util-is-identifier-name: 1.1.0
      hast-util-to-string: 1.0.4
      unist-util-visit: 2.0.3
    dev: false

  /rehype-pretty-code/0.2.4_shiki@0.10.1:
    resolution:
      {
        integrity: sha512-vbqwIa4cNwRaVur9caUw/b0jOQR88Svrs9c9RaQoogvbBxs5X9bWrSe5oFypaRTTq2cpZ45YzJQ7UUPO76LMKA==,
      }
    engines: { node: ^12.16.0 || >=13.2.0 }
    peerDependencies:
      shiki: '*'
    dependencies:
      parse-numeric-range: 1.3.0
      shiki: 0.10.1
    dev: false

  /remark-gfm/3.0.1:
    resolution:
      {
        integrity: sha512-lEFDoi2PICJyNrACFOfDD3JlLkuSbOa5Wd8EPt06HUdptv8Gn0bxYTdbU/XXQ3swAPkEaGxxPN9cbnMHvVu1Ig==,
      }
    dependencies:
      '@types/mdast': 3.0.10
      mdast-util-gfm: 2.0.1
      micromark-extension-gfm: 2.0.1
      unified: 10.1.2
    transitivePeerDependencies:
      - supports-color
    dev: false

  /remark-mdx/2.1.4:
    resolution:
      {
        integrity: sha512-zZxHdd0s8xfMmIKcxhFoUT4x54VOJTUJ+lPys7ZR2Vcgb4xwuAwxvUfkVrsCTdo/lBVxLQv43bXVNu3ZIbahnA==,
      }
    dependencies:
      mdast-util-mdx: 2.0.0
      micromark-extension-mdxjs: 1.0.0
    transitivePeerDependencies:
      - supports-color

  /remark-parse/10.0.1:
    resolution:
      {
        integrity: sha512-1fUyHr2jLsVOkhbvPRBJ5zTKZZyD6yZzYaWCS6BPBdQ8vEMBCH+9zNCDA6tET/zHCi/jLqjCWtlJZUPk+DbnFw==,
      }
    dependencies:
      '@types/mdast': 3.0.10
      mdast-util-from-markdown: 1.2.0
      unified: 10.1.2
    transitivePeerDependencies:
      - supports-color

  /remark-reading-time/2.0.1:
    resolution:
      {
        integrity: sha512-fy4BKy9SRhtYbEHvp6AItbRTnrhiDGbqLQTSYVbQPGuRCncU1ubSsh9p/W5QZSxtYcUXv8KGL0xBgPLyNJA1xw==,
      }
    dependencies:
      estree-util-is-identifier-name: 2.0.1
      estree-util-value-to-estree: 1.3.0
      reading-time: 1.5.0
      unist-util-visit: 3.1.0
    dev: false

  /remark-rehype/10.1.0:
    resolution:
      {
        integrity: sha512-EFmR5zppdBp0WQeDVZ/b66CWJipB2q2VLNFMabzDSGR66Z2fQii83G5gTBbgGEnEEA0QRussvrFHxk1HWGJskw==,
      }
    dependencies:
      '@types/hast': 2.3.4
      '@types/mdast': 3.0.10
      mdast-util-to-hast: 12.2.4
      unified: 10.1.2
    dev: false

  /remark-stringify/10.0.2:
    resolution:
      {
        integrity: sha512-6wV3pvbPvHkbNnWB0wdDvVFHOe1hBRAx1Q/5g/EpH4RppAII6J8Gnwe7VbHuXaoKIF6LAg6ExTel/+kNqSQ7lw==,
      }
    dependencies:
      '@types/mdast': 3.0.10
      mdast-util-to-markdown: 1.3.0
      unified: 10.1.2
    dev: true

  /remove-accents/0.4.2:
    resolution: { integrity: sha1-CkPTqq4egNuRngeuJUsoXZ4ce7U= }
    dev: false

  /require-directory/2.1.1:
    resolution:
      {
        integrity: sha512-fGxEI7+wsG9xrvdjsrlmL22OMTTiHRwAMroiEeMgq8gzoLC/PQr7RsRDSTLUg/bZAZtF+TVIkHc6/4RIKrui+Q==,
      }
    engines: { node: '>=0.10.0' }

  /require-main-filename/2.0.0:
    resolution:
      {
        integrity: sha512-NKN5kMDylKuldxYLSUfrbo5Tuzh4hd+2E8NPPX02mZtn1VuREQToYe/ZdlJy+J3uCpfaiGF05e7B8W0iXbQHmg==,
      }

  /requires-port/1.0.0:
    resolution:
      {
        integrity: sha512-KigOCHcocU3XODJxsu8i/j8T9tzT4adHiecwORRQ0ZZFcp7ahwXuRU1m+yuO90C5ZUyGeGfocHDI14M3L3yDAQ==,
      }
    dev: true

  /resolve-from/4.0.0:
    resolution:
      {
        integrity: sha512-pb/MYmXstAkysRFx8piNI1tGFNQIFA3vkE3Gq4EuA1dF6gHp/+vgZqsCGJapvy8N3Q+4o7FwvquPJcnZ7RYy4g==,
      }
    engines: { node: '>=4' }
    dev: true

  /resolve-from/5.0.0:
    resolution:
      {
        integrity: sha512-qYg9KP24dD5qka9J47d0aVky0N+b4fTU89LN9iDnjB5waksiC49rvMB0PrUJQGoTmH50XPiqOvAjDfaijGxYZw==,
      }
    engines: { node: '>=8' }
    dev: true

  /resolve/1.22.1:
    resolution:
      {
        integrity: sha512-nBpuuYuY5jFsli/JIs1oldw6fOQCBioohqWZg/2hiaOybXOft4lonv85uDOKXdf8rhyK159cxU5cDcK/NKk8zw==,
      }
    hasBin: true
    dependencies:
      is-core-module: 2.10.0
      path-parse: 1.0.7
      supports-preserve-symlinks-flag: 1.0.0

  /resolve/2.0.0-next.4:
    resolution:
      {
        integrity: sha512-iMDbmAWtfU+MHpxt/I5iWI7cY6YVEZUQ3MBgPQ++XD1PELuJHIl82xBmObyP2KyQmkNB2dsqF7seoQQiAn5yDQ==,
      }
    hasBin: true
    dependencies:
      is-core-module: 2.10.0
      path-parse: 1.0.7
      supports-preserve-symlinks-flag: 1.0.0
    dev: true

  /restore-cursor/3.1.0:
    resolution:
      {
        integrity: sha512-l+sSefzHpj5qimhFSE5a8nufZYAM3sBSVMAPtYkmC+4EH2anSGaEMXSD0izRQbu9nfyQ9y5JrVmp7E8oZrUjvA==,
      }
    engines: { node: '>=8' }
    dependencies:
      onetime: 5.1.2
      signal-exit: 3.0.7
    dev: true

  /reusify/1.0.4:
    resolution:
      {
        integrity: sha512-U9nH88a3fc/ekCF1l0/UP1IosiuIjyTh7hBvXVMHYgVcfGvt897Xguj2UOLDeI5BG2m7/uwyaLVT6fbtCwTyzw==,
      }
    engines: { iojs: '>=1.0.0', node: '>=0.10.0' }
    dev: true

  /rfdc/1.3.0:
    resolution:
      {
        integrity: sha512-V2hovdzFbOi77/WajaSMXk2OLm+xNIeQdMMuB7icj7bk6zi2F8GGAxigcnDFpJHbNyNcgyJDiP+8nOrY5cZGrA==,
      }
    dev: true

  /rimraf/3.0.2:
    resolution:
      {
        integrity: sha512-JZkJMZkAGFFPP2YqXZXPbMlMBgsxzE8ILs4lMIX/2o0L9UBw9O/Y3o6wFw/i9YLapcUJWwqbi3kdxIPdC62TIA==,
      }
    hasBin: true
    dependencies:
      glob: 7.2.3
    dev: true

  /ripemd160/2.0.2:
    resolution:
      {
        integrity: sha512-ii4iagi25WusVoiC4B4lq7pbXfAp3D9v5CwfkY33vffw2+pkDjY1D8GaN7spsxvCSx8dkPqOZCEZyfxcmJG2IA==,
      }
    dependencies:
      hash-base: 3.1.0
      inherits: 2.0.4

  /rlp/2.2.7:
    resolution:
      {
        integrity: sha512-d5gdPmgQ0Z+AklL2NVXr/IoSjNZFfTVvQWzL/AM2AOcSzYP2xjlb0AC8YyCLc41MSNf6P6QVtjgPdmVtzb+4lQ==,
      }
    hasBin: true
    dependencies:
      bn.js: 5.2.1

  /rollup/2.79.1:
    resolution:
      {
        integrity: sha512-uKxbd0IhMZOhjAiD5oAFp7BqvkA4Dv47qpOCtaNvng4HBwdbWtdOh8f5nZNuk2rp51PMGk3bzfWu5oayNEuYnw==,
      }
    engines: { node: '>=10.0.0' }
    hasBin: true
    optionalDependencies:
      fsevents: 2.3.2
    dev: true

  /rollup/3.5.1:
    resolution:
      {
        integrity: sha512-hdQWTvPeiAbM6SUkxV70HdGUVxsgsc+CLy5fuh4KdgUBJ0SowXiix8gANgXoG3wEuLwfoJhCT2V+WwxfWq9Ikw==,
      }
    engines: { node: '>=14.18.0', npm: '>=8.0.0' }
    hasBin: true
    optionalDependencies:
      fsevents: 2.3.2
    dev: true

  /rpc-websockets/7.5.0:
    resolution:
      {
        integrity: sha512-9tIRi1uZGy7YmDjErf1Ax3wtqdSSLIlnmL5OtOzgd5eqPKbsPpwDP5whUDO2LQay3Xp0CcHlcNSGzacNRluBaQ==,
      }
    dependencies:
      '@babel/runtime': 7.19.0
      eventemitter3: 4.0.7
      uuid: 8.3.2
      ws: 8.9.0_3cxu5zja4e2r5wmvge7mdcljwq
    optionalDependencies:
      bufferutil: 4.0.7
      utf-8-validate: 5.0.10

  /run-async/2.4.1:
    resolution:
      {
        integrity: sha512-tvVnVv01b8c1RrA6Ep7JkStj85Guv/YrMcwqYQnwjsAS2cTmmPGBBjAjpCW7RrSodNSoE2/qg9O4bceNvUuDgQ==,
      }
    engines: { node: '>=0.12.0' }
    dev: true

  /run-parallel/1.2.0:
    resolution:
      {
        integrity: sha512-5l4VyZR86LZ/lDxZTR6jqL8AFE2S0IFLMP26AbjsLVADxHdhB/c0GUsH+y39UfCi3dzz8OlQuPmnaJOMoDHQBA==,
      }
    dependencies:
      queue-microtask: 1.2.3
    dev: true

  /rxjs/6.6.7:
    resolution:
      {
        integrity: sha512-hTdwr+7yYNIT5n4AMYp85KA6yw2Va0FLa3Rguvbpa4W3I5xynaBZo41cM3XM+4Q6fRMj3sBYIR1VAmZMXYJvRQ==,
      }
    engines: { npm: '>=2.0.0' }
    dependencies:
      tslib: 1.14.1

  /rxjs/7.5.7:
    resolution:
      {
        integrity: sha512-z9MzKh/UcOqB3i20H6rtrlaE/CgjLOvheWK/9ILrbhROGTweAi1BaFsTT9FbwZi5Trr1qNRs+MXkhmR06awzQA==,
      }
    dependencies:
      tslib: 2.4.1
    dev: true

  /sade/1.8.1:
    resolution:
      {
        integrity: sha512-xal3CZX1Xlo/k4ApwCFrHVACi9fBqJ7V+mwhBsuf/1IOKbBy098Fex+Wa/5QMubw09pSZ/u8EY8PWgevJsXp1A==,
      }
    engines: { node: '>=6' }
    dependencies:
      mri: 1.2.0

  /safe-buffer/5.2.1:
    resolution:
      {
        integrity: sha512-rp3So07KcdmmKbGvgaNxQSJr7bGVSVk5S9Eq1F+ppbRo70+YeaDxkw5Dd8NPN+GD6bjnYm2VuPuCXmpuYvmCXQ==,
      }

  /safe-event-emitter/1.0.1:
    resolution:
      {
        integrity: sha512-e1wFe99A91XYYxoQbcq2ZJUWurxEyP8vfz7A7vuUe1s95q8r5ebraVaA1BukYJcpM6V16ugWoD9vngi8Ccu5fg==,
      }
    deprecated: Renamed to @metamask/safe-event-emitter
    dependencies:
      events: 3.3.0

  /safe-json-utils/1.1.1:
    resolution:
      {
        integrity: sha512-SAJWGKDs50tAbiDXLf89PDwt9XYkWyANFWVzn4dTXl5QyI8t2o/bW5/OJl3lvc2WVU4MEpTo9Yz5NVFNsp+OJQ==,
      }

  /safe-regex-test/1.0.0:
    resolution:
      {
        integrity: sha512-JBUUzyOgEwXQY1NuPtvcj/qcBDbDmEvWufhlnXZIm75DEHp+afM1r1ujJpJsV/gSM4t59tpDyPi1sd6ZaPFfsA==,
      }
    dependencies:
      call-bind: 1.0.2
      get-intrinsic: 1.1.3
      is-regex: 1.1.4

  /safer-buffer/2.1.2:
    resolution:
      {
        integrity: sha512-YZo3K82SD7Riyi0E1EQPojLz7kpepnSQI9IyPbHHg1XXXevb5dJI7tpyN2ADxGcQbHG7vcyRHk0cbwqcQriUtg==,
      }
    dev: true

  /saxes/6.0.0:
    resolution:
      {
        integrity: sha512-xAg7SOnEhrm5zI3puOOKyy1OMcMlIJZYNJY7xLBwSze0UjhPLnWfj2GF2EpT0jmzaJKIWKHLsaSSajf35bcYnA==,
      }
    engines: { node: '>=v12.22.7' }
    dependencies:
      xmlchars: 2.2.0
    dev: true

  /scheduler/0.20.2:
    resolution:
      {
        integrity: sha512-2eWfGgAqqWFGqtdMmcL5zCMK1U8KlXv8SQFGglL3CEtd0aDVDWgeF/YoCmvln55m5zSk3J/20hTaSBeSObsQDQ==,
      }
    dependencies:
      loose-envify: 1.4.0
      object-assign: 4.1.1
    dev: true

  /scheduler/0.23.0:
    resolution:
      {
        integrity: sha512-CtuThmgHNg7zIZWAXi3AsyIzA3n4xx7aNyjwC2VJldO2LMVDhFK+63xGqq6CsJH4rTAt6/M+N4GhZiDYPx9eUw==,
      }
    dependencies:
      loose-envify: 1.4.0

  /scroll-into-view-if-needed/2.2.29:
    resolution:
      {
        integrity: sha512-hxpAR6AN+Gh53AdAimHM6C8oTN1ppwVZITihix+WqalywBeFcQ6LdQP5ABNl26nX8GTEL7VT+b8lKpdqq65wXg==,
      }
    dependencies:
      compute-scroll-into-view: 1.0.17
    dev: false

  /scrypt-js/3.0.1:
    resolution:
      {
        integrity: sha512-cdwTTnqPu0Hyvf5in5asVdZocVDTNRmR7XEcJuIzMjJeSHybHl7vpB66AzwTaIg6CLSbtjcxc8fqcySfnTkccA==,
      }

  /secp256k1/4.0.3:
    resolution:
      {
        integrity: sha512-NLZVf+ROMxwtEj3Xa562qgv2BK5e2WNmXPiOdVIPLgs6lyTzMvBq0aWTYMI5XCP9jZMVKOcqZLw/Wc4vDkuxhA==,
      }
    engines: { node: '>=10.0.0' }
    requiresBuild: true
    dependencies:
      elliptic: 6.5.4
      node-addon-api: 2.0.2
      node-gyp-build: 4.5.0

  /section-matter/1.0.0:
    resolution:
      {
        integrity: sha512-vfD3pmTzGpufjScBh50YHKzEu2lxBWhVEHsNGoEXmCmn2hKGfeNLYMzCJpe8cD7gqX7TJluOVpBkAequ6dgMmA==,
      }
    engines: { node: '>=4' }
    dependencies:
      extend-shallow: 2.0.1
      kind-of: 6.0.3
    dev: false

  /semver/5.7.1:
    resolution:
      {
        integrity: sha512-sauaDf/PZdVgrLTNYHRtpXa1iRiKcaebiKQ1BJdpQlWH2lCvexQdX55snPFyK7QzpudqbCI0qXFfOasHdyNDGQ==,
      }
    hasBin: true
    dev: true

  /semver/6.3.0:
    resolution:
      {
        integrity: sha512-b39TBaTSfV6yBrapU89p5fKekE2m/NwnDocOVruQFS1/veMgdzuPcnOM34M6CwxW8jH/lxEa5rBoDeUwu5HHTw==,
      }
    hasBin: true

  /semver/7.3.8:
    resolution:
      {
        integrity: sha512-NB1ctGL5rlHrPJtFDVIVzTyQylMLu9N9VICA6HSFJo8MCGVTMW6gfpicwKmmK/dAjTOrqu5l63JJOpDSrAis3A==,
      }
    engines: { node: '>=10' }
    hasBin: true
    dependencies:
      lru-cache: 6.0.0
    dev: true

  /set-blocking/2.0.0:
    resolution:
      {
        integrity: sha512-KiKBS8AnWGEyLzofFfmvKwpdPzqiy16LvQfK3yv/fVH7Bj13/wl3JSR1J+rfgRE9q7xUJK4qvgS8raSOeLUehw==,
      }

  /set-cookie-parser/2.5.1:
    resolution:
      {
        integrity: sha512-1jeBGaKNGdEq4FgIrORu/N570dwoPYio8lSoYLWmX7sQ//0JY08Xh9o5pBcgmHQ/MbsYp/aZnOe1s1lIsbLprQ==,
      }
    dev: true

  /setimmediate/1.0.5:
    resolution:
      {
        integrity: sha512-MATJdZp8sLqDl/68LfQmbP8zKPLQNV6BIZoIgrscFDQ+RsvK/BxeDQOgyxKKoh0y/8h3BqVFnCqQ/gd+reiIXA==,
      }

  /sha.js/2.4.11:
    resolution:
      {
        integrity: sha512-QMEp5B7cftE7APOjk5Y6xgrbWu+WkLVQwk8JNjZ8nKRciZaByEW6MubieAiToS7+dwvrjGhH8jRXz3MVd0AYqQ==,
      }
    hasBin: true
    dependencies:
      inherits: 2.0.4
      safe-buffer: 5.2.1

  /shebang-command/1.2.0:
    resolution:
      {
        integrity: sha512-EV3L1+UQWGor21OmnvojK36mhg+TyIKDh3iFBKBohr5xeXIhNBcx8oWdgkTEEQ+BEFFYdLRuqMfd5L84N1V5Vg==,
      }
    engines: { node: '>=0.10.0' }
    dependencies:
      shebang-regex: 1.0.0

  /shebang-command/2.0.0:
    resolution:
      {
        integrity: sha512-kHxr2zZpYtdmrN1qDjrrX/Z1rR1kG8Dx+gkpK1G4eXmvXswmcE1hTWBWYUzlraYw1/yZp6YuDY77YtvbN0dmDA==,
      }
    engines: { node: '>=8' }
    dependencies:
      shebang-regex: 3.0.0
    dev: true

  /shebang-regex/1.0.0:
    resolution:
      {
        integrity: sha512-wpoSFAxys6b2a2wHZ1XpDSgD7N9iVjg29Ph9uV/uaP9Ex/KXlkTZTeddxDPSYQpgvzKLGJke2UU0AzoGCjNIvQ==,
      }
    engines: { node: '>=0.10.0' }

  /shebang-regex/3.0.0:
    resolution:
      {
        integrity: sha512-7++dFhtcx3353uBaq8DDR4NuxBetBzC7ZQOhmTQInHEd6bSrXdiEyzCvG07Z44UYdLShWUyXt5M/yhz8ekcb1A==,
      }
    engines: { node: '>=8' }
    dev: true

  /shiki/0.10.1:
    resolution:
      {
        integrity: sha512-VsY7QJVzU51j5o1+DguUd+6vmCmZ5v/6gYu4vyYAhzjuNQU6P/vmSy4uQaOhvje031qQMiW0d2BwgMH52vqMng==,
      }
    dependencies:
      jsonc-parser: 3.2.0
      vscode-oniguruma: 1.6.2
      vscode-textmate: 5.2.0
    dev: false

  /side-channel/1.0.4:
    resolution:
      {
        integrity: sha512-q5XPytqFEIKHkGdiMIrY10mvLRvnQh42/+GoBlFW3b2LXLE2xxJpZFdm94we0BaoV3RwJyGqg5wS7epxTv0Zvw==,
      }
    dependencies:
      call-bind: 1.0.2
      get-intrinsic: 1.1.3
      object-inspect: 1.12.2

  /signal-exit/3.0.7:
    resolution:
      {
        integrity: sha512-wnD2ZE+l+SPC/uoS0vXeE9L1+0wuaMqKlfz9AMUo38JsyLSBWSFcHR1Rri62LZc12vLr1gb3jl7iwQhgwpAbGQ==,
      }

  /simple-git-hooks/2.8.1:
    resolution:
      {
        integrity: sha512-DYpcVR1AGtSfFUNzlBdHrQGPsOhuuEJ/FkmPOOlFysP60AHd3nsEpkGq/QEOdtUyT1Qhk7w9oLmFoMG+75BDog==,
      }
    hasBin: true
    requiresBuild: true
    dev: true

  /sirv/2.0.2:
    resolution:
      {
        integrity: sha512-4Qog6aE29nIjAOKe/wowFTxOdmbEZKb+3tsLljaBRzJwtqto0BChD2zzH0LhgCSXiI+V7X+Y45v14wBZQ1TK3w==,
      }
    engines: { node: '>= 10' }
    dependencies:
      '@polka/url': 1.0.0-next.21
      mrmime: 1.0.1
      totalist: 3.0.0
    dev: true

  /siwe/1.1.6_ethers@5.7.1:
    resolution:
      {
        integrity: sha512-3WRdEil32Tc2vuNzqJ2/Z/MIvsvy0Nkzc2ov+QujmpHO7tM83dgcb47z0Pu236T4JQkOQCqQkq3AJ/rVIezniA==,
      }
    peerDependencies:
      ethers: 5.5.1
    dependencies:
      '@spruceid/siwe-parser': 1.1.3
      '@stablelib/random': 1.0.2
      apg-js: 4.1.2
      ethers: 5.7.1
    dev: false

  /slash/3.0.0:
    resolution:
      {
        integrity: sha512-g9Q1haeby36OSStwb4ntCGGGaKsaVSjQ68fBxoQcutl5fS1vuY18H3wSt3jFyFtrkx+Kz0V1G85A4MyAdDMi2Q==,
      }
    engines: { node: '>=8' }

  /slice-ansi/3.0.0:
    resolution:
      {
        integrity: sha512-pSyv7bSTC7ig9Dcgbw9AuRNUb5k5V6oDudjZoMBSr13qpLBG7tB+zgCkARjq7xIUgdz5P1Qe8u+rSGdouOOIyQ==,
      }
    engines: { node: '>=8' }
    dependencies:
      ansi-styles: 4.3.0
      astral-regex: 2.0.0
      is-fullwidth-code-point: 3.0.0
    dev: true

  /slice-ansi/4.0.0:
    resolution:
      {
        integrity: sha512-qMCMfhY040cVHT43K9BFygqYbUPFZKHOg7K73mtTWJRb8pyP3fzf4Ixd5SzdEJQ6MRUg/WBnOLxghZtKKurENQ==,
      }
    engines: { node: '>=10' }
    dependencies:
      ansi-styles: 4.3.0
      astral-regex: 2.0.0
      is-fullwidth-code-point: 3.0.0
    dev: true

  /slice-ansi/5.0.0:
    resolution:
      {
        integrity: sha512-FC+lgizVPfie0kkhqUScwRu1O/lF6NOgJmlCgK+/LYxDCTk8sGelYaHDhFcDN+Sn3Cv+3VSa4Byeo+IMCzpMgQ==,
      }
    engines: { node: '>=12' }
    dependencies:
      ansi-styles: 6.2.1
      is-fullwidth-code-point: 4.0.0
    dev: true

  /smartwrap/2.0.2:
    resolution:
      {
        integrity: sha512-vCsKNQxb7PnCNd2wY1WClWifAc2lwqsG8OaswpJkVJsvMGcnEntdTCDajZCkk93Ay1U3t/9puJmb525Rg5MZBA==,
      }
    engines: { node: '>=6' }
    hasBin: true
    dependencies:
      array.prototype.flat: 1.3.0
      breakword: 1.0.5
      grapheme-splitter: 1.0.4
      strip-ansi: 6.0.1
      wcwidth: 1.0.1
      yargs: 15.4.1
    dev: true

  /source-map-js/1.0.2:
    resolution:
      {
        integrity: sha512-R0XvVJ9WusLiqTCEiGCmICCMplcCkIwwR11mOSD9CR5u+IXYdiseeEuXCVAjS54zqwkLcPNnmU4OeJ6tUrWhDw==,
      }
    engines: { node: '>=0.10.0' }

  /source-map/0.6.1:
    resolution:
      {
        integrity: sha512-UjgapumWlbMhkBgzT7Ykc5YXUT46F0iKu8SGXq0bcwP5dz/h0Plj6enJqjz1Zbq2l5WaqYnrVbwWOWMyF3F47g==,
      }
    engines: { node: '>=0.10.0' }
    requiresBuild: true
    dev: true

  /source-map/0.7.4:
    resolution:
      {
        integrity: sha512-l3BikUxvPOcn5E74dZiq5BGsTb5yEwhaTSzccU6t4sDOH8NWJCstKO5QT2CvtFoK6F0saL7p9xHAqHOlCPJygA==,
      }
    engines: { node: '>= 8' }
    dev: false

  /source-map/0.8.0-beta.0:
    resolution:
      {
        integrity: sha512-2ymg6oRBpebeZi9UUNsgQ89bhx01TcTkmNTGnNO88imTmbSgy4nfujrgVEFKWpMTEGA11EDkTt7mqObTPdigIA==,
      }
    engines: { node: '>= 8' }
    dependencies:
      whatwg-url: 7.1.0
    dev: true

  /space-separated-tokens/2.0.1:
    resolution:
      {
        integrity: sha512-ekwEbFp5aqSPKaqeY1PGrlGQxPNaq+Cnx4+bE2D8sciBQrHpbwoBbawqTN2+6jPs9IdWxxiUcN0K2pkczD3zmw==,
      }
    dev: false

  /spawndamnit/2.0.0:
    resolution:
      {
        integrity: sha512-j4JKEcncSjFlqIwU5L/rp2N5SIPsdxaRsIv678+TZxZ0SRDJTm8JrxJMjE/XuiEZNEir3S8l0Fa3Ke339WI4qA==,
      }
    dependencies:
      cross-spawn: 5.1.0
      signal-exit: 3.0.7
    dev: true

  /spdx-correct/3.1.1:
    resolution:
      {
        integrity: sha512-cOYcUWwhCuHCXi49RhFRCyJEK3iPj1Ziz9DpViV3tbZOwXD49QzIN3MpOLJNxh2qwq2lJJZaKMVw9qNi4jTC0w==,
      }
    dependencies:
      spdx-expression-parse: 3.0.1
      spdx-license-ids: 3.0.12
    dev: true

  /spdx-exceptions/2.3.0:
    resolution:
      {
        integrity: sha512-/tTrYOC7PPI1nUAgx34hUpqXuyJG+DTHJTnIULG4rDygi4xu/tfgmq1e1cIRwRzwZgo4NLySi+ricLkZkw4i5A==,
      }
    dev: true

  /spdx-expression-parse/3.0.1:
    resolution:
      {
        integrity: sha512-cbqHunsQWnJNE6KhVSMsMeH5H/L9EpymbzqTQ3uLwNCLZ1Q481oWaofqH7nO6V07xlXwY6PhQdQ2IedWx/ZK4Q==,
      }
    dependencies:
      spdx-exceptions: 2.3.0
      spdx-license-ids: 3.0.12
    dev: true

  /spdx-license-ids/3.0.12:
    resolution:
      {
        integrity: sha512-rr+VVSXtRhO4OHbXUiAF7xW3Bo9DuuF6C5jH+q/x15j2jniycgKbxU09Hr0WqlSLUs4i4ltHGXqTe7VHclYWyA==,
      }
    dev: true

  /split-on-first/1.1.0:
    resolution:
      {
        integrity: sha512-43ZssAJaMusuKWL8sKUBQXHWOpq8d6CfN/u1p4gUzfJkM05C8rxTmYrkIPTXapZpORA6LkkzcUulJ8FqA7Uudw==,
      }
    engines: { node: '>=6' }

  /sprintf-js/1.0.3:
    resolution:
      {
        integrity: sha512-D9cPgkvLlV3t3IzL0D0YLvGA9Ahk4PcvVwUbN0dSGr1aP0Nrt4AEnTUbuGvquEC0mA64Gqt1fzirlRs5ibXx8g==,
      }

  /statuses/2.0.1:
    resolution:
      {
        integrity: sha512-RwNA9Z/7PrK06rYLIzFMlaF+l73iwpzsqRIFgbMLbTcLD6cOao82TaWefPXQvB2fOC4AjuYSEndS7N/mTCbkdQ==,
      }
    engines: { node: '>= 0.8' }
    dev: true

  /stream-browserify/3.0.0:
    resolution:
      {
        integrity: sha512-H73RAHsVBapbim0tU2JwwOiXUj+fikfiaoYAKHF3VJfA0pe2BCzkhAHBlLG6REzE+2WNZcxOXjK7lkso+9euLA==,
      }
    dependencies:
      inherits: 2.0.4
      readable-stream: 3.6.0

  /stream-transform/2.1.3:
    resolution:
      {
        integrity: sha512-9GHUiM5hMiCi6Y03jD2ARC1ettBXkQBoQAe7nJsPknnI0ow10aXjTnew8QtYQmLjzn974BnmWEAJgCY6ZP1DeQ==,
      }
    dependencies:
      mixme: 0.5.4
    dev: true

  /strict-event-emitter/0.2.7:
    resolution:
      {
        integrity: sha512-TavbHJ87WD2tDbKI7bTrmc6U4J4Qjh8E9fVvFkIFw2gCu34Wxstn2Yas0+4D78FJN8DOTEzxiT+udBdraRk4UQ==,
      }
    dependencies:
      events: 3.3.0
    dev: true

  /strict-uri-encode/2.0.0:
    resolution:
      {
        integrity: sha512-QwiXZgpRcKkhTj2Scnn++4PKtWsH0kpzZ62L2R6c/LUVYv7hVnZqcg2+sMuT6R7Jusu1vviK/MFsu6kNJfWlEQ==,
      }
    engines: { node: '>=4' }

  /string-argv/0.3.1:
    resolution:
      {
        integrity: sha512-a1uQGz7IyVy9YwhqjZIZu1c8JO8dNIe20xBmSS6qu9kv++k3JGzCVmprbNN5Kn+BgzD5E7YYwg1CcjuJMRNsvg==,
      }
    engines: { node: '>=0.6.19' }
    dev: true

  /string-width/3.1.0:
    resolution:
      {
        integrity: sha512-vafcv6KjVZKSgz06oM/H6GDBrAtz8vdhQakGjFIvNrHA6y3HCF1CInLy+QLq8dTJPQ1b+KDUqDFctkdRW44e1w==,
      }
    engines: { node: '>=6' }
    dependencies:
      emoji-regex: 7.0.3
      is-fullwidth-code-point: 2.0.0
      strip-ansi: 5.2.0

  /string-width/4.2.3:
    resolution:
      {
        integrity: sha512-wKyQRQpjJ0sIp62ErSZdGsjMJWsap5oRNihHhu6G7JVO/9jIB6UyevL+tXuOqrng8j/cxKTWyWUwvSTriiZz/g==,
      }
    engines: { node: '>=8' }
    dependencies:
      emoji-regex: 8.0.0
      is-fullwidth-code-point: 3.0.0
      strip-ansi: 6.0.1
    dev: true

  /string-width/5.1.2:
    resolution:
      {
        integrity: sha512-HnLOCR3vjcY8beoNLtcjZ5/nxn2afmME6lhrDrebokqMap+XbeW8n9TXpPDOqdGK5qcI3oT0GKTW6wC7EMiVqA==,
      }
    engines: { node: '>=12' }
    dependencies:
      eastasianwidth: 0.2.0
      emoji-regex: 9.2.2
      strip-ansi: 7.0.1
    dev: true

  /string.prototype.matchall/4.0.7:
    resolution:
      {
        integrity: sha512-f48okCX7JiwVi1NXCVWcFnZgADDC/n2vePlQ/KUCNqCikLLilQvwjMO8+BHVKvgzH0JB0J9LEPgxOGT02RoETg==,
      }
    dependencies:
      call-bind: 1.0.2
      define-properties: 1.1.4
      es-abstract: 1.20.4
      get-intrinsic: 1.1.3
      has-symbols: 1.0.3
      internal-slot: 1.0.3
      regexp.prototype.flags: 1.4.3
      side-channel: 1.0.4
    dev: true

  /string.prototype.trimend/1.0.5:
    resolution:
      {
        integrity: sha512-I7RGvmjV4pJ7O3kdf+LXFpVfdNOxtCW/2C8f6jNiW4+PQchwxkCDzlk1/7p+Wl4bqFIZeF47qAHXLuHHWKAxog==,
      }
    dependencies:
      call-bind: 1.0.2
      define-properties: 1.1.4
      es-abstract: 1.20.4

  /string.prototype.trimstart/1.0.5:
    resolution:
      {
        integrity: sha512-THx16TJCGlsN0o6dl2o6ncWUsdgnLRSA23rRE5pyGBw/mLr3Ej/R2LaqCtgP8VNMGZsvMWnf9ooZPyY2bHvUFg==,
      }
    dependencies:
      call-bind: 1.0.2
      define-properties: 1.1.4
      es-abstract: 1.20.4

  /string_decoder/1.3.0:
    resolution:
      {
        integrity: sha512-hkRX8U1WjJFd8LsDJ2yQ/wWWxaopEsABU1XfkM8A+j0+85JAGppt16cr1Whg6KIbb4okU6Mql6BOj+uup/wKeA==,
      }
    dependencies:
      safe-buffer: 5.2.1

  /stringify-entities/4.0.3:
    resolution:
      {
        integrity: sha512-BP9nNHMhhfcMbiuQKCqMjhDP5yBCAxsPu4pHFFzJ6Alo9dZgY4VLDPutXqIjpRiMoKdp7Av85Gr73Q5uH9k7+g==,
      }
    dependencies:
      character-entities-html4: 2.1.0
      character-entities-legacy: 3.0.0

  /strip-ansi/5.2.0:
    resolution:
      {
        integrity: sha512-DuRs1gKbBqsMKIZlrffwlug8MHkcnpjs5VPmL1PAh+mA30U0DTotfDZ0d2UUsXpPmPmMMJ6W773MaA3J+lbiWA==,
      }
    engines: { node: '>=6' }
    dependencies:
      ansi-regex: 4.1.1

  /strip-ansi/6.0.1:
    resolution:
      {
        integrity: sha512-Y38VPSHcqkFrCpFnQ9vuSXmquuv5oXOKpGeT6aGrr3o3Gc9AlVa6JBfUSOCnbxGGZF+/0ooI7KrPuUSztUdU5A==,
      }
    engines: { node: '>=8' }
    dependencies:
      ansi-regex: 5.0.1
    dev: true

  /strip-ansi/7.0.1:
    resolution:
      {
        integrity: sha512-cXNxvT8dFNRVfhVME3JAe98mkXDYN2O1l7jmcwMnOslDeESg1rF/OZMtK0nRAhiari1unG5cD4jG3rapUAkLbw==,
      }
    engines: { node: '>=12' }
    dependencies:
      ansi-regex: 6.0.1
    dev: true

  /strip-bom-string/1.0.0:
    resolution:
      {
        integrity: sha512-uCC2VHvQRYu+lMh4My/sFNmF2klFymLX1wHJeXnbEJERpV/ZsVuonzerjfrGpIGF7LBVa1O7i9kjiWvJiFck8g==,
      }
    engines: { node: '>=0.10.0' }
    dev: false

  /strip-bom/3.0.0:
    resolution:
      {
        integrity: sha512-vavAMRXOgBVNF6nyEEmL3DBK19iRpDcoIwW+swQ+CbGiu7lju6t+JklA1MHweoWtadgt4ISVUsXLyDq34ddcwA==,
      }
    engines: { node: '>=4' }
    dev: true

  /strip-eof/1.0.0:
    resolution:
      {
        integrity: sha512-7FCwGGmx8mD5xQd3RPUvnSpUXHM3BWuzjtpD4TXsfcZ9EL4azvVVUscFYwD9nx8Kh+uCBC00XBtAykoMHwTh8Q==,
      }
    engines: { node: '>=0.10.0' }
    dev: false

  /strip-final-newline/2.0.0:
    resolution:
      {
        integrity: sha512-BrpvfNAE3dcvq7ll3xVumzjKjZQ5tI1sEUIKr3Uoks0XUl45St3FlatVqef9prk4jRDzhW6WZg+3bk93y6pLjA==,
      }
    engines: { node: '>=6' }
    dev: true

  /strip-final-newline/3.0.0:
    resolution:
      {
        integrity: sha512-dOESqjYr96iWYylGObzd39EuNTa5VJxyvVAEm5Jnh7KGo75V43Hk1odPQkNDyXNmUR6k+gEiDVXnjB8HJ3crXw==,
      }
    engines: { node: '>=12' }
    dev: true

  /strip-hex-prefix/1.0.0:
    resolution:
      {
        integrity: sha512-q8d4ue7JGEiVcypji1bALTos+0pWtyGlivAWyPuTkHzuTCJqrK9sWxYQZUq6Nq3cuyv3bm734IhHvHtGGURU6A==,
      }
    engines: { node: '>=6.5.0', npm: '>=3' }
    dependencies:
      is-hex-prefixed: 1.0.0

  /strip-indent/3.0.0:
    resolution:
      {
        integrity: sha512-laJTa3Jb+VQpaC6DseHhF7dXVqHTfJPCRDaEbid/drOhgitgYku/letMUqOXFoWV0zIIUbjpdH2t+tYj4bQMRQ==,
      }
    engines: { node: '>=8' }
    dependencies:
      min-indent: 1.0.1
    dev: true

  /strip-json-comments/3.1.1:
    resolution:
      {
        integrity: sha512-6fPc+R4ihwqP6N/aIv2f1gMH8lOVtWQHoqC4yK6oSDVVocumAsfCqjkXnqiYMhmMwS/mEHLp7Vehlt3ql6lEig==,
      }
    engines: { node: '>=8' }
    dev: true

  /strip-literal/0.4.2:
    resolution:
      {
        integrity: sha512-pv48ybn4iE1O9RLgCAN0iU4Xv7RlBTiit6DKmMiErbs9x1wH6vXBs45tWc0H5wUIF6TLTrKweqkmYF/iraQKNw==,
      }
    dependencies:
      acorn: 8.8.0
    dev: true

  /style-to-object/0.3.0:
    resolution:
      {
        integrity: sha512-CzFnRRXhzWIdItT3OmF8SQfWyahHhjq3HwcMNCNLn+N7klOOqPjMeG/4JSu77D7ypZdGvSzvkrbyeTMizz2VrA==,
      }
    dependencies:
      inline-style-parser: 0.1.1
    dev: false

  /styled-jsx/5.0.7_react@18.2.0:
    resolution:
      {
        integrity: sha512-b3sUzamS086YLRuvnaDigdAewz1/EFYlHpYBP5mZovKEdQQOIIYq8lApylub3HHZ6xFjV051kkGU7cudJmrXEA==,
      }
    engines: { node: '>= 12.0.0' }
    peerDependencies:
      '@babel/core': '*'
      babel-plugin-macros: '*'
      react: '>= 16.8.0 || 17.x.x || ^18.0.0-0'
    peerDependenciesMeta:
      '@babel/core':
        optional: true
      babel-plugin-macros:
        optional: true
    dependencies:
      react: 18.2.0
    dev: false

  /styled-jsx/5.1.0_react@18.2.0:
    resolution:
      {
        integrity: sha512-/iHaRJt9U7T+5tp6TRelLnqBqiaIT0HsO0+vgyj8hK2KUk7aejFqRrumqPUlAqDwAj8IbS/1hk3IhBAAK/FCUQ==,
      }
    engines: { node: '>= 12.0.0' }
    peerDependencies:
      '@babel/core': '*'
      babel-plugin-macros: '*'
      react: '>= 16.8.0 || 17.x.x || ^18.0.0-0'
    peerDependenciesMeta:
      '@babel/core':
        optional: true
      babel-plugin-macros:
        optional: true
    dependencies:
      client-only: 0.0.1
      react: 18.2.0
    dev: false

  /sucrase/3.28.0:
    resolution:
      {
        integrity: sha512-TK9600YInjuiIhVM3729rH4ZKPOsGeyXUwY+Ugu9eilNbdTFyHr6XcAGYbRVZPDgWj6tgI7bx95aaJjHnbffag==,
      }
    engines: { node: '>=8' }
    hasBin: true
    dependencies:
      commander: 4.1.1
      glob: 7.1.6
      lines-and-columns: 1.2.4
      mz: 2.7.0
      pirates: 4.0.5
      ts-interface-checker: 0.1.13
    dev: true

  /superstruct/0.14.2:
    resolution:
      {
        integrity: sha512-nPewA6m9mR3d6k7WkZ8N8zpTWfenFH3q9pA2PkuiZxINr9DKB2+40wEQf0ixn8VaGuJ78AB6iWOtStI+/4FKZQ==,
      }

  /supports-color/4.5.0:
    resolution:
      {
        integrity: sha512-ycQR/UbvI9xIlEdQT1TQqwoXtEldExbCEAJgRo5YXlmSKjv6ThHnP9/vwGa1gr19Gfw+LkFd7KqYMhzrRC5JYw==,
      }
    engines: { node: '>=4' }
    dependencies:
      has-flag: 2.0.0
    dev: false

  /supports-color/5.5.0:
    resolution:
      {
        integrity: sha512-QjVjwdXIt408MIiAqCX4oUKsgU2EqAGzs2Ppkm4aQYbjm+ZEWEcW4SfFNTr4uMNZma0ey4f5lgLrkB0aX0QMow==,
      }
    engines: { node: '>=4' }
    dependencies:
      has-flag: 3.0.0
    dev: true

  /supports-color/7.2.0:
    resolution:
      {
        integrity: sha512-qpCAvRl9stuOHveKsn7HncJRvv501qIacKzQlO/+Lwxc9+0q2wLyv4Dfvt80/DPn2pqOBsJdDiogXGR9+OvwRw==,
      }
    engines: { node: '>=8' }
    dependencies:
      has-flag: 4.0.0

  /supports-preserve-symlinks-flag/1.0.0:
    resolution:
      {
        integrity: sha512-ot0WnXS9fgdkgIcePe6RHNk1WA8+muPa6cSjeR3V8K27q9BB1rTE3R1p7Hv0z1ZyAc8s6Vvv8DIyWf681MAt0w==,
      }
    engines: { node: '>= 0.4' }

  /symbol-tree/3.2.4:
    resolution:
      {
        integrity: sha512-9QNk5KwDF+Bvz+PyObkmSYjI5ksVUYtjW7AU22r2NKcfLJcXp96hkDWU3+XndOsUb+AQ9QhfzfCT2O+CNWT5Tw==,
      }
    dev: true

  /synckit/0.8.4:
    resolution:
      {
        integrity: sha512-Dn2ZkzMdSX827QbowGbU/4yjWuvNaCoScLLoMo/yKbu+P4GBR6cRGKZH27k6a9bRzdqcyd1DE96pQtQ6uNkmyw==,
      }
    engines: { node: ^14.18.0 || >=16.0.0 }
    dependencies:
      '@pkgr/utils': 2.3.1
      tslib: 2.4.1
    dev: true

  /tailwindcss/3.2.4_postcss@8.4.19:
    resolution:
      {
        integrity: sha512-AhwtHCKMtR71JgeYDaswmZXhPcW9iuI9Sp2LvZPo9upDZ7231ZJ7eA9RaURbhpXGVlrjX4cFNlB4ieTetEb7hQ==,
      }
    engines: { node: '>=12.13.0' }
    hasBin: true
    peerDependencies:
      postcss: ^8.0.9
    dependencies:
      arg: 5.0.2
      chokidar: 3.5.3
      color-name: 1.1.4
      detective: 5.2.1
      didyoumean: 1.2.2
      dlv: 1.1.3
      fast-glob: 3.2.12
      glob-parent: 6.0.2
      is-glob: 4.0.3
      lilconfig: 2.0.6
      micromatch: 4.0.5
      normalize-path: 3.0.0
      object-hash: 3.0.0
      picocolors: 1.0.0
      postcss: 8.4.19
      postcss-import: 14.1.0_postcss@8.4.19
      postcss-js: 4.0.0_postcss@8.4.19
      postcss-load-config: 3.1.4_postcss@8.4.19
      postcss-nested: 6.0.0_postcss@8.4.19
      postcss-selector-parser: 6.0.10
      postcss-value-parser: 4.2.0
      quick-lru: 5.1.1
      resolve: 1.22.1
    transitivePeerDependencies:
      - ts-node
    dev: true

  /term-size/2.2.1:
    resolution:
      {
        integrity: sha512-wK0Ri4fOGjv/XPy8SBHZChl8CM7uMc5VML7SqiQ0zG7+J5Vr+RMQDoHa2CNT6KHUnTGIXH34UDMkPzAUyapBZg==,
      }
    engines: { node: '>=8' }
    dev: true

  /test-exclude/6.0.0:
    resolution:
      {
        integrity: sha512-cAGWPIyOHU6zlmg88jwm7VRyXnMN7iV68OGAbYDk/Mh/xC/pzVPlQtY6ngoIH/5/tciuhGfvESU8GrHrcxD56w==,
      }
    engines: { node: '>=8' }
    dependencies:
      '@istanbuljs/schema': 0.1.3
      glob: 7.2.3
      minimatch: 3.1.2
    dev: true

  /text-encoding-utf-8/1.0.2:
    resolution:
      {
        integrity: sha512-8bw4MY9WjdsD2aMtO0OzOCY3pXGYNx2d2FfHRVUKkiCPDWjKuOlhLVASS+pD7VkLTVjW268LYJHwsnPFlBpbAg==,
      }

  /text-table/0.2.0:
    resolution:
      {
        integrity: sha512-N+8UisAXDGk8PFXP4HAzVR9nbfmVJ3zYLAWiTIoqC5v5isinhr+r5uaO8+7r3BMfuNIufIsA7RdpVgacC2cSpw==,
      }
    dev: true

  /thenify-all/1.6.0:
    resolution:
      {
        integrity: sha512-RNxQH/qI8/t3thXJDwcstUO4zeqo64+Uy/+sNVRBx4Xn2OX+OZ9oP+iJnNFqplFra2ZUVeKCSa2oVWi3T4uVmA==,
      }
    engines: { node: '>=0.8' }
    dependencies:
      thenify: 3.3.1
    dev: true

  /thenify/3.3.1:
    resolution:
      {
        integrity: sha512-RVZSIV5IG10Hk3enotrhvz0T9em6cyHBLkH/YAZuKqd8hRkKhSfCGIcP2KUY0EPxndzANBmNllzWPwak+bheSw==,
      }
    dependencies:
      any-promise: 1.3.0
    dev: true

  /through/2.3.8:
    resolution:
      {
        integrity: sha512-w89qg7PI8wAdvX60bMDP+bFoD5Dvhm9oLheFp5O4a2QF0cSBGsBX4qZmadPMvVqlLJBBci+WqGGOAPvcDeNSVg==,
      }

  /tiny-glob/0.2.9:
    resolution:
      {
        integrity: sha512-g/55ssRPUjShh+xkfx9UPDXqhckHEsHr4Vd9zX55oSdGZc/MD0m3sferOkwWtp98bv+kcVfEHtRJgBVJzelrzg==,
      }
    dependencies:
      globalyzer: 0.1.0
      globrex: 0.1.2
    dev: true

  /tiny-warning/1.0.3:
    resolution:
      {
        integrity: sha512-lBN9zLN/oAf68o3zNXYrdCt1kP8WsiGW8Oo2ka41b2IM5JL/S1CTyX1rW0mb/zSuJun0ZUrDxx4sqvYS2FWzPA==,
      }
    dev: false

  /tinybench/2.3.1:
    resolution:
      {
        integrity: sha512-hGYWYBMPr7p4g5IarQE7XhlyWveh1EKhy4wUBS1LrHXCKYgvz+4/jCqgmJqZxxldesn05vccrtME2RLLZNW7iA==,
      }
    dev: true

  /tinypool/0.3.0:
    resolution:
      {
        integrity: sha512-NX5KeqHOBZU6Bc0xj9Vr5Szbb1j8tUHIeD18s41aDJaPeC5QTdEhK0SpdpUrZlj2nv5cctNcSjaKNanXlfcVEQ==,
      }
    engines: { node: '>=14.0.0' }
    dev: true

  /tinyspy/1.0.2:
    resolution:
      {
        integrity: sha512-bSGlgwLBYf7PnUsQ6WOc6SJ3pGOcd+d8AA6EUnLDDM0kWEstC1JIlSZA3UNliDXhd9ABoS7hiRBDCu+XP/sf1Q==,
      }
    engines: { node: '>=14.0.0' }
    dev: true

  /title/3.5.3:
    resolution:
      {
        integrity: sha512-20JyowYglSEeCvZv3EZ0nZ046vLarO37prvV0mbtQV7C8DJPGgN967r8SJkqd3XK3K3lD3/Iyfp3avjfil8Q2Q==,
      }
    hasBin: true
    dependencies:
      arg: 1.0.0
      chalk: 2.3.0
      clipboardy: 1.2.2
      titleize: 1.0.0
    dev: false

  /titleize/1.0.0:
    resolution: { integrity: sha1-fTUHIgYYMLpmF2MeDP0+oIOY2Vo= }
    engines: { node: '>=0.10.0' }
    dev: false

  /tmp/0.0.33:
    resolution:
      {
        integrity: sha512-jRCJlojKnZ3addtTOjdIqoRuPEKBvNXcGYqzO6zWZX8KfKEpnGY5jfggJQ3EjKuu8D4bJRr0y+cYJFmYbImXGw==,
      }
    engines: { node: '>=0.6.0' }
    dependencies:
      os-tmpdir: 1.0.2
    dev: true

  /to-fast-properties/2.0.0:
    resolution:
      {
        integrity: sha512-/OaKK0xYrs3DmxRYqL/yDc+FxFUVYhDlXMhRmv3z915w2HF1tnN1omB354j8VUGO/hbRzyD6Y3sA7v7GS/ceog==,
      }
    engines: { node: '>=4' }

  /to-regex-range/5.0.1:
    resolution:
      {
        integrity: sha512-65P7iz6X5yEr1cwcgvQxbbIw7Uk3gOy5dIdtZ4rDveLqhrdJP+Li/Hx6tyK0NEb+2GCyneCMJiGqrADCSNk8sQ==,
      }
    engines: { node: '>=8.0' }
    dependencies:
      is-number: 7.0.0
    dev: true

  /toggle-selection/1.0.6:
    resolution:
      {
        integrity: sha512-BiZS+C1OS8g/q2RRbJmy59xpyghNBqrr6k5L/uKBGRsTfxmu3ffiRnd8mlGPUVayg8pvfi5urfnu8TU7DVOkLQ==,
      }

  /totalist/3.0.0:
    resolution:
      {
        integrity: sha512-eM+pCBxXO/njtF7vdFsHuqb+ElbxqtI4r5EAvk6grfAFyJ6IvWlSkfZ5T9ozC6xWw3Fj1fGoSmrl0gUs46JVIw==,
      }
    engines: { node: '>=6' }
    dev: true

  /tough-cookie/4.1.2:
    resolution:
      {
        integrity: sha512-G9fqXWoYFZgTc2z8Q5zaHy/vJMjm+WV0AkAeHxVCQiEB1b+dGvWzFW6QV07cY5jQ5gRkeid2qIkzkxUnmoQZUQ==,
      }
    engines: { node: '>=6' }
    dependencies:
      psl: 1.9.0
      punycode: 2.1.1
      universalify: 0.2.0
      url-parse: 1.5.10
    dev: true

  /tr46/0.0.3:
    resolution:
      {
        integrity: sha512-N3WMsuqV66lT30CrXNbEjx4GEwlow3v6rr4mCcv6prnfwhS01rkgyFdjPNBYd9br7LpXV1+Emh01fHnq2Gdgrw==,
      }

  /tr46/1.0.1:
    resolution:
      {
        integrity: sha512-dTpowEjclQ7Kgx5SdBkqRzVhERQXov8/l9Ft9dVM9fmg0W0KQSVaXX9T4i6twCPNtYiZM53lpSSUAwJbFPOHxA==,
      }
    dependencies:
      punycode: 2.1.1
    dev: true

  /tr46/3.0.0:
    resolution:
      {
        integrity: sha512-l7FvfAHlcmulp8kr+flpQZmVwtu7nfRV7NZujtN0OqES8EL4O4e0qqzL0DC5gAvx/ZC/9lk6rhcUwYvkBnBnYA==,
      }
    engines: { node: '>=12' }
    dependencies:
      punycode: 2.1.1
    dev: true

  /tree-kill/1.2.2:
    resolution:
      {
        integrity: sha512-L0Orpi8qGpRG//Nd+H90vFB+3iHnue1zSSGmNOOCh1GLJ7rUKVwV2HvijphGQS2UmhUZewS9VgvxYIdgr+fG1A==,
      }
    hasBin: true
    dev: true

  /trim-lines/3.0.1:
    resolution:
      {
        integrity: sha512-kRj8B+YHZCc9kQYdWfJB2/oUl9rA99qbowYYBtr4ui4mZyAQ2JpvVBd/6U2YloATfqBhBTSMhTpgBHtU0Mf3Rg==,
      }
    dev: false

  /trim-newlines/3.0.1:
    resolution:
      {
        integrity: sha512-c1PTsA3tYrIsLGkJkzHF+w9F2EyxfXGo4UyJc4pFL++FMjnq0HJS69T3M7d//gKrFKwy429bouPescbjecU+Zw==,
      }
    engines: { node: '>=8' }
    dev: true

  /trough/2.1.0:
    resolution:
      {
        integrity: sha512-AqTiAOLcj85xS7vQ8QkAV41hPDIJ71XJB4RCUrzo/1GM2CQwhkJGaf9Hgr7BOugMRpgGUrqRg/DrBDl4H40+8g==,
      }

  /ts-interface-checker/0.1.13:
    resolution:
      {
        integrity: sha512-Y/arvbn+rrz3JCKl9C4kVNfTfSm2/mEp5FSz5EsZSANGPSlQrpRI5M4PKF+mJnE52jOO90PnPSc3Ur3bTQw0gA==,
      }
    dev: true

  /tsconfig-paths/3.14.1:
    resolution:
      {
        integrity: sha512-fxDhWnFSLt3VuTwtvJt5fpwxBHg5AdKWMsgcPOOIilyjymcYVZoCQF8fvFRezCNfblEXmi+PcM1eYHeOAgXCOQ==,
      }
    dependencies:
      '@types/json5': 0.0.29
      json5: 1.0.1
      minimist: 1.2.6
      strip-bom: 3.0.0
    dev: true

  /tslib/1.14.1:
    resolution:
      {
        integrity: sha512-Xni35NKzjgMrwevysHTCArtLDpPvye8zV/0E4EyYn43P7/7qvQwPh9BGkHewbMulVntbigmcT7rdX3BNo9wRJg==,
      }

  /tslib/2.4.0:
    resolution:
      {
        integrity: sha512-d6xOpEDfsi2CZVlPQzGeux8XMwLT9hssAsaPYExaQMuYskwb+x1x7J371tWlbBdWHroy99KnVB6qIkUbs5X3UQ==,
      }

  /tslib/2.4.1:
    resolution:
      {
        integrity: sha512-tGyy4dAjRIEwI7BzsB0lynWgOpfqjUdq91XXAlIWD2OwKBH7oCl/GZG/HT4BOHrTlPMOASlMQ7veyTqpmRcrNA==,
      }

  /tsup/6.5.0_typescript@4.9.3:
    resolution:
      {
        integrity: sha512-36u82r7rYqRHFkD15R20Cd4ercPkbYmuvRkz3Q1LCm5BsiFNUgpo36zbjVhCOgvjyxNBWNKHsaD5Rl8SykfzNA==,
      }
    engines: { node: '>=14' }
    hasBin: true
    peerDependencies:
      '@swc/core': ^1
      postcss: ^8.4.12
      typescript: ^4.1.0
    peerDependenciesMeta:
      '@swc/core':
        optional: true
      postcss:
        optional: true
      typescript:
        optional: true
    dependencies:
      bundle-require: 3.1.2_esbuild@0.15.13
      cac: 6.7.14
      chokidar: 3.5.3
      debug: 4.3.4
      esbuild: 0.15.13
      execa: 5.1.1
      globby: 11.1.0
      joycon: 3.1.1
      postcss-load-config: 3.1.4
      resolve-from: 5.0.0
      rollup: 3.5.1
      source-map: 0.8.0-beta.0
      sucrase: 3.28.0
      tree-kill: 1.2.2
      typescript: 4.9.3
    transitivePeerDependencies:
      - supports-color
      - ts-node
    dev: true

  /tsutils/3.21.0_typescript@4.9.3:
    resolution:
      {
        integrity: sha512-mHKK3iUXL+3UF6xL5k0PEhKRUBKPBCv/+RkEOpjRWxxx27KKRBmmA60A9pgOUvMi8GKhRMPEmjBRPzs2W7O1OA==,
      }
    engines: { node: '>= 6' }
    peerDependencies:
      typescript: '>=2.8.0 || >= 3.2.0-dev || >= 3.3.0-dev || >= 3.4.0-dev || >= 3.5.0-dev || >= 3.6.0-dev || >= 3.6.0-beta || >= 3.7.0-dev || >= 3.7.0-beta'
    dependencies:
      tslib: 1.14.1
      typescript: 4.9.3
    dev: true

  /tty-table/4.1.6:
    resolution:
      {
        integrity: sha512-kRj5CBzOrakV4VRRY5kUWbNYvo/FpOsz65DzI5op9P+cHov3+IqPbo1JE1ZnQGkHdZgNFDsrEjrfqqy/Ply9fw==,
      }
    engines: { node: '>=8.0.0' }
    hasBin: true
    dependencies:
      chalk: 4.1.2
      csv: 5.5.3
      kleur: 4.1.5
      smartwrap: 2.0.2
      strip-ansi: 6.0.1
      wcwidth: 1.0.1
      yargs: 17.6.0
    dev: true

  /tweetnacl/1.0.3:
    resolution:
      {
        integrity: sha512-6rt+RN7aOi1nGMyC4Xa5DdYiukl2UWCbcJft7YhxReBGQD7OAM8Pbxw6YMo4r2diNEA8FEmu32YOn9rhaiE5yw==,
      }

  /type-check/0.3.2:
    resolution:
      {
        integrity: sha512-ZCmOJdvOWDBYJlzAoFkC+Q0+bUyEOS1ltgp1MGU03fqHG+dbi9tBFU2Rd9QKiDZFAYrhPh2JUf7rZRIuHRKtOg==,
      }
    engines: { node: '>= 0.8.0' }
    dependencies:
      prelude-ls: 1.1.2
    dev: true

  /type-check/0.4.0:
    resolution:
      {
        integrity: sha512-XleUoc9uwGXqjWwXaUTZAmzMcFZ5858QA2vvx1Ur5xIcixXIP+8LnFDgRplU30us6teqdlskFfu+ae4K79Ooew==,
      }
    engines: { node: '>= 0.8.0' }
    dependencies:
      prelude-ls: 1.2.1
    dev: true

  /type-detect/4.0.8:
    resolution:
      {
        integrity: sha512-0fr/mIH1dlO+x7TlcMy+bIDqKPsw/70tVyeHW787goQjhmqaZe10uwLujubK9q9Lg6Fiho1KUKDYz0Z7k7g5/g==,
      }
    engines: { node: '>=4' }
    dev: true

  /type-fest/0.13.1:
    resolution:
      {
        integrity: sha512-34R7HTnG0XIJcBSn5XhDd7nNFPRcXYRZrBB2O2jdKqYODldSzBAqzsWoZYYvduky73toYS/ESqxPvkDf/F0XMg==,
      }
    engines: { node: '>=10' }
    dev: true

  /type-fest/0.20.2:
    resolution:
      {
        integrity: sha512-Ne+eE4r0/iWnpAxD852z3A+N0Bt5RN//NjJwRd2VFHEmrywxf5vsZlh4R6lixl6B+wz/8d+maTSAkN1FIkI3LQ==,
      }
    engines: { node: '>=10' }
    dev: true

  /type-fest/0.21.3:
    resolution:
      {
        integrity: sha512-t0rzBq87m3fVcduHDUFhKmyyX+9eo6WQjZvf51Ea/M0Q7+T374Jp1aUiyUl0GKxp8M/OETVHSDvmkyPgvX+X2w==,
      }
    engines: { node: '>=10' }
    dev: true

  /type-fest/0.6.0:
    resolution:
      {
        integrity: sha512-q+MB8nYR1KDLrgr4G5yemftpMC7/QLqVndBmEEdqzmNj5dcFOO4Oo8qlwZE3ULT3+Zim1F8Kq4cBnikNhlCMlg==,
      }
    engines: { node: '>=8' }
    dev: true

  /type-fest/0.8.1:
    resolution:
      {
        integrity: sha512-4dbzIzqvjtgiM5rw1k5rEHtBANKmdudhGyBEajN01fEyhaAIhsoKNy6y7+IN93IfpFtwY9iqi7kD+xwKhQsNJA==,
      }
    engines: { node: '>=8' }
    dev: true

  /type-fest/2.19.0:
    resolution:
      {
        integrity: sha512-RAH822pAdBgcNMAfWnCBU3CFZcfZ/i1eZjwFU/dsLKumyuuP3niueg2UAukXYF0E2AAoc82ZSSf9J0WQBinzHA==,
      }
    engines: { node: '>=12.20' }
    dev: true

  /typedarray-to-buffer/3.1.5:
    resolution:
      {
        integrity: sha512-zdu8XMNEDepKKR+XYOXAVPtWui0ly0NtohUscw+UmaHiAWT8hrV1rr//H6V+0DvJ3OQ19S979M0laLfX8rm82Q==,
      }
    dependencies:
      is-typedarray: 1.0.0

  /typescript/4.9.3:
    resolution:
      {
        integrity: sha512-CIfGzTelbKNEnLpLdGFgdyKhG23CKdKgQPOBc+OUNrkJ2vr+KSzsSV5kq5iWhEQbok+quxgGzrAtGWCyU7tHnA==,
      }
    engines: { node: '>=4.2.0' }
    hasBin: true

  /unbox-primitive/1.0.2:
    resolution:
      {
        integrity: sha512-61pPlCD9h51VoreyJ0BReideM3MDKMKnh6+V9L08331ipq6Q8OFXZYiqP6n/tbHx4s5I9uRhcye6BrbkizkBDw==,
      }
    dependencies:
      call-bind: 1.0.2
      has-bigints: 1.0.2
      has-symbols: 1.0.3
      which-boxed-primitive: 1.0.2

  /unified/10.1.2:
    resolution:
      {
        integrity: sha512-pUSWAi/RAnVy1Pif2kAoeWNBa3JVrx0MId2LASj8G+7AiHWoKZNTomq6LG326T68U7/e263X6fTdcXIy7XnF7Q==,
      }
    dependencies:
      '@types/unist': 2.0.6
      bail: 2.0.2
      extend: 3.0.2
      is-buffer: 2.0.5
      is-plain-obj: 4.1.0
      trough: 2.1.0
      vfile: 5.3.5

  /unist-builder/3.0.0:
    resolution:
      {
        integrity: sha512-GFxmfEAa0vi9i5sd0R2kcrI9ks0r82NasRq5QHh2ysGngrc6GiqD5CDf1FjPenY4vApmFASBIIlk/jj5J5YbmQ==,
      }
    dependencies:
      '@types/unist': 2.0.6
    dev: false

  /unist-util-generated/2.0.0:
    resolution:
      {
        integrity: sha512-TiWE6DVtVe7Ye2QxOVW9kqybs6cZexNwTwSMVgkfjEReqy/xwGpAXb99OxktoWwmL+Z+Epb0Dn8/GNDYP1wnUw==,
      }
    dev: false

  /unist-util-is/4.1.0:
    resolution:
      {
        integrity: sha512-ZOQSsnce92GrxSqlnEEseX0gi7GH9zTJZ0p9dtu87WRb/37mMPO2Ilx1s/t9vBHrFhbgweUwb+t7cIn5dxPhZg==,
      }
    dev: false

  /unist-util-is/5.1.1:
    resolution:
      {
        integrity: sha512-F5CZ68eYzuSvJjGhCLPL3cYx45IxkqXSetCcRgUXtbcm50X2L9oOWQlfUfDdAf+6Pd27YDblBfdtmsThXmwpbQ==,
      }

  /unist-util-position-from-estree/1.1.1:
    resolution:
      {
        integrity: sha512-xtoY50b5+7IH8tFbkw64gisG9tMSpxDjhX9TmaJJae/XuxQ9R/Kc8Nv1eOsf43Gt4KV/LkriMy9mptDr7XLcaw==,
      }
    dependencies:
      '@types/unist': 2.0.6

  /unist-util-position/4.0.3:
    resolution:
      {
        integrity: sha512-p/5EMGIa1qwbXjA+QgcBXaPWjSnZfQ2Sc3yBEEfgPwsEmJd8Qh+DSk3LGnmOM4S1bY2C0AjmMnB8RuEYxpPwXQ==,
      }
    dependencies:
      '@types/unist': 2.0.6
    dev: false

  /unist-util-remove-position/4.0.1:
    resolution:
      {
        integrity: sha512-0yDkppiIhDlPrfHELgB+NLQD5mfjup3a8UYclHruTJWmY74je8g+CIFr79x5f6AkmzSwlvKLbs63hC0meOMowQ==,
      }
    dependencies:
      '@types/unist': 2.0.6
      unist-util-visit: 4.1.1

  /unist-util-stringify-position/2.0.3:
    resolution:
      {
        integrity: sha512-3faScn5I+hy9VleOq/qNbAd6pAx7iH5jYBMS9I1HgQVijz/4mv5Bvw5iw1sC/90CODiKo81G/ps8AJrISn687g==,
      }
    dependencies:
      '@types/unist': 2.0.6
    dev: true

  /unist-util-stringify-position/3.0.2:
    resolution:
      {
        integrity: sha512-7A6eiDCs9UtjcwZOcCpM4aPII3bAAGv13E96IkawkOAW0OhH+yRxtY0lzo8KiHpzEMfH7Q+FizUmwp8Iqy5EWg==,
      }
    dependencies:
      '@types/unist': 2.0.6

  /unist-util-visit-parents/3.1.1:
    resolution:
      {
        integrity: sha512-1KROIZWo6bcMrZEwiH2UrXDyalAa0uqzWCxCJj6lPOvTve2WkfgCytoDTPaMnodXh1WrXOq0haVYHj99ynJlsg==,
      }
    dependencies:
      '@types/unist': 2.0.6
      unist-util-is: 4.1.0
    dev: false

  /unist-util-visit-parents/4.1.1:
    resolution:
      {
        integrity: sha512-1xAFJXAKpnnJl8G7K5KgU7FY55y3GcLIXqkzUj5QF/QVP7biUm0K0O2oqVkYsdjzJKifYeWn9+o6piAK2hGSHw==,
      }
    dependencies:
      '@types/unist': 2.0.6
      unist-util-is: 5.1.1
    dev: false

  /unist-util-visit-parents/5.1.1:
    resolution:
      {
        integrity: sha512-gks4baapT/kNRaWxuGkl5BIhoanZo7sC/cUT/JToSRNL1dYoXRFl75d++NkjYk4TAu2uv2Px+l8guMajogeuiw==,
      }
    dependencies:
      '@types/unist': 2.0.6
      unist-util-is: 5.1.1

  /unist-util-visit/2.0.3:
    resolution:
      {
        integrity: sha512-iJ4/RczbJMkD0712mGktuGpm/U4By4FfDonL7N/9tATGIF4imikjOuagyMY53tnZq3NP6BcmlrHhEKAfGWjh7Q==,
      }
    dependencies:
      '@types/unist': 2.0.6
      unist-util-is: 4.1.0
      unist-util-visit-parents: 3.1.1
    dev: false

  /unist-util-visit/3.1.0:
    resolution:
      {
        integrity: sha512-Szoh+R/Ll68QWAyQyZZpQzZQm2UPbxibDvaY8Xc9SUtYgPsDzx5AWSk++UUt2hJuow8mvwR+rG+LQLw+KsuAKA==,
      }
    dependencies:
      '@types/unist': 2.0.6
      unist-util-is: 5.1.1
      unist-util-visit-parents: 4.1.1
    dev: false

  /unist-util-visit/4.1.1:
    resolution:
      {
        integrity: sha512-n9KN3WV9k4h1DxYR1LoajgN93wpEi/7ZplVe02IoB4gH5ctI1AaF2670BLHQYbwj+pY83gFtyeySFiyMHJklrg==,
      }
    dependencies:
      '@types/unist': 2.0.6
      unist-util-is: 5.1.1
      unist-util-visit-parents: 5.1.1

  /universalify/0.1.2:
    resolution:
      {
        integrity: sha512-rBJeI5CXAlmy1pV+617WB9J63U6XcazHHF2f2dbJix4XzpUF0RS3Zbj0FGIOCAva5P/d/GBOYaACQ1w+0azUkg==,
      }
    engines: { node: '>= 4.0.0' }
    dev: true

  /universalify/0.2.0:
    resolution:
      {
        integrity: sha512-CJ1QgKmNg3CwvAv/kOFmtnEN05f0D/cn9QntgNOQlQF9dgvVTHj3t+8JPdjqawCHk7V/KA+fbUqzZ9XWhcqPUg==,
      }
    engines: { node: '>= 4.0.0' }
    dev: true

  /universalify/2.0.0:
    resolution:
      {
        integrity: sha512-hAZsKq7Yy11Zu1DE0OzWjw7nnLZmJZYTDZZyEFHZdUhV8FkH5MCfoU1XMaxXovpyW5nq5scPqq0ZDP9Zyl04oQ==,
      }
    engines: { node: '>= 10.0.0' }
    dev: true

  /update-browserslist-db/1.0.10_browserslist@4.21.4:
    resolution:
      {
        integrity: sha512-OztqDenkfFkbSG+tRxBeAnCVPckDBcvibKd35yDONx6OU8N7sqgwc7rCbkJ/WcYtVRZ4ba68d6byhC21GFh7sQ==,
      }
    hasBin: true
    peerDependencies:
      browserslist: '>= 4.21.0'
    dependencies:
      browserslist: 4.21.4
      escalade: 3.1.1
      picocolors: 1.0.0

  /uri-js/4.4.1:
    resolution:
      {
        integrity: sha512-7rKUyy33Q1yc98pQ1DAmLtwX109F7TIfWlW1Ydo8Wl1ii1SeHieeh0HHfPeL2fMXK6z0s8ecKs9frCuLJvndBg==,
      }
    dependencies:
      punycode: 2.1.1
    dev: true

  /url-parse/1.5.10:
    resolution:
      {
        integrity: sha512-WypcfiRhfeUP9vvF0j6rw0J3hrWrw6iZv3+22h6iRMJ/8z1Tj6XfLP4DsUix5MhMPnXpiHDoKyoZ/bdCkwBCiQ==,
      }
    dependencies:
      querystringify: 2.2.0
      requires-port: 1.0.0
    dev: true

  /use-sync-external-store/1.2.0:
    resolution:
      {
        integrity: sha512-eEgnFxGQ1Ife9bzYs6VLi8/4X6CObHMw9Qr9tPY43iKwsPw8xE8+EFsf/2cFZ5S3esXgpWgtSCtLNS41F+sKPA==,
      }
    peerDependencies:
      react: ^16.8.0 || ^17.0.0 || ^18.0.0
    dev: false

  /use-sync-external-store/1.2.0_react@18.2.0:
    resolution:
      {
        integrity: sha512-eEgnFxGQ1Ife9bzYs6VLi8/4X6CObHMw9Qr9tPY43iKwsPw8xE8+EFsf/2cFZ5S3esXgpWgtSCtLNS41F+sKPA==,
      }
    peerDependencies:
      react: ^16.8.0 || ^17.0.0 || ^18.0.0
    dependencies:
      react: 18.2.0
    dev: false

  /utf-8-validate/5.0.10:
    resolution:
      {
        integrity: sha512-Z6czzLq4u8fPOyx7TU6X3dvUZVvoJmxSQ+IcrlmagKhilxlhZgxPK6C5Jqbkw1IDUmFTM+cz9QDnnLTwDz/2gQ==,
      }
    engines: { node: '>=6.14.2' }
    requiresBuild: true
    dependencies:
      node-gyp-build: 4.5.0

  /util-deprecate/1.0.2:
    resolution:
      {
        integrity: sha512-EPD5q1uXyFxJpCrLnCc1nHnq3gOa6DZBocAIiI2TaSCA7VCJ1UJDMagCzIkXNsUYfD1daK//LTEQ8xiIbrHtcw==,
      }

  /util/0.12.4:
    resolution:
      {
        integrity: sha512-bxZ9qtSlGUWSOy9Qa9Xgk11kSslpuZwaxCg4sNIDj6FLucDab2JxnHwyNTCpHMtK1MjoQiWQ6DiUMZYbSrO+Sw==,
      }
    dependencies:
      inherits: 2.0.4
      is-arguments: 1.1.1
      is-generator-function: 1.0.10
      is-typed-array: 1.1.9
      safe-buffer: 5.2.1
      which-typed-array: 1.1.8

  /uuid/8.3.2:
    resolution:
      {
        integrity: sha512-+NYs2QeMWy+GWFOEm9xnn6HCDp0l7QBD7ml8zLUmJ+93Q5NF0NocErnwkTkXVFNiX3/fpC6afS8Dhb/gz7R7eg==,
      }
    hasBin: true

  /uvu/0.5.6:
    resolution:
      {
        integrity: sha512-+g8ENReyr8YsOc6fv/NVJs2vFdHBnBNdfE49rshrTzDWOlUx4Gq7KOS2GD8eqhy2j+Ejq29+SbKH8yjkAqXqoA==,
      }
    engines: { node: '>=8' }
    hasBin: true
    dependencies:
      dequal: 2.0.3
      diff: 5.1.0
      kleur: 4.1.5
      sade: 1.8.1

  /v8-compile-cache/2.3.0:
    resolution:
      {
        integrity: sha512-l8lCEmLcLYZh4nbunNZvQCJc5pv7+RCwa8q/LdUx8u7lsWvPDKmpodJAJNwkAhJC//dFY48KuIEmjtd4RViDrA==,
      }
    dev: true

  /v8-to-istanbul/9.0.1:
    resolution:
      {
        integrity: sha512-74Y4LqY74kLE6IFyIjPtkSTWzUZmj8tdHT9Ii/26dvQ6K9Dl2NbEfj0XgU2sHCtKgt5VupqhlO/5aWuqS+IY1w==,
      }
    engines: { node: '>=10.12.0' }
    dependencies:
      '@jridgewell/trace-mapping': 0.3.17
      '@types/istanbul-lib-coverage': 2.0.4
      convert-source-map: 1.9.0
    dev: true

  /validate-npm-package-license/3.0.4:
    resolution:
      {
        integrity: sha512-DpKm2Ui/xN7/HQKCtpZxoRWBhZ9Z0kqtygG8XCgNQ8ZlDnxuQmWhj566j8fN4Cu3/JmbhsDo7fcAJq4s9h27Ew==,
      }
    dependencies:
      spdx-correct: 3.1.1
      spdx-expression-parse: 3.0.1
    dev: true

  /vfile-location/4.0.1:
    resolution:
      {
        integrity: sha512-JDxPlTbZrZCQXogGheBHjbRWjESSPEak770XwWPfw5mTc1v1nWGLB/apzZxsx8a0SJVfF8HK8ql8RD308vXRUw==,
      }
    dependencies:
      '@types/unist': 2.0.6
      vfile: 5.3.5

  /vfile-message/3.1.2:
    resolution:
      {
        integrity: sha512-QjSNP6Yxzyycd4SVOtmKKyTsSvClqBPJcd00Z0zuPj3hOIjg0rUPG6DbFGPvUKRgYyaIWLPKpuEclcuvb3H8qA==,
      }
    dependencies:
      '@types/unist': 2.0.6
      unist-util-stringify-position: 3.0.2

  /vfile/5.3.5:
    resolution:
      {
        integrity: sha512-U1ho2ga33eZ8y8pkbQLH54uKqGhFJ6GYIHnnG5AhRpAh3OWjkrRHKa/KogbmQn8We+c0KVV3rTOgR9V/WowbXQ==,
      }
    dependencies:
      '@types/unist': 2.0.6
      is-buffer: 2.0.5
      unist-util-stringify-position: 3.0.2
      vfile-message: 3.1.2

  /vite/3.2.4_@types+node@17.0.21:
    resolution:
      {
        integrity: sha512-Z2X6SRAffOUYTa+sLy3NQ7nlHFU100xwanq1WDwqaiFiCe+25zdxP1TfCS5ojPV2oDDcXudHIoPnI1Z/66B7Yw==,
      }
    engines: { node: ^14.18.0 || >=16.0.0 }
    hasBin: true
    peerDependencies:
      '@types/node': '>= 14'
      less: '*'
      sass: '*'
      stylus: '*'
      sugarss: '*'
      terser: ^5.4.0
    peerDependenciesMeta:
      '@types/node':
        optional: true
      less:
        optional: true
      sass:
        optional: true
      stylus:
        optional: true
      sugarss:
        optional: true
      terser:
        optional: true
    dependencies:
      '@types/node': 17.0.21
      esbuild: 0.15.13
      postcss: 8.4.19
      resolve: 1.22.1
      rollup: 2.79.1
    optionalDependencies:
      fsevents: 2.3.2
    dev: true

  /vite/3.2.4_@types+node@18.11.9:
    resolution:
      {
        integrity: sha512-Z2X6SRAffOUYTa+sLy3NQ7nlHFU100xwanq1WDwqaiFiCe+25zdxP1TfCS5ojPV2oDDcXudHIoPnI1Z/66B7Yw==,
      }
    engines: { node: ^14.18.0 || >=16.0.0 }
    hasBin: true
    peerDependencies:
      '@types/node': '>= 14'
      less: '*'
      sass: '*'
      stylus: '*'
      sugarss: '*'
      terser: ^5.4.0
    peerDependenciesMeta:
      '@types/node':
        optional: true
      less:
        optional: true
      sass:
        optional: true
      stylus:
        optional: true
      sugarss:
        optional: true
      terser:
        optional: true
    dependencies:
      '@types/node': 18.11.9
      esbuild: 0.15.13
      postcss: 8.4.19
      resolve: 1.22.1
      rollup: 2.79.1
    optionalDependencies:
      fsevents: 2.3.2
    dev: true

  /vitest/0.25.3_vateklu3eoqp3m23r6t6ghnz24:
    resolution:
      {
        integrity: sha512-/UzHfXIKsELZhL7OaM2xFlRF8HRZgAHtPctacvNK8H4vOcbJJAMEgbWNGSAK7Y9b1NBe5SeM7VTuz2RsTHFJJA==,
      }
    engines: { node: '>=v14.16.0' }
    hasBin: true
    peerDependencies:
      '@edge-runtime/vm': '*'
      '@vitest/browser': '*'
      '@vitest/ui': '*'
      happy-dom: '*'
      jsdom: '*'
    peerDependenciesMeta:
      '@edge-runtime/vm':
        optional: true
      '@vitest/browser':
        optional: true
      '@vitest/ui':
        optional: true
      happy-dom:
        optional: true
      jsdom:
        optional: true
    dependencies:
      '@types/chai': 4.3.4
      '@types/chai-subset': 1.3.3
      '@types/node': 18.11.9
      '@vitest/ui': 0.25.3
      acorn: 8.8.1
      acorn-walk: 8.2.0
      chai: 4.3.7
      debug: 4.3.4
      jsdom: 20.0.3
      local-pkg: 0.4.2
      source-map: 0.6.1
      strip-literal: 0.4.2
      tinybench: 2.3.1
      tinypool: 0.3.0
      tinyspy: 1.0.2
      vite: 3.2.4_@types+node@18.11.9
    transitivePeerDependencies:
      - less
      - sass
      - stylus
      - sugarss
      - supports-color
      - terser
    dev: true

  /vscode-oniguruma/1.6.2:
    resolution:
      {
        integrity: sha512-KH8+KKov5eS/9WhofZR8M8dMHWN2gTxjMsG4jd04YhpbPR91fUj7rYQ2/XjeHCJWbg7X++ApRIU9NUwM2vTvLA==,
      }
    dev: false

  /vscode-textmate/5.2.0:
    resolution:
      {
        integrity: sha512-Uw5ooOQxRASHgu6C7GVvUxisKXfSgW4oFlO+aa+PAkgmH89O3CXxEEzNRNtHSqtXFTl0nAC1uYj0GMSH27uwtQ==,
      }
    dev: false

  /w3c-xmlserializer/4.0.0:
    resolution:
      {
        integrity: sha512-d+BFHzbiCx6zGfz0HyQ6Rg69w9k19nviJspaj4yNscGjrHu94sVP+aRm75yEbCh+r2/yR+7q6hux9LVtbuTGBw==,
      }
    engines: { node: '>=14' }
    dependencies:
      xml-name-validator: 4.0.0
    dev: true

  /wcwidth/1.0.1:
    resolution:
      {
        integrity: sha512-XHPEwS0q6TaxcvG85+8EYkbiCux2XtWG2mkc47Ng2A77BQu9+DqIOJldST4HgPkuea7dvKSj5VgX3P1d4rW8Tg==,
      }
    dependencies:
      defaults: 1.0.3
    dev: true

  /web-encoding/1.1.5:
    resolution:
      {
        integrity: sha512-HYLeVCdJ0+lBYV2FvNZmv3HJ2Nt0QYXqZojk3d9FJOLkwnuhzM9tmamh8d7HPM8QqjKH8DeHkFTx+CFlWpZZDA==,
      }
    dependencies:
      util: 0.12.4
    optionalDependencies:
      '@zxing/text-encoding': 0.9.0
    dev: true

  /webcrypto-core/1.7.5:
    resolution:
      {
        integrity: sha512-gaExY2/3EHQlRNNNVSrbG2Cg94Rutl7fAaKILS1w8ZDhGxdFOaw6EbCfHIxPy9vt/xwp5o0VQAx9aySPF6hU1A==,
      }
    dependencies:
      '@peculiar/asn1-schema': 2.3.0
      '@peculiar/json-schema': 1.1.12
      asn1js: 3.0.5
      pvtsutils: 1.3.2
      tslib: 2.4.1
    dev: false

  /webidl-conversions/3.0.1:
    resolution:
      {
        integrity: sha512-2JAn3z8AR6rjK8Sm8orRC0h/bcl/DqL7tRPdGZ4I1CjdF+EaMLmYxBHyXuKL849eucPFhvBoxMsflfOb8kxaeQ==,
      }

  /webidl-conversions/4.0.2:
    resolution:
      {
        integrity: sha512-YQ+BmxuTgd6UXZW3+ICGfyqRyHXVlD5GtQr5+qjiNW7bF0cqrzX500HVXPBOvgXb5YnzDd+h0zqyv61KUD7+Sg==,
      }
    dev: true

  /webidl-conversions/5.0.0:
    resolution:
      {
        integrity: sha512-VlZwKPCkYKxQgeSbH5EyngOmRp7Ww7I9rQLERETtf5ofd9pGeswWiOtogpEO850jziPRarreGxn5QIiTqpb2wA==,
      }
    engines: { node: '>=8' }

  /webidl-conversions/7.0.0:
    resolution:
      {
        integrity: sha512-VwddBukDzu71offAQR975unBIGqfKZpM+8ZX6ySk8nYhVoo5CYaZyzt3YBvYtRtO+aoGlqxPg/B87NGVZ/fu6g==,
      }
    engines: { node: '>=12' }
    dev: true

  /whatwg-encoding/2.0.0:
    resolution:
      {
        integrity: sha512-p41ogyeMUrw3jWclHWTQg1k05DSVXPLcVxRTYsXUk+ZooOCZLcoYgPZ/HL/D/N+uQPOtcp1me1WhBEaX02mhWg==,
      }
    engines: { node: '>=12' }
    dependencies:
      iconv-lite: 0.6.3
    dev: true

  /whatwg-mimetype/3.0.0:
    resolution:
      {
        integrity: sha512-nt+N2dzIutVRxARx1nghPKGv1xHikU7HKdfafKkLNLindmPU/ch3U31NOCGGA/dmPcmb1VlofO0vnKAcsm0o/Q==,
      }
    engines: { node: '>=12' }
    dev: true

  /whatwg-url-without-unicode/8.0.0-3:
    resolution:
      {
        integrity: sha512-HoKuzZrUlgpz35YO27XgD28uh/WJH4B0+3ttFqRo//lmq+9T/mIOJ6kqmINI9HpUpz1imRC/nR/lxKpJiv0uig==,
      }
    engines: { node: '>=10' }
    dependencies:
      buffer: 5.7.1
      punycode: 2.1.1
      webidl-conversions: 5.0.0

  /whatwg-url/11.0.0:
    resolution:
      {
        integrity: sha512-RKT8HExMpoYx4igMiVMY83lN6UeITKJlBQ+vR/8ZJ8OCdSiN3RwCq+9gH0+Xzj0+5IrM6i4j/6LuvzbZIQgEcQ==,
      }
    engines: { node: '>=12' }
    dependencies:
      tr46: 3.0.0
      webidl-conversions: 7.0.0
    dev: true

  /whatwg-url/5.0.0:
    resolution:
      {
        integrity: sha512-saE57nupxk6v3HY35+jzBwYa0rKSy0XR8JSxZPwgLr7ys0IBzhGviA1/TUGJLmSVqs8pb9AnvICXEuOHLprYTw==,
      }
    dependencies:
      tr46: 0.0.3
      webidl-conversions: 3.0.1

  /whatwg-url/7.1.0:
    resolution:
      {
        integrity: sha512-WUu7Rg1DroM7oQvGWfOiAK21n74Gg+T4elXEQYkOhtyLeWiJFoOGLXPKI/9gzIie9CtwVLm8wtw6YJdKyxSjeg==,
      }
    dependencies:
      lodash.sortby: 4.7.0
      tr46: 1.0.1
      webidl-conversions: 4.0.2
    dev: true

  /which-boxed-primitive/1.0.2:
    resolution:
      {
        integrity: sha512-bwZdv0AKLpplFY2KZRX6TvyuN7ojjr7lwkg6ml0roIy9YeuSr7JS372qlNW18UQYzgYK9ziGcerWqZOmEn9VNg==,
      }
    dependencies:
      is-bigint: 1.0.4
      is-boolean-object: 1.1.2
      is-number-object: 1.0.7
      is-string: 1.0.7
      is-symbol: 1.0.4

  /which-module/2.0.0:
    resolution:
      {
        integrity: sha512-B+enWhmw6cjfVC7kS8Pj9pCrKSc5txArRyaYGe088shv/FGWH+0Rjx/xPgtsWfsUtS27FkP697E4DDhgrgoc0Q==,
      }

  /which-pm/2.0.0:
    resolution:
      {
        integrity: sha512-Lhs9Pmyph0p5n5Z3mVnN0yWcbQYUAD7rbQUiMsQxOJ3T57k7RFe35SUwWMf7dsbDZks1uOmw4AecB/JMDj3v/w==,
      }
    engines: { node: '>=8.15' }
    dependencies:
      load-yaml-file: 0.2.0
      path-exists: 4.0.0
    dev: true

  /which-typed-array/1.1.8:
    resolution:
      {
        integrity: sha512-Jn4e5PItbcAHyLoRDwvPj1ypu27DJbtdYXUa5zsinrUx77Uvfb0cXwwnGMTn7cjUfhhqgVQnVJCwF+7cgU7tpw==,
      }
    engines: { node: '>= 0.4' }
    dependencies:
      available-typed-arrays: 1.0.5
      call-bind: 1.0.2
      es-abstract: 1.20.4
      for-each: 0.3.3
      has-tostringtag: 1.0.0
      is-typed-array: 1.1.9

  /which/1.3.1:
    resolution:
      {
        integrity: sha512-HxJdYWq1MTIQbJ3nw0cqssHoTNU267KlrDuGZ1WYlxDStUtKUhOaJmh112/TZmHxxUfuJqPXSOm7tDyas0OSIQ==,
      }
    hasBin: true
    dependencies:
      isexe: 2.0.0

  /which/2.0.2:
    resolution:
      {
        integrity: sha512-BLI3Tl1TW3Pvl70l3yq3Y64i+awpwXqsGBYWkkqMtnbXgrMD+yj7rhW0kuEDxzJaYXGjEW5ogapKNMEKNMjibA==,
      }
    engines: { node: '>= 8' }
    hasBin: true
    dependencies:
      isexe: 2.0.0
    dev: true

  /word-wrap/1.2.3:
    resolution:
      {
        integrity: sha512-Hz/mrNwitNRh/HUAtM/VT/5VH+ygD6DV7mYKZAtHOrbs8U7lvPS6xf7EJKMF0uW1KJCl0H701g3ZGus+muE5vQ==,
      }
    engines: { node: '>=0.10.0' }
    dev: true

  /wrap-ansi/5.1.0:
    resolution:
      {
        integrity: sha512-QC1/iN/2/RPVJ5jYK8BGttj5z83LmSKmvbvrXPNCLZSEb32KKVDJDl/MOt2N01qU2H/FkzEa9PKto1BqDjtd7Q==,
      }
    engines: { node: '>=6' }
    dependencies:
      ansi-styles: 3.2.1
      string-width: 3.1.0
      strip-ansi: 5.2.0

  /wrap-ansi/6.2.0:
    resolution:
      {
        integrity: sha512-r6lPcBGxZXlIcymEu7InxDMhdW0KDxpLgoFLcguasxCaJ/SOIZwINatK9KY/tf+ZrlywOKU0UDj3ATXUBfxJXA==,
      }
    engines: { node: '>=8' }
    dependencies:
      ansi-styles: 4.3.0
      string-width: 4.2.3
      strip-ansi: 6.0.1
    dev: true

  /wrap-ansi/7.0.0:
    resolution:
      {
        integrity: sha512-YVGIj2kamLSTxw6NsZjoBxfSwsn0ycdesmc4p+Q21c5zPuZ1pl+NfxVdxPtdHvmNVOQ6XSYG4AUtyt/Fi7D16Q==,
      }
    engines: { node: '>=10' }
    dependencies:
      ansi-styles: 4.3.0
      string-width: 4.2.3
      strip-ansi: 6.0.1
    dev: true

  /wrappy/1.0.2:
    resolution:
      {
        integrity: sha512-l4Sp/DRseor9wL6EvV2+TuQn63dMkPjZ/sp9XkghTEbV9KlPS1xUsZ3u7/IQO4wxtcFB4bgpQPRcR3QCvezPcQ==,
      }
    dev: true

  /ws/7.4.6:
    resolution:
      {
        integrity: sha512-YmhHDO4MzaDLB+M9ym/mDA5z0naX8j7SIlT8f8z+I0VtzsRbekxEutHSme7NPS2qE8StCYQNUnfWdXta/Yu85A==,
      }
    engines: { node: '>=8.3.0' }
    peerDependencies:
      bufferutil: ^4.0.1
      utf-8-validate: ^5.0.2
    peerDependenciesMeta:
      bufferutil:
        optional: true
      utf-8-validate:
        optional: true

  /ws/7.5.3:
    resolution:
      {
        integrity: sha512-kQ/dHIzuLrS6Je9+uv81ueZomEwH0qVYstcAQ4/Z93K8zeko9gtAbttJWzoC5ukqXY1PpoouV3+VSOqEAFt5wg==,
      }
    engines: { node: '>=8.3.0' }
    peerDependencies:
      bufferutil: ^4.0.1
      utf-8-validate: ^5.0.2
    peerDependenciesMeta:
      bufferutil:
        optional: true
      utf-8-validate:
        optional: true

  /ws/7.5.9:
    resolution:
      {
        integrity: sha512-F+P9Jil7UiSKSkppIiD94dN07AwvFixvLIj1Og1Rl9GGMuNipJnV9JzjD6XuqmAeiswGvUmNLjr5cFuXwNS77Q==,
      }
    engines: { node: '>=8.3.0' }
    peerDependencies:
      bufferutil: ^4.0.1
      utf-8-validate: ^5.0.2
    peerDependenciesMeta:
      bufferutil:
        optional: true
      utf-8-validate:
        optional: true

  /ws/8.11.0:
    resolution:
      {
        integrity: sha512-HPG3wQd9sNQoT9xHyNCXoDUa+Xw/VevmY9FoHyQ+g+rrMn4j6FB4np7Z0OhdTgjx6MgQLK7jwSy1YecU1+4Asg==,
      }
    engines: { node: '>=10.0.0' }
    peerDependencies:
      bufferutil: ^4.0.1
      utf-8-validate: ^5.0.2
    peerDependenciesMeta:
      bufferutil:
        optional: true
      utf-8-validate:
        optional: true
    dev: true

  /ws/8.9.0_3cxu5zja4e2r5wmvge7mdcljwq:
    resolution:
      {
        integrity: sha512-Ja7nszREasGaYUYCI2k4lCKIRTt+y7XuqVoHR44YpI49TtryyqbqvDMn5eqfW7e6HzTukDRIsXqzVHScqRcafg==,
      }
    engines: { node: '>=10.0.0' }
    peerDependencies:
      bufferutil: ^4.0.1
      utf-8-validate: ^5.0.2
    peerDependenciesMeta:
      bufferutil:
        optional: true
      utf-8-validate:
        optional: true
    dependencies:
      bufferutil: 4.0.7
      utf-8-validate: 5.0.10

  /xml-name-validator/4.0.0:
    resolution:
      {
        integrity: sha512-ICP2e+jsHvAj2E2lIHxa5tjXRlKDJo4IdvPvCXbXQGdzSfmSpNVyIKMvoZHjDY9DP0zV17iI85o90vRFXNccRw==,
      }
    engines: { node: '>=12' }
    dev: true

  /xmlchars/2.2.0:
    resolution:
      {
        integrity: sha512-JZnDKK8B0RCDw84FNdDAIpZK+JuJw+s7Lz8nksI7SIuU3UXJJslUthsi+uWBUYOwPFwW7W7PRLRfUKpxjtjFCw==,
      }
    dev: true

  /xtend/4.0.2:
    resolution:
      {
        integrity: sha512-LKYU1iAXJXUgAXn9URjiu+MWhyUXHsvfp7mcuYm9dSUKK0/CjtrUwFAxD82/mCWbtLsGjFIad0wIsod4zrTAEQ==,
      }
    engines: { node: '>=0.4' }

  /y18n/4.0.3:
    resolution:
      {
        integrity: sha512-JKhqTOwSrqNA1NY5lSztJ1GrBiUodLMmIZuLiDaMRJ+itFd+ABVE8XBjOvIWL+rSqNDC74LCSFmlb/U4UZ4hJQ==,
      }

  /y18n/5.0.8:
    resolution:
      {
        integrity: sha512-0pfFzegeDWJHJIAmTLRP2DwHjdF5s7jo9tuztdQxAhINCdvS+3nGINqPd00AphqJR/0LhANUS6/+7SCb98YOfA==,
      }
    engines: { node: '>=10' }
    dev: true

  /yallist/2.1.2:
    resolution:
      {
        integrity: sha512-ncTzHV7NvsQZkYe1DW7cbDLm0YpzHmZF5r/iyP3ZnQtMiJ+pjzisCiMNI+Sj+xQF5pXhSHxSB3uDbsBTzY/c2A==,
      }

  /yallist/4.0.0:
    resolution:
      {
        integrity: sha512-3wdGidZyq5PB084XLES5TpOSRA3wjXAlIWMhum2kRcv/41Sn2emQ0dycQW4uZXLejwKvg6EsvbdlVL+FYEct7A==,
      }
    dev: true

  /yaml/1.10.2:
    resolution:
      {
        integrity: sha512-r3vXyErRCYJ7wg28yvBY5VSoAF8ZvlcW9/BwUzEtUsjvX/DKs24dIkuwjtuprwJJHsbyUbLApepYTR1BN4uHrg==,
      }
    engines: { node: '>= 6' }
    dev: true

  /yaml/2.1.3:
    resolution:
      {
        integrity: sha512-AacA8nRULjKMX2DvWvOAdBZMOfQlypSFkjcOcu9FalllIDJ1kvlREzcdIZmidQUqqeMv7jorHjq2HlLv/+c2lg==,
      }
    engines: { node: '>= 14' }
    dev: true

  /yargs-parser/13.1.2:
    resolution:
      {
        integrity: sha512-3lbsNRf/j+A4QuSZfDRA7HRSfWrzO0YjqTJd5kjAq37Zep1CEgaYmrH9Q3GwPiB9cHyd1Y1UwggGhJGoxipbzg==,
      }
    dependencies:
      camelcase: 5.3.1
      decamelize: 1.2.0

  /yargs-parser/18.1.3:
    resolution:
      {
        integrity: sha512-o50j0JeToy/4K6OZcaQmW6lyXXKhq7csREXcDwk2omFPJEwUNOVtJKvmDr9EI1fAJZUyZcRF7kxGBWmRXudrCQ==,
      }
    engines: { node: '>=6' }
    dependencies:
      camelcase: 5.3.1
      decamelize: 1.2.0
    dev: true

  /yargs-parser/20.2.9:
    resolution:
      {
        integrity: sha512-y11nGElTIV+CT3Zv9t7VKl+Q3hTQoT9a1Qzezhhl6Rp21gJ/IVTW7Z3y9EWXhuUBC2Shnf+DX0antecpAwSP8w==,
      }
    engines: { node: '>=10' }
    dev: true

  /yargs-parser/21.1.1:
    resolution:
      {
        integrity: sha512-tVpsJW7DdjecAiFpbIB1e3qxIQsE6NoPc5/eTdrbbIC4h0LVsWhnoa3g+m2HclBIujHzsxZ4VJVA+GUuc2/LBw==,
      }
    engines: { node: '>=12' }
    dev: true

  /yargs/13.3.2:
    resolution:
      {
        integrity: sha512-AX3Zw5iPruN5ie6xGRIDgqkT+ZhnRlZMLMHAs8tg7nRruy2Nb+i5o9bwghAogtM08q1dpr2LVoS8KSTMYpWXUw==,
      }
    dependencies:
      cliui: 5.0.0
      find-up: 3.0.0
      get-caller-file: 2.0.5
      require-directory: 2.1.1
      require-main-filename: 2.0.0
      set-blocking: 2.0.0
      string-width: 3.1.0
      which-module: 2.0.0
      y18n: 4.0.3
      yargs-parser: 13.1.2

  /yargs/15.4.1:
    resolution:
      {
        integrity: sha512-aePbxDmcYW++PaqBsJ+HYUFwCdv4LVvdnhBy78E57PIor8/OVvhMrADFFEDh8DHDFRv/O9i3lPhsENjO7QX0+A==,
      }
    engines: { node: '>=8' }
    dependencies:
      cliui: 6.0.0
      decamelize: 1.2.0
      find-up: 4.1.0
      get-caller-file: 2.0.5
      require-directory: 2.1.1
      require-main-filename: 2.0.0
      set-blocking: 2.0.0
      string-width: 4.2.3
      which-module: 2.0.0
      y18n: 4.0.3
      yargs-parser: 18.1.3
    dev: true

  /yargs/16.2.0:
    resolution:
      {
        integrity: sha512-D1mvvtDG0L5ft/jGWkLpG1+m0eQxOfaBvTNELraWj22wSVUMWxZUvYgJYcKh6jGGIkJFhH4IZPQhR4TKpc8mBw==,
      }
    engines: { node: '>=10' }
    dependencies:
      cliui: 7.0.4
      escalade: 3.1.1
      get-caller-file: 2.0.5
      require-directory: 2.1.1
      string-width: 4.2.3
      y18n: 5.0.8
      yargs-parser: 20.2.9
    dev: true

  /yargs/17.6.0:
    resolution:
      {
        integrity: sha512-8H/wTDqlSwoSnScvV2N/JHfLWOKuh5MVla9hqLjK3nsfyy6Y4kDSYSvkU5YCUEPOSnRXfIyx3Sq+B/IWudTo4g==,
      }
    engines: { node: '>=12' }
    dependencies:
      cliui: 8.0.1
      escalade: 3.1.1
      get-caller-file: 2.0.5
      require-directory: 2.1.1
      string-width: 4.2.3
      y18n: 5.0.8
      yargs-parser: 21.1.1
    dev: true

  /yocto-queue/0.1.0:
    resolution:
      {
        integrity: sha512-rVksvsnNCdJ/ohGc6xgPwyN8eheCxsiLM8mxuE/t/mOVqJewPuO1miLpTHQiRgTKCLexL4MeAFVagts7HmNZ2Q==,
      }
    engines: { node: '>=10' }
    dev: true

  /zustand/4.1.4:
    resolution:
      {
        integrity: sha512-k2jVOlWo8p4R83mQ+/uyB8ILPO2PCJOf+QVjcL+1PbMCk1w5OoPYpAIxy9zd93FSfmJqoH6lGdwzzjwqJIRU5A==,
      }
    engines: { node: '>=12.7.0' }
    peerDependencies:
      immer: '>=9.0'
      react: '>=16.8'
    peerDependenciesMeta:
      immer:
        optional: true
      react:
        optional: true
    dependencies:
      use-sync-external-store: 1.2.0
    dev: false

  /zwitch/2.0.2:
    resolution:
      {
        integrity: sha512-JZxotl7SxAJH0j7dN4pxsTV6ZLXoLdGME+PsjkL/DaBrVryK9kTGq06GfKrwcSOqypP+fdXGoCHE36b99fWVoA==,
      }

  github.com/ethereumjs/ethereumjs-abi/ee3994657fa7a427238e6ba92a84d0b529bbcde0:
    resolution:
      {
        tarball: https://codeload.github.com/ethereumjs/ethereumjs-abi/tar.gz/ee3994657fa7a427238e6ba92a84d0b529bbcde0,
      }
    name: ethereumjs-abi
    version: 0.6.8
    dependencies:
      bn.js: 4.12.0
      ethereumjs-util: 6.2.1<|MERGE_RESOLUTION|>--- conflicted
+++ resolved
@@ -80,12 +80,8 @@
       '@types/node': ^18.11.9
       '@types/react': ^18.0.9
       '@types/react-dom': ^18.0.3
-<<<<<<< HEAD
       '@wagmi/chains': 0.0.0-20221201004721
       autoprefixer: ^10.4.7
-=======
-      autoprefixer: ^10.4.13
->>>>>>> 57c4b5a6
       degen: ^0.0.49
       eslint: ^8.15.0
       eslint-config-next: ^12.1.6
@@ -104,11 +100,8 @@
       typescript: ^4.9.3
       wagmi: workspace:*
     dependencies:
-<<<<<<< HEAD
       '@reach/skip-nav': 0.16.0_biqbaboplfbrettd7655fr4n2y
       '@wagmi/chains': 0.0.0-20221201004721
-=======
->>>>>>> 57c4b5a6
       degen: 0.0.49_biqbaboplfbrettd7655fr4n2y
       ethers: 5.7.1
       fathom-client: 3.5.0
@@ -167,10 +160,7 @@
   packages/core:
     specifiers:
       '@coinbase/wallet-sdk': ^3.6.0
-<<<<<<< HEAD
       '@wagmi/chains': 0.0.0-20221201004721
-=======
->>>>>>> 57c4b5a6
       '@walletconnect/ethereum-provider': ^1.7.8
       abitype: ^0.1.8
       eventemitter3: ^4.0.7
@@ -641,16 +631,11 @@
     dev: true
 
   /@coinbase/wallet-sdk/3.6.0:
-<<<<<<< HEAD
-    resolution: {integrity: sha512-p7RHnbhWiwVr9viX9Z5KLxKgzGoJRKcAN/BYRTsodnesgA7y+omangXncsxY+5eyQSflEL7Dqs0dv/yeDsomow==}
-    engines: {node: '>= 10.0.0'}
-=======
     resolution:
       {
         integrity: sha512-p7RHnbhWiwVr9viX9Z5KLxKgzGoJRKcAN/BYRTsodnesgA7y+omangXncsxY+5eyQSflEL7Dqs0dv/yeDsomow==,
       }
     engines: { node: '>= 10.0.0' }
->>>>>>> 57c4b5a6
     dependencies:
       '@metamask/safe-event-emitter': 2.0.0
       '@solana/web3.js': 1.52.0
@@ -2442,14 +2427,10 @@
       }
 
   /@types/node/18.8.3:
-<<<<<<< HEAD
-    resolution: {integrity: sha512-0os9vz6BpGwxGe9LOhgP/ncvYN5Tx1fNcd2TM3rD/aCGBkysb+ZWpXEocG24h6ZzOi13+VB8HndAQFezsSOw1w==}
-=======
     resolution:
       {
         integrity: sha512-0os9vz6BpGwxGe9LOhgP/ncvYN5Tx1fNcd2TM3rD/aCGBkysb+ZWpXEocG24h6ZzOi13+VB8HndAQFezsSOw1w==,
       }
->>>>>>> 57c4b5a6
     dev: true
 
   /@types/normalize-package-data/2.4.1:
@@ -2935,7 +2916,10 @@
     dev: true
 
   /@wagmi/chains/0.0.0-20221201004721:
-    resolution: {integrity: sha512-LmMQr7Q0eFS2F9EC3ToqcdX5VH1qgqQ2sVMKhSb6LN8j//r1hAjY5KwU+IfVBzdcPOwvlO8mf9ALpv5OIOZ/zQ==}
+    resolution:
+      {
+        integrity: sha512-LmMQr7Q0eFS2F9EC3ToqcdX5VH1qgqQ2sVMKhSb6LN8j//r1hAjY5KwU+IfVBzdcPOwvlO8mf9ALpv5OIOZ/zQ==,
+      }
 
   /@walletconnect/browser-utils/1.8.0:
     resolution:
