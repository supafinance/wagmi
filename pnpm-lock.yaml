lockfileVersion: 5.4

overrides:
  esbuild: 0.15.13

importers:

  .:
    specifiers:
      '@changesets/changelog-github': ^0.4.6
      '@changesets/cli': ^2.25.2
      '@ethersproject/providers': ^5.7.1
      '@types/eslint': ^8.4.10
      '@types/fs-extra': ^9.0.13
      '@types/node': 17.0.21
      '@types/prettier': ^2.7.0
<<<<<<< HEAD
      '@typescript-eslint/eslint-plugin': ^5.40.1
      '@typescript-eslint/parser': ^5.40.1
      '@vitest/coverage-c8': ^0.25.2
      '@vitest/ui': ^0.25.2
      '@wagmi/chains': 0.0.0-20221201004721
=======
      '@typescript-eslint/eslint-plugin': ^5.45.0
      '@typescript-eslint/parser': ^5.45.0
      '@vitest/coverage-c8': ^0.25.3
      '@vitest/ui': ^0.25.3
>>>>>>> ad7a7b5d
      eslint: 8.17.0
      eslint-config-prettier: ^8.5.0
      eslint-import-resolver-typescript: ^2.7.1
      eslint-plugin-eslint-comments: ^3.2.0
      eslint-plugin-import: ^2.26.0
      eslint-plugin-mdx: ^2.0.4
      eslint-plugin-prettier: ^4.2.1
      eslint-plugin-react-hooks: ^4.6.0
      eslint-plugin-testing-library: ^5.9.1
      ethers: ^5.7.1
      execa: ^6.1.0
      fs-extra: ^10.1.0
      jsdom: ^20.0.3
      lint-staged: ^13.0.4
      msw: ^0.47.4
      prettier: ^2.8.0
      simple-git-hooks: ^2.8.1
      tsup: ^6.5.0
      typescript: ^4.9.3
      vite: ^3.1.6
      vitest: ^0.25.3
    devDependencies:
      '@changesets/changelog-github': 0.4.7
      '@changesets/cli': 2.25.2
      '@ethersproject/providers': 5.7.1
      '@types/eslint': 8.4.10
      '@types/fs-extra': 9.0.13
      '@types/node': 17.0.21
      '@types/prettier': 2.7.1
<<<<<<< HEAD
      '@typescript-eslint/eslint-plugin': 5.40.1_lvrd64vezopahu63du6xkdkcb4
      '@typescript-eslint/parser': 5.40.1_vhsckgnokn2tf7m5xkrurmvfv4
      '@vitest/coverage-c8': 0.25.2_x2zn6a5llgt6lhphkokshgpjpi
      '@vitest/ui': 0.25.2
      '@wagmi/chains': 0.0.0-20221201004721
=======
      '@typescript-eslint/eslint-plugin': 5.45.0_4ygjxfiuw6nxmeeh6cooqh5k6y
      '@typescript-eslint/parser': 5.45.0_t556sga2mdjl5mfp5u2n75qejq
      '@vitest/coverage-c8': 0.25.3_vateklu3eoqp3m23r6t6ghnz24
      '@vitest/ui': 0.25.3
>>>>>>> ad7a7b5d
      eslint: 8.17.0
      eslint-config-prettier: 8.5.0_eslint@8.17.0
      eslint-import-resolver-typescript: 2.7.1_3yxiwxzsqipdmy4jwrlv6vgfmy
      eslint-plugin-eslint-comments: 3.2.0_eslint@8.17.0
      eslint-plugin-import: 2.26.0_3t62mswc3qr5ujp34oyvzs7g64
      eslint-plugin-mdx: 2.0.5_eslint@8.17.0
      eslint-plugin-prettier: 4.2.1_iygxdwaldnel65rk7znw3pdvia
      eslint-plugin-react-hooks: 4.6.0_eslint@8.17.0
      eslint-plugin-testing-library: 5.9.1_t556sga2mdjl5mfp5u2n75qejq
      ethers: 5.7.1
      execa: 6.1.0
      fs-extra: 10.1.0
      jsdom: 20.0.3
      lint-staged: 13.0.4
      msw: 0.47.4_typescript@4.9.3
      prettier: 2.8.0
      simple-git-hooks: 2.8.1
      tsup: 6.5.0_typescript@4.9.3
      typescript: 4.9.3
      vite: 3.2.4_@types+node@17.0.21
      vitest: 0.25.3_vateklu3eoqp3m23r6t6ghnz24

  docs:
    specifiers:
      '@next/bundle-analyzer': ^12.1.6
      '@preconstruct/next': ^4.0.0
      '@reach/skip-nav': ^0.16.0
      '@types/node': ^17.0.31
      '@types/react': ^18.0.9
      '@types/react-dom': ^18.0.3
      '@wagmi/chains': 0.0.0-20221201004721
      autoprefixer: ^10.4.7
      degen: ^0.0.49
      eslint: ^8.15.0
      eslint-config-next: ^12.1.6
      ethers: ^5.7.1
      fathom-client: ^3.5.0
      iron-session: ^6.1.3
      next: ^12.2.0
      next-themes: ^0.2.0
      nextra: 2.0.0-beta.41
      nextra-theme-docs: 2.0.0-beta.41
      postcss: ^8.4.13
      react: ^18.1.0
      react-dom: ^18.1.0
      siwe: ^1.1.6
      tailwindcss: ^3.0.24
      typescript: ^4.9.3
      wagmi: workspace:*
    dependencies:
      '@reach/skip-nav': 0.16.0_biqbaboplfbrettd7655fr4n2y
      '@wagmi/chains': 0.0.0-20221201004721
      degen: 0.0.49_biqbaboplfbrettd7655fr4n2y
      ethers: 5.7.1
      fathom-client: 3.5.0
      iron-session: 6.2.1_next@12.3.1
      next: 12.3.1_biqbaboplfbrettd7655fr4n2y
      next-themes: 0.2.1_azq6kxkn3od7qdylwkyksrwopy
      nextra: 2.0.0-beta.41_azq6kxkn3od7qdylwkyksrwopy
      nextra-theme-docs: 2.0.0-beta.41_azq6kxkn3od7qdylwkyksrwopy
      react: 18.2.0
      react-dom: 18.2.0_react@18.2.0
      siwe: 1.1.6_ethers@5.7.1
      wagmi: link:../packages/react
    devDependencies:
      '@next/bundle-analyzer': 12.3.1
      '@preconstruct/next': 4.0.0
      '@types/node': 17.0.45
      '@types/react': 18.0.21
      '@types/react-dom': 18.0.6
      autoprefixer: 10.4.12_postcss@8.4.17
      eslint: 8.25.0
      eslint-config-next: 12.3.1_5ldjemcacbssrrv7slgrertrym
      postcss: 8.4.17
      tailwindcss: 3.1.8_postcss@8.4.17
      typescript: 4.9.3

  examples/_dev:
    specifiers:
      '@preconstruct/next': ^4.0.0
      '@types/node': ^17.0.31
      '@types/react': ^18.0.9
      '@types/react-dom': ^18.0.3
      '@wagmi/chains': 0.0.0-20221201004721
      eslint: ^8.15.0
      eslint-config-next: ^12.1.6
      ethers: ^5.7.1
      next: ^12.2.0
      react: ^18.1.0
      react-dom: ^18.1.0
      typescript: ^4.9.3
      wagmi: workspace:*
    dependencies:
      '@wagmi/chains': 0.0.0-20221201004721
      ethers: 5.7.1
      next: 12.3.1_biqbaboplfbrettd7655fr4n2y
      react: 18.2.0
      react-dom: 18.2.0_react@18.2.0
      wagmi: link:../../packages/react
    devDependencies:
      '@preconstruct/next': 4.0.0
      '@types/node': 17.0.45
      '@types/react': 18.0.21
      '@types/react-dom': 18.0.6
      eslint: 8.25.0
      eslint-config-next: 12.3.1_5ldjemcacbssrrv7slgrertrym
      typescript: 4.9.3

  packages/core:
    specifiers:
      '@coinbase/wallet-sdk': ^3.6.0
      '@wagmi/chains': 0.0.0-20221201004721
      '@walletconnect/ethereum-provider': ^1.7.8
      abitype: ^0.1.8
      eventemitter3: ^4.0.7
      typescript: ^4.9.3
      zustand: ^4.1.4
    dependencies:
<<<<<<< HEAD
      '@wagmi/chains': 0.0.0-20221201004721
      abitype: 0.1.8_typescript@4.8.4
=======
      abitype: 0.1.8_typescript@4.9.3
>>>>>>> ad7a7b5d
      eventemitter3: 4.0.7
      zustand: 4.1.4
    devDependencies:
      '@coinbase/wallet-sdk': 3.6.0
      '@walletconnect/ethereum-provider': 1.8.0
      typescript: 4.9.3

  packages/react:
    specifiers:
      '@coinbase/wallet-sdk': ^3.6.0
      '@tanstack/query-sync-storage-persister': ^4.14.5
      '@tanstack/react-query': ^4.14.5
      '@tanstack/react-query-persist-client': ^4.14.5
      '@testing-library/react': ^13.3.0
      '@testing-library/react-hooks': ^8.0.1
      '@types/react': ^18.0.9
      '@types/react-dom': ^18.0.3
      '@types/use-sync-external-store': ^0.0.3
      '@wagmi/core': workspace:*
      '@walletconnect/ethereum-provider': ^1.8.0
      abitype: ^0.1.7
      react: ^18.1.0
      react-17: npm:react@17.0.2
      react-dom: ^18.1.0
      react-dom-17: npm:react-dom@17.0.2
      typescript: ^4.9.3
      use-sync-external-store: ^1.2.0
    dependencies:
      '@coinbase/wallet-sdk': 3.6.0
      '@tanstack/query-sync-storage-persister': 4.14.5
      '@tanstack/react-query': 4.14.5_biqbaboplfbrettd7655fr4n2y
      '@tanstack/react-query-persist-client': 4.14.5_5ranp5o74eejvyb3vbwp2u74vy
      '@wagmi/core': link:../core
      '@walletconnect/ethereum-provider': 1.8.0
      abitype: 0.1.7_typescript@4.9.3
      use-sync-external-store: 1.2.0_react@18.2.0
    devDependencies:
      '@testing-library/react': 13.4.0_biqbaboplfbrettd7655fr4n2y
      '@testing-library/react-hooks': 8.0.1_rj7ozvcq3uehdlnj3cbwzbi5ce
      '@types/react': 18.0.21
      '@types/react-dom': 18.0.6
      '@types/use-sync-external-store': 0.0.3
      react: 18.2.0
      react-17: /react/17.0.2
      react-dom: 18.2.0_react@18.2.0
      react-dom-17: /react-dom/17.0.2_react@18.2.0
      typescript: 4.9.3

packages:

  /@babel/code-frame/7.18.6:
    resolution: {integrity: sha512-TDCmlK5eOvH+eH7cdAFlNXeVJqWIQ7gW9tY1GJIpUtFb6CmjVyq2VM3u71bOyR8CRihcCgMUYoDNyLXao3+70Q==}
    engines: {node: '>=6.9.0'}
    dependencies:
      '@babel/highlight': 7.18.6
    dev: true

  /@babel/compat-data/7.19.3:
    resolution: {integrity: sha512-prBHMK4JYYK+wDjJF1q99KK4JLL+egWS4nmNqdlMUgCExMZ+iZW0hGhyC3VEbsPjvaN0TBhW//VIFwBrk8sEiw==}
    engines: {node: '>=6.9.0'}

  /@babel/helper-compilation-targets/7.19.3:
    resolution: {integrity: sha512-65ESqLGyGmLvgR0mst5AdW1FkNlj9rQsCKduzEoEPhBCDFGXvz2jW6bXFG6i0/MrV2s7hhXjjb2yAzcPuQlLwg==}
    engines: {node: '>=6.9.0'}
    peerDependencies:
      '@babel/core': ^7.0.0
    dependencies:
      '@babel/compat-data': 7.19.3
      '@babel/helper-validator-option': 7.18.6
      browserslist: 4.21.4
      semver: 6.3.0

  /@babel/helper-define-polyfill-provider/0.3.3:
    resolution: {integrity: sha512-z5aQKU4IzbqCC1XH0nAqfsFLMVSo22SBKUc0BxGrLkolTdPTructy0ToNnlO2zA4j9Q/7pjMZf0DSY+DSTYzww==}
    peerDependencies:
      '@babel/core': ^7.4.0-0
    dependencies:
      '@babel/helper-compilation-targets': 7.19.3
      '@babel/helper-plugin-utils': 7.19.0
      debug: 4.3.4
      lodash.debounce: 4.0.8
      resolve: 1.22.1
      semver: 6.3.0
    transitivePeerDependencies:
      - supports-color

  /@babel/helper-module-imports/7.18.6:
    resolution: {integrity: sha512-0NFvs3VkuSYbFi1x2Vd6tKrywq+z/cLeYC/RJNFrIX/30Bf5aiGYbtvGXolEktzJH8o5E5KJ3tT+nkxuuZFVlA==}
    engines: {node: '>=6.9.0'}
    dependencies:
      '@babel/types': 7.19.3

  /@babel/helper-plugin-utils/7.19.0:
    resolution: {integrity: sha512-40Ryx7I8mT+0gaNxm8JGTZFUITNqdLAgdg0hXzeVZxVD6nFsdhQvip6v8dqkRHzsz1VFpFAaOCHNn0vKBL7Czw==}
    engines: {node: '>=6.9.0'}

  /@babel/helper-string-parser/7.18.10:
    resolution: {integrity: sha512-XtIfWmeNY3i4t7t4D2t02q50HvqHybPqW2ki1kosnvWCwuCMeo81Jf0gwr85jy/neUdg5XDdeFE/80DXiO+njw==}
    engines: {node: '>=6.9.0'}

  /@babel/helper-validator-identifier/7.19.1:
    resolution: {integrity: sha512-awrNfaMtnHUr653GgGEs++LlAvW6w+DcPrOliSMXWCKo597CwL5Acf/wWdNkf/tfEQE3mjkeD1YOVZOUV/od1w==}
    engines: {node: '>=6.9.0'}

  /@babel/helper-validator-option/7.18.6:
    resolution: {integrity: sha512-XO7gESt5ouv/LRJdrVjkShckw6STTaB7l9BrpBaAHDeF5YZT+01PCwmR0SJHnkW6i8OwW/EVWRShfi4j2x+KQw==}
    engines: {node: '>=6.9.0'}

  /@babel/highlight/7.18.6:
    resolution: {integrity: sha512-u7stbOuYjaPezCuLj29hNW1v64M2Md2qupEKP1fHc7WdOA3DgLh37suiSrZYY7haUB7iBeQZ9P1uiRF359do3g==}
    engines: {node: '>=6.9.0'}
    dependencies:
      '@babel/helper-validator-identifier': 7.19.1
      chalk: 2.4.2
      js-tokens: 4.0.0
    dev: true

  /@babel/plugin-transform-runtime/7.19.1:
    resolution: {integrity: sha512-2nJjTUFIzBMP/f/miLxEK9vxwW/KUXsdvN4sR//TmuDhe6yU2h57WmIOE12Gng3MDP/xpjUV/ToZRdcf8Yj4fA==}
    engines: {node: '>=6.9.0'}
    peerDependencies:
      '@babel/core': ^7.0.0-0
    dependencies:
      '@babel/helper-module-imports': 7.18.6
      '@babel/helper-plugin-utils': 7.19.0
      babel-plugin-polyfill-corejs2: 0.3.3
      babel-plugin-polyfill-corejs3: 0.6.0
      babel-plugin-polyfill-regenerator: 0.4.1
      semver: 6.3.0
    transitivePeerDependencies:
      - supports-color

  /@babel/runtime-corejs3/7.19.1:
    resolution: {integrity: sha512-j2vJGnkopRzH+ykJ8h68wrHnEUmtK//E723jjixiAl/PPf6FhqY/vYRcMVlNydRKQjQsTsYEjpx+DZMIvnGk/g==}
    engines: {node: '>=6.9.0'}
    dependencies:
      core-js-pure: 3.25.5
      regenerator-runtime: 0.13.9
    dev: true

  /@babel/runtime/7.19.0:
    resolution: {integrity: sha512-eR8Lo9hnDS7tqkO7NsV+mKvCmv5boaXFSZ70DnfhcgiEne8hv9oCEd36Klw74EtizEqLsy4YnW8UWwpBVolHZA==}
    engines: {node: '>=6.9.0'}
    dependencies:
      regenerator-runtime: 0.13.9

  /@babel/types/7.19.3:
    resolution: {integrity: sha512-hGCaQzIY22DJlDh9CH7NOxgKkFjBk0Cw9xDO1Xmh2151ti7wiGfQ3LauXzL4HP1fmFlTX6XjpRETTpUcv7wQLw==}
    engines: {node: '>=6.9.0'}
    dependencies:
      '@babel/helper-string-parser': 7.18.10
      '@babel/helper-validator-identifier': 7.19.1
      to-fast-properties: 2.0.0

  /@bcoe/v8-coverage/0.2.3:
    resolution: {integrity: sha512-0hYQ8SB4Db5zvZB4axdMHGwEaQjkZzFjQiN9LVYvIFB2nSUHW9tYpxWriPrWDASIxiaXax83REcLxuSdnGPZtw==}
    dev: true

  /@changesets/apply-release-plan/6.1.2:
    resolution: {integrity: sha512-H8TV9E/WtJsDfoDVbrDGPXmkZFSv7W2KLqp4xX4MKZXshb0hsQZUNowUa8pnus9qb/5OZrFFRVsUsDCVHNW/AQ==}
    dependencies:
      '@babel/runtime': 7.19.0
      '@changesets/config': 2.2.0
      '@changesets/get-version-range-type': 0.3.2
      '@changesets/git': 1.5.0
      '@changesets/types': 5.2.0
      '@manypkg/get-packages': 1.1.3
      detect-indent: 6.1.0
      fs-extra: 7.0.1
      lodash.startcase: 4.4.0
      outdent: 0.5.0
      prettier: 2.8.0
      resolve-from: 5.0.0
      semver: 5.7.1
    dev: true

  /@changesets/assemble-release-plan/5.2.2:
    resolution: {integrity: sha512-B1qxErQd85AeZgZFZw2bDKyOfdXHhG+X5S+W3Da2yCem8l/pRy4G/S7iOpEcMwg6lH8q2ZhgbZZwZ817D+aLuQ==}
    dependencies:
      '@babel/runtime': 7.19.0
      '@changesets/errors': 0.1.4
      '@changesets/get-dependents-graph': 1.3.4
      '@changesets/types': 5.2.0
      '@manypkg/get-packages': 1.1.3
      semver: 5.7.1
    dev: true

  /@changesets/changelog-git/0.1.13:
    resolution: {integrity: sha512-zvJ50Q+EUALzeawAxax6nF2WIcSsC5PwbuLeWkckS8ulWnuPYx8Fn/Sjd3rF46OzeKA8t30loYYV6TIzp4DIdg==}
    dependencies:
      '@changesets/types': 5.2.0
    dev: true

  /@changesets/changelog-github/0.4.7:
    resolution: {integrity: sha512-UUG5sKwShs5ha1GFnayUpZNcDGWoY7F5XxhOEHS62sDPOtoHQZsG3j1nC5RxZ3M1URHA321cwVZHeXgu99Y3ew==}
    dependencies:
      '@changesets/get-github-info': 0.5.1
      '@changesets/types': 5.2.0
      dotenv: 8.6.0
    transitivePeerDependencies:
      - encoding
    dev: true

  /@changesets/cli/2.25.2:
    resolution: {integrity: sha512-ACScBJXI3kRyMd2R8n8SzfttDHi4tmKSwVwXBazJOylQItSRSF4cGmej2E4FVf/eNfGy6THkL9GzAahU9ErZrA==}
    hasBin: true
    dependencies:
      '@babel/runtime': 7.19.0
      '@changesets/apply-release-plan': 6.1.2
      '@changesets/assemble-release-plan': 5.2.2
      '@changesets/changelog-git': 0.1.13
      '@changesets/config': 2.2.0
      '@changesets/errors': 0.1.4
      '@changesets/get-dependents-graph': 1.3.4
      '@changesets/get-release-plan': 3.0.15
      '@changesets/git': 1.5.0
      '@changesets/logger': 0.0.5
      '@changesets/pre': 1.0.13
      '@changesets/read': 0.5.8
      '@changesets/types': 5.2.0
      '@changesets/write': 0.2.2
      '@manypkg/get-packages': 1.1.3
      '@types/is-ci': 3.0.0
      '@types/semver': 6.2.3
      ansi-colors: 4.1.3
      chalk: 2.4.2
      enquirer: 2.3.6
      external-editor: 3.1.0
      fs-extra: 7.0.1
      human-id: 1.0.2
      is-ci: 3.0.1
      meow: 6.1.1
      outdent: 0.5.0
      p-limit: 2.3.0
      preferred-pm: 3.0.3
      resolve-from: 5.0.0
      semver: 5.7.1
      spawndamnit: 2.0.0
      term-size: 2.2.1
      tty-table: 4.1.6
    dev: true

  /@changesets/config/2.2.0:
    resolution: {integrity: sha512-GGaokp3nm5FEDk/Fv2PCRcQCOxGKKPRZ7prcMqxEr7VSsG75MnChQE8plaW1k6V8L2bJE+jZWiRm19LbnproOw==}
    dependencies:
      '@changesets/errors': 0.1.4
      '@changesets/get-dependents-graph': 1.3.4
      '@changesets/logger': 0.0.5
      '@changesets/types': 5.2.0
      '@manypkg/get-packages': 1.1.3
      fs-extra: 7.0.1
      micromatch: 4.0.5
    dev: true

  /@changesets/errors/0.1.4:
    resolution: {integrity: sha512-HAcqPF7snsUJ/QzkWoKfRfXushHTu+K5KZLJWPb34s4eCZShIf8BFO3fwq6KU8+G7L5KdtN2BzQAXOSXEyiY9Q==}
    dependencies:
      extendable-error: 0.1.7
    dev: true

  /@changesets/get-dependents-graph/1.3.4:
    resolution: {integrity: sha512-+C4AOrrFY146ydrgKOo5vTZfj7vetNu1tWshOID+UjPUU9afYGDXI8yLnAeib1ffeBXV3TuGVcyphKpJ3cKe+A==}
    dependencies:
      '@changesets/types': 5.2.0
      '@manypkg/get-packages': 1.1.3
      chalk: 2.4.2
      fs-extra: 7.0.1
      semver: 5.7.1
    dev: true

  /@changesets/get-github-info/0.5.1:
    resolution: {integrity: sha512-w2yl3AuG+hFuEEmT6j1zDlg7GQLM/J2UxTmk0uJBMdRqHni4zXGe/vUlPfLom5KfX3cRfHc0hzGvloDPjWFNZw==}
    dependencies:
      dataloader: 1.4.0
      node-fetch: 2.6.7
    transitivePeerDependencies:
      - encoding
    dev: true

  /@changesets/get-release-plan/3.0.15:
    resolution: {integrity: sha512-W1tFwxE178/en+zSj/Nqbc3mvz88mcdqUMJhRzN1jDYqN3QI4ifVaRF9mcWUU+KI0gyYEtYR65tour690PqTcA==}
    dependencies:
      '@babel/runtime': 7.19.0
      '@changesets/assemble-release-plan': 5.2.2
      '@changesets/config': 2.2.0
      '@changesets/pre': 1.0.13
      '@changesets/read': 0.5.8
      '@changesets/types': 5.2.0
      '@manypkg/get-packages': 1.1.3
    dev: true

  /@changesets/get-version-range-type/0.3.2:
    resolution: {integrity: sha512-SVqwYs5pULYjYT4op21F2pVbcrca4qA/bAA3FmFXKMN7Y+HcO8sbZUTx3TAy2VXulP2FACd1aC7f2nTuqSPbqg==}
    dev: true

  /@changesets/git/1.5.0:
    resolution: {integrity: sha512-Xo8AT2G7rQJSwV87c8PwMm6BAc98BnufRMsML7m7Iw8Or18WFvFmxqG5aOL5PBvhgq9KrKvaeIBNIymracSuHg==}
    dependencies:
      '@babel/runtime': 7.19.0
      '@changesets/errors': 0.1.4
      '@changesets/types': 5.2.0
      '@manypkg/get-packages': 1.1.3
      is-subdir: 1.2.0
      spawndamnit: 2.0.0
    dev: true

  /@changesets/logger/0.0.5:
    resolution: {integrity: sha512-gJyZHomu8nASHpaANzc6bkQMO9gU/ib20lqew1rVx753FOxffnCrJlGIeQVxNWCqM+o6OOleCo/ivL8UAO5iFw==}
    dependencies:
      chalk: 2.4.2
    dev: true

  /@changesets/parse/0.3.15:
    resolution: {integrity: sha512-3eDVqVuBtp63i+BxEWHPFj2P1s3syk0PTrk2d94W9JD30iG+OER0Y6n65TeLlY8T2yB9Fvj6Ev5Gg0+cKe/ZUA==}
    dependencies:
      '@changesets/types': 5.2.0
      js-yaml: 3.14.1
    dev: true

  /@changesets/pre/1.0.13:
    resolution: {integrity: sha512-jrZc766+kGZHDukjKhpBXhBJjVQMied4Fu076y9guY1D3H622NOw8AQaLV3oQsDtKBTrT2AUFjt9Z2Y9Qx+GfA==}
    dependencies:
      '@babel/runtime': 7.19.0
      '@changesets/errors': 0.1.4
      '@changesets/types': 5.2.0
      '@manypkg/get-packages': 1.1.3
      fs-extra: 7.0.1
    dev: true

  /@changesets/read/0.5.8:
    resolution: {integrity: sha512-eYaNfxemgX7f7ELC58e7yqQICW5FB7V+bd1lKt7g57mxUrTveYME+JPaBPpYx02nP53XI6CQp6YxnR9NfmFPKw==}
    dependencies:
      '@babel/runtime': 7.19.0
      '@changesets/git': 1.5.0
      '@changesets/logger': 0.0.5
      '@changesets/parse': 0.3.15
      '@changesets/types': 5.2.0
      chalk: 2.4.2
      fs-extra: 7.0.1
      p-filter: 2.1.0
    dev: true

  /@changesets/types/4.1.0:
    resolution: {integrity: sha512-LDQvVDv5Kb50ny2s25Fhm3d9QSZimsoUGBsUioj6MC3qbMUCuC8GPIvk/M6IvXx3lYhAs0lwWUQLb+VIEUCECw==}
    dev: true

  /@changesets/types/5.2.0:
    resolution: {integrity: sha512-km/66KOqJC+eicZXsm2oq8A8bVTSpkZJ60iPV/Nl5Z5c7p9kk8xxh6XGRTlnludHldxOOfudhnDN2qPxtHmXzA==}
    dev: true

  /@changesets/write/0.2.2:
    resolution: {integrity: sha512-kCYNHyF3xaId1Q/QE+DF3UTrHTyg3Cj/f++T8S8/EkC+jh1uK2LFnM9h+EzV+fsmnZDrs7r0J4LLpeI/VWC5Hg==}
    dependencies:
      '@babel/runtime': 7.19.0
      '@changesets/types': 5.2.0
      fs-extra: 7.0.1
      human-id: 1.0.2
      prettier: 2.8.0
    dev: true

  /@coinbase/wallet-sdk/3.6.0:
    resolution: {integrity: sha512-p7RHnbhWiwVr9viX9Z5KLxKgzGoJRKcAN/BYRTsodnesgA7y+omangXncsxY+5eyQSflEL7Dqs0dv/yeDsomow==}
    engines: {node: '>= 10.0.0'}
    dependencies:
      '@metamask/safe-event-emitter': 2.0.0
      '@solana/web3.js': 1.52.0
      bind-decorator: 1.0.11
      bn.js: 5.2.1
      buffer: 6.0.3
      clsx: 1.2.1
      eth-block-tracker: 4.4.3
      eth-json-rpc-filters: 4.2.2
      eth-rpc-errors: 4.0.2
      json-rpc-engine: 6.1.0
      keccak: 3.0.2
      preact: 10.11.1
      qs: 6.11.0
      rxjs: 6.6.7
      sha.js: 2.4.11
      stream-browserify: 3.0.0
      util: 0.12.4
    transitivePeerDependencies:
      - '@babel/core'
      - bufferutil
      - encoding
      - react-native
      - supports-color
      - utf-8-validate

  /@emotion/hash/0.8.0:
    resolution: {integrity: sha512-kBJtf7PH6aWwZ6fka3zQ0p6SBYzx4fl1LoZXE2RrnYST9Xljm7WfKJrU4g/Xr3Beg72MLrp1AWNUmuYJTL7Cow==}
    dev: false

  /@esbuild/android-arm/0.15.13:
    resolution: {integrity: sha512-RY2fVI8O0iFUNvZirXaQ1vMvK0xhCcl0gqRj74Z6yEiO1zAUa7hbsdwZM1kzqbxHK7LFyMizipfXT3JME+12Hw==}
    engines: {node: '>=12'}
    cpu: [arm]
    os: [android]
    requiresBuild: true
    dev: true
    optional: true

  /@esbuild/linux-loong64/0.15.13:
    resolution: {integrity: sha512-+BoyIm4I8uJmH/QDIH0fu7MG0AEx9OXEDXnqptXCwKOlOqZiS4iraH1Nr7/ObLMokW3sOCeBNyD68ATcV9b9Ag==}
    engines: {node: '>=12'}
    cpu: [loong64]
    os: [linux]
    requiresBuild: true
    dev: true
    optional: true

  /@eslint/eslintrc/1.3.3:
    resolution: {integrity: sha512-uj3pT6Mg+3t39fvLrj8iuCIJ38zKO9FpGtJ4BBJebJhEwjoT+KLVNCcHT5QC9NGRIEi7fZ0ZR8YRb884auB4Lg==}
    engines: {node: ^12.22.0 || ^14.17.0 || >=16.0.0}
    dependencies:
      ajv: 6.12.6
      debug: 4.3.4
      espree: 9.4.0
      globals: 13.17.0
      ignore: 5.2.0
      import-fresh: 3.3.0
      js-yaml: 4.1.0
      minimatch: 3.1.2
      strip-json-comments: 3.1.1
    transitivePeerDependencies:
      - supports-color
    dev: true

  /@ethersproject/abi/5.7.0:
    resolution: {integrity: sha512-351ktp42TiRcYB3H1OP8yajPeAQstMW/yCFokj/AthP9bLHzQFPlOrxOcwYEDkUAICmOHljvN4K39OMTMUa9RA==}
    dependencies:
      '@ethersproject/address': 5.7.0
      '@ethersproject/bignumber': 5.7.0
      '@ethersproject/bytes': 5.7.0
      '@ethersproject/constants': 5.7.0
      '@ethersproject/hash': 5.7.0
      '@ethersproject/keccak256': 5.7.0
      '@ethersproject/logger': 5.7.0
      '@ethersproject/properties': 5.7.0
      '@ethersproject/strings': 5.7.0

  /@ethersproject/abstract-provider/5.7.0:
    resolution: {integrity: sha512-R41c9UkchKCpAqStMYUpdunjo3pkEvZC3FAwZn5S5MGbXoMQOHIdHItezTETxAO5bevtMApSyEhn9+CHcDsWBw==}
    dependencies:
      '@ethersproject/bignumber': 5.7.0
      '@ethersproject/bytes': 5.7.0
      '@ethersproject/logger': 5.7.0
      '@ethersproject/networks': 5.7.1
      '@ethersproject/properties': 5.7.0
      '@ethersproject/transactions': 5.7.0
      '@ethersproject/web': 5.7.1

  /@ethersproject/abstract-signer/5.7.0:
    resolution: {integrity: sha512-a16V8bq1/Cz+TGCkE2OPMTOUDLS3grCpdjoJCYNnVBbdYEMSgKrU0+B90s8b6H+ByYTBZN7a3g76jdIJi7UfKQ==}
    dependencies:
      '@ethersproject/abstract-provider': 5.7.0
      '@ethersproject/bignumber': 5.7.0
      '@ethersproject/bytes': 5.7.0
      '@ethersproject/logger': 5.7.0
      '@ethersproject/properties': 5.7.0

  /@ethersproject/address/5.7.0:
    resolution: {integrity: sha512-9wYhYt7aghVGo758POM5nqcOMaE168Q6aRLJZwUmiqSrAungkG74gSSeKEIR7ukixesdRZGPgVqme6vmxs1fkA==}
    dependencies:
      '@ethersproject/bignumber': 5.7.0
      '@ethersproject/bytes': 5.7.0
      '@ethersproject/keccak256': 5.7.0
      '@ethersproject/logger': 5.7.0
      '@ethersproject/rlp': 5.7.0

  /@ethersproject/base64/5.7.0:
    resolution: {integrity: sha512-Dr8tcHt2mEbsZr/mwTPIQAf3Ai0Bks/7gTw9dSqk1mQvhW3XvRlmDJr/4n+wg1JmCl16NZue17CDh8xb/vZ0sQ==}
    dependencies:
      '@ethersproject/bytes': 5.7.0

  /@ethersproject/basex/5.7.0:
    resolution: {integrity: sha512-ywlh43GwZLv2Voc2gQVTKBoVQ1mti3d8HK5aMxsfu/nRDnMmNqaSJ3r3n85HBByT8OpoY96SXM1FogC533T4zw==}
    dependencies:
      '@ethersproject/bytes': 5.7.0
      '@ethersproject/properties': 5.7.0

  /@ethersproject/bignumber/5.7.0:
    resolution: {integrity: sha512-n1CAdIHRWjSucQO3MC1zPSVgV/6dy/fjL9pMrPP9peL+QxEg9wOsVqwD4+818B6LUEtaXzVHQiuivzRoxPxUGw==}
    dependencies:
      '@ethersproject/bytes': 5.7.0
      '@ethersproject/logger': 5.7.0
      bn.js: 5.2.1

  /@ethersproject/bytes/5.7.0:
    resolution: {integrity: sha512-nsbxwgFXWh9NyYWo+U8atvmMsSdKJprTcICAkvbBffT75qDocbuggBU0SJiVK2MuTrp0q+xvLkTnGMPK1+uA9A==}
    dependencies:
      '@ethersproject/logger': 5.7.0

  /@ethersproject/constants/5.7.0:
    resolution: {integrity: sha512-DHI+y5dBNvkpYUMiRQyxRBYBefZkJfo70VUkUAsRjcPs47muV9evftfZ0PJVCXYbAiCgght0DtcF9srFQmIgWA==}
    dependencies:
      '@ethersproject/bignumber': 5.7.0

  /@ethersproject/contracts/5.7.0:
    resolution: {integrity: sha512-5GJbzEU3X+d33CdfPhcyS+z8MzsTrBGk/sc+G+59+tPa9yFkl6HQ9D6L0QMgNTA9q8dT0XKxxkyp883XsQvbbg==}
    dependencies:
      '@ethersproject/abi': 5.7.0
      '@ethersproject/abstract-provider': 5.7.0
      '@ethersproject/abstract-signer': 5.7.0
      '@ethersproject/address': 5.7.0
      '@ethersproject/bignumber': 5.7.0
      '@ethersproject/bytes': 5.7.0
      '@ethersproject/constants': 5.7.0
      '@ethersproject/logger': 5.7.0
      '@ethersproject/properties': 5.7.0
      '@ethersproject/transactions': 5.7.0

  /@ethersproject/hash/5.7.0:
    resolution: {integrity: sha512-qX5WrQfnah1EFnO5zJv1v46a8HW0+E5xuBBDTwMFZLuVTx0tbU2kkx15NqdjxecrLGatQN9FGQKpb1FKdHCt+g==}
    dependencies:
      '@ethersproject/abstract-signer': 5.7.0
      '@ethersproject/address': 5.7.0
      '@ethersproject/base64': 5.7.0
      '@ethersproject/bignumber': 5.7.0
      '@ethersproject/bytes': 5.7.0
      '@ethersproject/keccak256': 5.7.0
      '@ethersproject/logger': 5.7.0
      '@ethersproject/properties': 5.7.0
      '@ethersproject/strings': 5.7.0

  /@ethersproject/hdnode/5.7.0:
    resolution: {integrity: sha512-OmyYo9EENBPPf4ERhR7oj6uAtUAhYGqOnIS+jE5pTXvdKBS99ikzq1E7Iv0ZQZ5V36Lqx1qZLeak0Ra16qpeOg==}
    dependencies:
      '@ethersproject/abstract-signer': 5.7.0
      '@ethersproject/basex': 5.7.0
      '@ethersproject/bignumber': 5.7.0
      '@ethersproject/bytes': 5.7.0
      '@ethersproject/logger': 5.7.0
      '@ethersproject/pbkdf2': 5.7.0
      '@ethersproject/properties': 5.7.0
      '@ethersproject/sha2': 5.7.0
      '@ethersproject/signing-key': 5.7.0
      '@ethersproject/strings': 5.7.0
      '@ethersproject/transactions': 5.7.0
      '@ethersproject/wordlists': 5.7.0

  /@ethersproject/json-wallets/5.7.0:
    resolution: {integrity: sha512-8oee5Xgu6+RKgJTkvEMl2wDgSPSAQ9MB/3JYjFV9jlKvcYHUXZC+cQp0njgmxdHkYWn8s6/IqIZYm0YWCjO/0g==}
    dependencies:
      '@ethersproject/abstract-signer': 5.7.0
      '@ethersproject/address': 5.7.0
      '@ethersproject/bytes': 5.7.0
      '@ethersproject/hdnode': 5.7.0
      '@ethersproject/keccak256': 5.7.0
      '@ethersproject/logger': 5.7.0
      '@ethersproject/pbkdf2': 5.7.0
      '@ethersproject/properties': 5.7.0
      '@ethersproject/random': 5.7.0
      '@ethersproject/strings': 5.7.0
      '@ethersproject/transactions': 5.7.0
      aes-js: 3.0.0
      scrypt-js: 3.0.1

  /@ethersproject/keccak256/5.7.0:
    resolution: {integrity: sha512-2UcPboeL/iW+pSg6vZ6ydF8tCnv3Iu/8tUmLLzWWGzxWKFFqOBQFLo6uLUv6BDrLgCDfN28RJ/wtByx+jZ4KBg==}
    dependencies:
      '@ethersproject/bytes': 5.7.0
      js-sha3: 0.8.0

  /@ethersproject/logger/5.7.0:
    resolution: {integrity: sha512-0odtFdXu/XHtjQXJYA3u9G0G8btm0ND5Cu8M7i5vhEcE8/HmF4Lbdqanwyv4uQTr2tx6b7fQRmgLrsnpQlmnig==}

  /@ethersproject/networks/5.7.1:
    resolution: {integrity: sha512-n/MufjFYv3yFcUyfhnXotyDlNdFb7onmkSy8aQERi2PjNcnWQ66xXxa3XlS8nCcA8aJKJjIIMNJTC7tu80GwpQ==}
    dependencies:
      '@ethersproject/logger': 5.7.0

  /@ethersproject/pbkdf2/5.7.0:
    resolution: {integrity: sha512-oR/dBRZR6GTyaofd86DehG72hY6NpAjhabkhxgr3X2FpJtJuodEl2auADWBZfhDHgVCbu3/H/Ocq2uC6dpNjjw==}
    dependencies:
      '@ethersproject/bytes': 5.7.0
      '@ethersproject/sha2': 5.7.0

  /@ethersproject/properties/5.7.0:
    resolution: {integrity: sha512-J87jy8suntrAkIZtecpxEPxY//szqr1mlBaYlQ0r4RCaiD2hjheqF9s1LVE8vVuJCXisjIP+JgtK/Do54ej4Sw==}
    dependencies:
      '@ethersproject/logger': 5.7.0

  /@ethersproject/providers/5.7.1:
    resolution: {integrity: sha512-vZveG/DLyo+wk4Ga1yx6jSEHrLPgmTt+dFv0dv8URpVCRf0jVhalps1jq/emN/oXnMRsC7cQgAF32DcXLL7BPQ==}
    dependencies:
      '@ethersproject/abstract-provider': 5.7.0
      '@ethersproject/abstract-signer': 5.7.0
      '@ethersproject/address': 5.7.0
      '@ethersproject/base64': 5.7.0
      '@ethersproject/basex': 5.7.0
      '@ethersproject/bignumber': 5.7.0
      '@ethersproject/bytes': 5.7.0
      '@ethersproject/constants': 5.7.0
      '@ethersproject/hash': 5.7.0
      '@ethersproject/logger': 5.7.0
      '@ethersproject/networks': 5.7.1
      '@ethersproject/properties': 5.7.0
      '@ethersproject/random': 5.7.0
      '@ethersproject/rlp': 5.7.0
      '@ethersproject/sha2': 5.7.0
      '@ethersproject/strings': 5.7.0
      '@ethersproject/transactions': 5.7.0
      '@ethersproject/web': 5.7.1
      bech32: 1.1.4
      ws: 7.4.6
    transitivePeerDependencies:
      - bufferutil
      - utf-8-validate

  /@ethersproject/random/5.7.0:
    resolution: {integrity: sha512-19WjScqRA8IIeWclFme75VMXSBvi4e6InrUNuaR4s5pTF2qNhcGdCUwdxUVGtDDqC00sDLCO93jPQoDUH4HVmQ==}
    dependencies:
      '@ethersproject/bytes': 5.7.0
      '@ethersproject/logger': 5.7.0

  /@ethersproject/rlp/5.7.0:
    resolution: {integrity: sha512-rBxzX2vK8mVF7b0Tol44t5Tb8gomOHkj5guL+HhzQ1yBh/ydjGnpw6at+X6Iw0Kp3OzzzkcKp8N9r0W4kYSs9w==}
    dependencies:
      '@ethersproject/bytes': 5.7.0
      '@ethersproject/logger': 5.7.0

  /@ethersproject/sha2/5.7.0:
    resolution: {integrity: sha512-gKlH42riwb3KYp0reLsFTokByAKoJdgFCwI+CCiX/k+Jm2mbNs6oOaCjYQSlI1+XBVejwH2KrmCbMAT/GnRDQw==}
    dependencies:
      '@ethersproject/bytes': 5.7.0
      '@ethersproject/logger': 5.7.0
      hash.js: 1.1.7

  /@ethersproject/signing-key/5.7.0:
    resolution: {integrity: sha512-MZdy2nL3wO0u7gkB4nA/pEf8lu1TlFswPNmy8AiYkfKTdO6eXBJyUdmHO/ehm/htHw9K/qF8ujnTyUAD+Ry54Q==}
    dependencies:
      '@ethersproject/bytes': 5.7.0
      '@ethersproject/logger': 5.7.0
      '@ethersproject/properties': 5.7.0
      bn.js: 5.2.1
      elliptic: 6.5.4
      hash.js: 1.1.7

  /@ethersproject/solidity/5.7.0:
    resolution: {integrity: sha512-HmabMd2Dt/raavyaGukF4XxizWKhKQ24DoLtdNbBmNKUOPqwjsKQSdV9GQtj9CBEea9DlzETlVER1gYeXXBGaA==}
    dependencies:
      '@ethersproject/bignumber': 5.7.0
      '@ethersproject/bytes': 5.7.0
      '@ethersproject/keccak256': 5.7.0
      '@ethersproject/logger': 5.7.0
      '@ethersproject/sha2': 5.7.0
      '@ethersproject/strings': 5.7.0

  /@ethersproject/strings/5.7.0:
    resolution: {integrity: sha512-/9nu+lj0YswRNSH0NXYqrh8775XNyEdUQAuf3f+SmOrnVewcJ5SBNAjF7lpgehKi4abvNNXyf+HX86czCdJ8Mg==}
    dependencies:
      '@ethersproject/bytes': 5.7.0
      '@ethersproject/constants': 5.7.0
      '@ethersproject/logger': 5.7.0

  /@ethersproject/transactions/5.7.0:
    resolution: {integrity: sha512-kmcNicCp1lp8qanMTC3RIikGgoJ80ztTyvtsFvCYpSCfkjhD0jZ2LOrnbcuxuToLIUYYf+4XwD1rP+B/erDIhQ==}
    dependencies:
      '@ethersproject/address': 5.7.0
      '@ethersproject/bignumber': 5.7.0
      '@ethersproject/bytes': 5.7.0
      '@ethersproject/constants': 5.7.0
      '@ethersproject/keccak256': 5.7.0
      '@ethersproject/logger': 5.7.0
      '@ethersproject/properties': 5.7.0
      '@ethersproject/rlp': 5.7.0
      '@ethersproject/signing-key': 5.7.0

  /@ethersproject/units/5.7.0:
    resolution: {integrity: sha512-pD3xLMy3SJu9kG5xDGI7+xhTEmGXlEqXU4OfNapmfnxLVY4EMSSRp7j1k7eezutBPH7RBN/7QPnwR7hzNlEFeg==}
    dependencies:
      '@ethersproject/bignumber': 5.7.0
      '@ethersproject/constants': 5.7.0
      '@ethersproject/logger': 5.7.0

  /@ethersproject/wallet/5.7.0:
    resolution: {integrity: sha512-MhmXlJXEJFBFVKrDLB4ZdDzxcBxQ3rLyCkhNqVu3CDYvR97E+8r01UgrI+TI99Le+aYm/in/0vp86guJuM7FCA==}
    dependencies:
      '@ethersproject/abstract-provider': 5.7.0
      '@ethersproject/abstract-signer': 5.7.0
      '@ethersproject/address': 5.7.0
      '@ethersproject/bignumber': 5.7.0
      '@ethersproject/bytes': 5.7.0
      '@ethersproject/hash': 5.7.0
      '@ethersproject/hdnode': 5.7.0
      '@ethersproject/json-wallets': 5.7.0
      '@ethersproject/keccak256': 5.7.0
      '@ethersproject/logger': 5.7.0
      '@ethersproject/properties': 5.7.0
      '@ethersproject/random': 5.7.0
      '@ethersproject/signing-key': 5.7.0
      '@ethersproject/transactions': 5.7.0
      '@ethersproject/wordlists': 5.7.0

  /@ethersproject/web/5.7.1:
    resolution: {integrity: sha512-Gueu8lSvyjBWL4cYsWsjh6MtMwM0+H4HvqFPZfB6dV8ctbP9zFAO73VG1cMWae0FLPCtz0peKPpZY8/ugJJX2w==}
    dependencies:
      '@ethersproject/base64': 5.7.0
      '@ethersproject/bytes': 5.7.0
      '@ethersproject/logger': 5.7.0
      '@ethersproject/properties': 5.7.0
      '@ethersproject/strings': 5.7.0

  /@ethersproject/wordlists/5.7.0:
    resolution: {integrity: sha512-S2TFNJNfHWVHNE6cNDjbVlZ6MgE17MIxMbMg2zv3wn+3XSJGosL1m9ZVv3GXCf/2ymSsQ+hRI5IzoMJTG6aoVA==}
    dependencies:
      '@ethersproject/bytes': 5.7.0
      '@ethersproject/hash': 5.7.0
      '@ethersproject/logger': 5.7.0
      '@ethersproject/properties': 5.7.0
      '@ethersproject/strings': 5.7.0

  /@headlessui/react/1.7.3_biqbaboplfbrettd7655fr4n2y:
    resolution: {integrity: sha512-LGp06SrGv7BMaIQlTs8s2G06moqkI0cb0b8stgq7KZ3xcHdH3qMP+cRyV7qe5x4XEW/IGY48BW4fLesD6NQLng==}
    engines: {node: '>=10'}
    peerDependencies:
      react: ^16 || ^17 || ^18
      react-dom: ^16 || ^17 || ^18
    dependencies:
      react: 18.2.0
      react-dom: 18.2.0_react@18.2.0
    dev: false

  /@humanwhocodes/config-array/0.10.7:
    resolution: {integrity: sha512-MDl6D6sBsaV452/QSdX+4CXIjZhIcI0PELsxUjk4U828yd58vk3bTIvk/6w5FY+4hIy9sLW0sfrV7K7Kc++j/w==}
    engines: {node: '>=10.10.0'}
    dependencies:
      '@humanwhocodes/object-schema': 1.2.1
      debug: 4.3.4
      minimatch: 3.1.2
    transitivePeerDependencies:
      - supports-color
    dev: true

  /@humanwhocodes/config-array/0.9.5:
    resolution: {integrity: sha512-ObyMyWxZiCu/yTisA7uzx81s40xR2fD5Cg/2Kq7G02ajkNubJf6BopgDTmDyc3U7sXpNKM8cYOw7s7Tyr+DnCw==}
    engines: {node: '>=10.10.0'}
    dependencies:
      '@humanwhocodes/object-schema': 1.2.1
      debug: 4.3.4
      minimatch: 3.1.2
    transitivePeerDependencies:
      - supports-color
    dev: true

  /@humanwhocodes/module-importer/1.0.1:
    resolution: {integrity: sha512-bxveV4V8v5Yb4ncFTT3rPSgZBOpCkjfK0y4oVVVJwIuDVBRMDXrPyXRL988i5ap9m9bnyEEjWfm5WkBmtffLfA==}
    engines: {node: '>=12.22'}
    dev: true

  /@humanwhocodes/object-schema/1.2.1:
    resolution: {integrity: sha512-ZnQMnLV4e7hDlUvw8H+U8ASL02SS2Gn6+9Ac3wGGLIe7+je2AeAOxPY+izIPJDfFDb7eDjev0Us8MO1iFRN8hA==}
    dev: true

  /@istanbuljs/schema/0.1.3:
    resolution: {integrity: sha512-ZXRY4jNvVgSVQ8DL3LTcakaAtXwTVUxE81hslsyD2AtoXW/wVob10HkOJ1X/pAlcI7D+2YoZKg5do8G/w6RYgA==}
    engines: {node: '>=8'}
    dev: true

  /@jridgewell/resolve-uri/3.1.0:
    resolution: {integrity: sha512-F2msla3tad+Mfht5cJq7LSXcdudKTWCVYUgw6pLFOOHSTtZlj6SWNYAp+AhuqLmWdBO2X5hPrLcu8cVP8fy28w==}
    engines: {node: '>=6.0.0'}
    dev: true

  /@jridgewell/sourcemap-codec/1.4.14:
    resolution: {integrity: sha512-XPSJHWmi394fuUuzDnGz1wiKqWfo1yXecHQMRf2l6hztTO+nPru658AyDngaBe7isIxEkRsPR3FZh+s7iVa4Uw==}
    dev: true

  /@jridgewell/trace-mapping/0.3.17:
    resolution: {integrity: sha512-MCNzAp77qzKca9+W/+I0+sEpaUnZoeasnghNeVc41VZCEKaCH73Vq3BZZ/SzWIgrqE4H4ceI+p+b6C0mHf9T4g==}
    dependencies:
      '@jridgewell/resolve-uri': 3.1.0
      '@jridgewell/sourcemap-codec': 1.4.14
    dev: true

  /@json-rpc-tools/provider/1.7.6:
    resolution: {integrity: sha512-z7D3xvJ33UfCGv77n40lbzOYjZKVM3k2+5cV7xS8G6SCvKTzMkhkUYuD/qzQUNT4cG/lv0e9mRToweEEVLVVmA==}
    dependencies:
      '@json-rpc-tools/utils': 1.7.6
      axios: 0.21.4
      safe-json-utils: 1.1.1
      ws: 7.5.9
    transitivePeerDependencies:
      - bufferutil
      - debug
      - utf-8-validate

  /@json-rpc-tools/types/1.7.6:
    resolution: {integrity: sha512-nDSqmyRNEqEK9TZHtM15uNnDljczhCUdBmRhpNZ95bIPKEDQ+nTDmGMFd2lLin3upc5h2VVVd9tkTDdbXUhDIQ==}
    dependencies:
      keyvaluestorage-interface: 1.0.0

  /@json-rpc-tools/utils/1.7.6:
    resolution: {integrity: sha512-HjA8x/U/Q78HRRe19yh8HVKoZ+Iaoo3YZjakJYxR+rw52NHo6jM+VE9b8+7ygkCFXl/EHID5wh/MkXaE/jGyYw==}
    dependencies:
      '@json-rpc-tools/types': 1.7.6
      '@pedrouid/environment': 1.0.1

  /@manypkg/find-root/1.1.0:
    resolution: {integrity: sha512-mki5uBvhHzO8kYYix/WRy2WX8S3B5wdVSc9D6KcU5lQNglP2yt58/VfLuAK49glRXChosY8ap2oJ1qgma3GUVA==}
    dependencies:
      '@babel/runtime': 7.19.0
      '@types/node': 12.20.55
      find-up: 4.1.0
      fs-extra: 8.1.0
    dev: true

  /@manypkg/get-packages/1.1.3:
    resolution: {integrity: sha512-fo+QhuU3qE/2TQMQmbVMqaQ6EWbMhi4ABWP+O4AM1NqPBuy0OrApV5LO6BrrgnhtAHS2NH6RrVk9OL181tTi8A==}
    dependencies:
      '@babel/runtime': 7.19.0
      '@changesets/types': 4.1.0
      '@manypkg/find-root': 1.1.0
      fs-extra: 8.1.0
      globby: 11.1.0
      read-yaml-file: 1.1.0
    dev: true

  /@mdx-js/mdx/2.1.4:
    resolution: {integrity: sha512-47drTDRr6QiMx1SXIoIyjTL8izoC+IBP5nmOLTUbuFJZYXdV9TPLuZJic0i96FGKfL7DpRN4WylpsxOVlpufMg==}
    dependencies:
      '@types/estree-jsx': 1.0.0
      '@types/mdx': 2.0.2
      estree-util-build-jsx: 2.2.0
      estree-util-is-identifier-name: 2.0.1
      estree-util-to-js: 1.1.0
      estree-walker: 3.0.1
      hast-util-to-estree: 2.1.0
      markdown-extensions: 1.1.1
      periscopic: 3.0.4
      remark-mdx: 2.1.4
      remark-parse: 10.0.1
      remark-rehype: 10.1.0
      unified: 10.1.2
      unist-util-position-from-estree: 1.1.1
      unist-util-stringify-position: 3.0.2
      unist-util-visit: 4.1.1
      vfile: 5.3.5
    transitivePeerDependencies:
      - supports-color
    dev: false

  /@mdx-js/react/2.1.4_react@18.2.0:
    resolution: {integrity: sha512-PRwLjoAxhSA6xTB2+FA5CPGUCOsIK3bJD0RYsoju+nUIyOpIZUSw6SJChfILByLizzxqslE0R+l8IjARo0N+hA==}
    peerDependencies:
      react: '>=16'
    dependencies:
      '@types/mdx': 2.0.2
      '@types/react': 18.0.21
      react: 18.2.0
    dev: false

  /@metamask/safe-event-emitter/2.0.0:
    resolution: {integrity: sha512-/kSXhY692qiV1MXu6EeOZvg5nECLclxNXcKCxJ3cXQgYuRymRHpdx/t7JXfsK+JLjwA1e1c1/SBrlQYpusC29Q==}

  /@mswjs/cookies/0.2.2:
    resolution: {integrity: sha512-mlN83YSrcFgk7Dm1Mys40DLssI1KdJji2CMKN8eOlBqsTADYzj2+jWzsANsUTFbxDMWPD5e9bfA1RGqBpS3O1g==}
    engines: {node: '>=14'}
    dependencies:
      '@types/set-cookie-parser': 2.4.2
      set-cookie-parser: 2.5.1
    dev: true

  /@mswjs/interceptors/0.17.5:
    resolution: {integrity: sha512-/uZkyPUZMRExZs+DZQVnc+uoDwLfs1gFNvcRY5S3Gu78U+uhovaSEUW3tuyld1e7Oke5Qphfseb8v66V+H1zWQ==}
    engines: {node: '>=14'}
    dependencies:
      '@open-draft/until': 1.0.3
      '@types/debug': 4.1.7
      '@xmldom/xmldom': 0.7.5
      debug: 4.3.4
      headers-polyfill: 3.1.2
      outvariant: 1.3.0
      strict-event-emitter: 0.2.7
      web-encoding: 1.1.5
    transitivePeerDependencies:
      - supports-color
    dev: true

  /@napi-rs/simple-git-android-arm-eabi/0.1.8:
    resolution: {integrity: sha512-JJCejHBB1G6O8nxjQLT4quWCcvLpC3oRdJJ9G3MFYSCoYS8i1bWCWeU+K7Br+xT+D6s1t9q8kNJAwJv9Ygpi0g==}
    engines: {node: '>= 10'}
    cpu: [arm]
    os: [android]
    requiresBuild: true
    dev: false
    optional: true

  /@napi-rs/simple-git-android-arm64/0.1.8:
    resolution: {integrity: sha512-mraHzwWBw3tdRetNOS5KnFSjvdAbNBnjFLA8I4PwTCPJj3Q4txrigcPp2d59cJ0TC51xpnPXnZjYdNwwSI9g6g==}
    engines: {node: '>= 10'}
    cpu: [arm64]
    os: [android]
    requiresBuild: true
    dev: false
    optional: true

  /@napi-rs/simple-git-darwin-arm64/0.1.8:
    resolution: {integrity: sha512-ufy/36eI/j4UskEuvqSH7uXtp3oXeLDmjQCfKJz3u5Vx98KmOMKrqAm2H81AB2WOtCo5mqS6PbBeUXR8BJX8lQ==}
    engines: {node: '>= 10'}
    cpu: [arm64]
    os: [darwin]
    requiresBuild: true
    dev: false
    optional: true

  /@napi-rs/simple-git-darwin-x64/0.1.8:
    resolution: {integrity: sha512-Vb21U+v3tPJNl+8JtIHHT8HGe6WZ8o1Tq3f6p+Jx9Cz71zEbcIiB9FCEMY1knS/jwQEOuhhlI9Qk7d4HY+rprA==}
    engines: {node: '>= 10'}
    cpu: [x64]
    os: [darwin]
    requiresBuild: true
    dev: false
    optional: true

  /@napi-rs/simple-git-linux-arm-gnueabihf/0.1.8:
    resolution: {integrity: sha512-6BPTJ7CzpSm2t54mRLVaUr3S7ORJfVJoCk2rQ8v8oDg0XAMKvmQQxOsAgqKBo9gYNHJnqrOx3AEuEgvB586BuQ==}
    engines: {node: '>= 10'}
    cpu: [arm]
    os: [linux]
    requiresBuild: true
    dev: false
    optional: true

  /@napi-rs/simple-git-linux-arm64-gnu/0.1.8:
    resolution: {integrity: sha512-qfESqUCAA/XoQpRXHptSQ8gIFnETCQt1zY9VOkplx6tgYk9PCeaX4B1Xuzrh3eZamSCMJFn+1YB9Ut8NwyGgAA==}
    engines: {node: '>= 10'}
    cpu: [arm64]
    os: [linux]
    requiresBuild: true
    dev: false
    optional: true

  /@napi-rs/simple-git-linux-arm64-musl/0.1.8:
    resolution: {integrity: sha512-G80BQPpaRmQpn8dJGHp4I2/YVhWDUNJwcCrJAtAdbKFDCMyCHJBln2ERL/+IEUlIAT05zK/c1Z5WEprvXEdXow==}
    engines: {node: '>= 10'}
    cpu: [arm64]
    os: [linux]
    requiresBuild: true
    dev: false
    optional: true

  /@napi-rs/simple-git-linux-x64-gnu/0.1.8:
    resolution: {integrity: sha512-NI6o1sZYEf6vPtNWJAm9w8BxJt+LlSFW0liSjYe3lc3e4dhMfV240f0ALeqlwdIldRPaDFwZSJX5/QbS7nMzhw==}
    engines: {node: '>= 10'}
    cpu: [x64]
    os: [linux]
    requiresBuild: true
    dev: false
    optional: true

  /@napi-rs/simple-git-linux-x64-musl/0.1.8:
    resolution: {integrity: sha512-wljGAEOW41er45VTiU8kXJmO480pQKzsgRCvPlJJSCaEVBbmo6XXbFIXnZy1a2J3Zyy2IOsRB4PVkUZaNuPkZQ==}
    engines: {node: '>= 10'}
    cpu: [x64]
    os: [linux]
    requiresBuild: true
    dev: false
    optional: true

  /@napi-rs/simple-git-win32-arm64-msvc/0.1.8:
    resolution: {integrity: sha512-QuV4QILyKPfbWHoQKrhXqjiCClx0SxbCTVogkR89BwivekqJMd9UlMxZdoCmwLWutRx4z9KmzQqokvYI5QeepA==}
    engines: {node: '>= 10'}
    cpu: [arm64]
    os: [win32]
    requiresBuild: true
    dev: false
    optional: true

  /@napi-rs/simple-git-win32-x64-msvc/0.1.8:
    resolution: {integrity: sha512-UzNS4JtjhZhZ5hRLq7BIUq+4JOwt1ThIKv11CsF1ag2l99f0123XvfEpjczKTaa94nHtjXYc2Mv9TjccBqYOew==}
    engines: {node: '>= 10'}
    cpu: [x64]
    os: [win32]
    requiresBuild: true
    dev: false
    optional: true

  /@napi-rs/simple-git/0.1.8:
    resolution: {integrity: sha512-BvOMdkkofTz6lEE35itJ/laUokPhr/5ToMGlOH25YnhLD2yN1KpRAT4blW9tT8281/1aZjW3xyi73bs//IrDKA==}
    engines: {node: '>= 10'}
    optionalDependencies:
      '@napi-rs/simple-git-android-arm-eabi': 0.1.8
      '@napi-rs/simple-git-android-arm64': 0.1.8
      '@napi-rs/simple-git-darwin-arm64': 0.1.8
      '@napi-rs/simple-git-darwin-x64': 0.1.8
      '@napi-rs/simple-git-linux-arm-gnueabihf': 0.1.8
      '@napi-rs/simple-git-linux-arm64-gnu': 0.1.8
      '@napi-rs/simple-git-linux-arm64-musl': 0.1.8
      '@napi-rs/simple-git-linux-x64-gnu': 0.1.8
      '@napi-rs/simple-git-linux-x64-musl': 0.1.8
      '@napi-rs/simple-git-win32-arm64-msvc': 0.1.8
      '@napi-rs/simple-git-win32-x64-msvc': 0.1.8
    dev: false

  /@next/bundle-analyzer/12.3.1:
    resolution: {integrity: sha512-2f/eei0YqZZBMTs4g1+HbgHyAFH5MbI/w9wLXmE8ly9SFze2D40sRH46JcC//EFVM/TIynVBh5sxn9CVO/vtxg==}
    dependencies:
      webpack-bundle-analyzer: 4.3.0
    transitivePeerDependencies:
      - bufferutil
      - utf-8-validate
    dev: true

  /@next/env/12.3.1:
    resolution: {integrity: sha512-9P9THmRFVKGKt9DYqeC2aKIxm8rlvkK38V1P1sRE7qyoPBIs8l9oo79QoSdPtOWfzkbDAVUqvbQGgTMsb8BtJg==}
    dev: false

  /@next/eslint-plugin-next/12.3.1:
    resolution: {integrity: sha512-sw+lTf6r6P0j+g/n9y4qdWWI2syPqZx+uc0+B/fRENqfR3KpSid6MIKqc9gNwGhJASazEQ5b3w8h4cAET213jw==}
    dependencies:
      glob: 7.1.7
    dev: true

  /@next/swc-android-arm-eabi/12.3.1:
    resolution: {integrity: sha512-i+BvKA8tB//srVPPQxIQN5lvfROcfv4OB23/L1nXznP+N/TyKL8lql3l7oo2LNhnH66zWhfoemg3Q4VJZSruzQ==}
    engines: {node: '>= 10'}
    cpu: [arm]
    os: [android]
    requiresBuild: true
    dev: false
    optional: true

  /@next/swc-android-arm64/12.3.1:
    resolution: {integrity: sha512-CmgU2ZNyBP0rkugOOqLnjl3+eRpXBzB/I2sjwcGZ7/Z6RcUJXK5Evz+N0ucOxqE4cZ3gkTeXtSzRrMK2mGYV8Q==}
    engines: {node: '>= 10'}
    cpu: [arm64]
    os: [android]
    requiresBuild: true
    dev: false
    optional: true

  /@next/swc-darwin-arm64/12.3.1:
    resolution: {integrity: sha512-hT/EBGNcu0ITiuWDYU9ur57Oa4LybD5DOQp4f22T6zLfpoBMfBibPtR8XktXmOyFHrL/6FC2p9ojdLZhWhvBHg==}
    engines: {node: '>= 10'}
    cpu: [arm64]
    os: [darwin]
    requiresBuild: true
    dev: false
    optional: true

  /@next/swc-darwin-x64/12.3.1:
    resolution: {integrity: sha512-9S6EVueCVCyGf2vuiLiGEHZCJcPAxglyckTZcEwLdJwozLqN0gtS0Eq0bQlGS3dH49Py/rQYpZ3KVWZ9BUf/WA==}
    engines: {node: '>= 10'}
    cpu: [x64]
    os: [darwin]
    requiresBuild: true
    dev: false
    optional: true

  /@next/swc-freebsd-x64/12.3.1:
    resolution: {integrity: sha512-qcuUQkaBZWqzM0F1N4AkAh88lLzzpfE6ImOcI1P6YeyJSsBmpBIV8o70zV+Wxpc26yV9vpzb+e5gCyxNjKJg5Q==}
    engines: {node: '>= 10'}
    cpu: [x64]
    os: [freebsd]
    requiresBuild: true
    dev: false
    optional: true

  /@next/swc-linux-arm-gnueabihf/12.3.1:
    resolution: {integrity: sha512-diL9MSYrEI5nY2wc/h/DBewEDUzr/DqBjIgHJ3RUNtETAOB3spMNHvJk2XKUDjnQuluLmFMloet9tpEqU2TT9w==}
    engines: {node: '>= 10'}
    cpu: [arm]
    os: [linux]
    requiresBuild: true
    dev: false
    optional: true

  /@next/swc-linux-arm64-gnu/12.3.1:
    resolution: {integrity: sha512-o/xB2nztoaC7jnXU3Q36vGgOolJpsGG8ETNjxM1VAPxRwM7FyGCPHOMk1XavG88QZSQf+1r+POBW0tLxQOJ9DQ==}
    engines: {node: '>= 10'}
    cpu: [arm64]
    os: [linux]
    requiresBuild: true
    dev: false
    optional: true

  /@next/swc-linux-arm64-musl/12.3.1:
    resolution: {integrity: sha512-2WEasRxJzgAmP43glFNhADpe8zB7kJofhEAVNbDJZANp+H4+wq+/cW1CdDi8DqjkShPEA6/ejJw+xnEyDID2jg==}
    engines: {node: '>= 10'}
    cpu: [arm64]
    os: [linux]
    requiresBuild: true
    dev: false
    optional: true

  /@next/swc-linux-x64-gnu/12.3.1:
    resolution: {integrity: sha512-JWEaMyvNrXuM3dyy9Pp5cFPuSSvG82+yABqsWugjWlvfmnlnx9HOQZY23bFq3cNghy5V/t0iPb6cffzRWylgsA==}
    engines: {node: '>= 10'}
    cpu: [x64]
    os: [linux]
    requiresBuild: true
    dev: false
    optional: true

  /@next/swc-linux-x64-musl/12.3.1:
    resolution: {integrity: sha512-xoEWQQ71waWc4BZcOjmatuvPUXKTv6MbIFzpm4LFeCHsg2iwai0ILmNXf81rJR+L1Wb9ifEke2sQpZSPNz1Iyg==}
    engines: {node: '>= 10'}
    cpu: [x64]
    os: [linux]
    requiresBuild: true
    dev: false
    optional: true

  /@next/swc-win32-arm64-msvc/12.3.1:
    resolution: {integrity: sha512-hswVFYQYIeGHE2JYaBVtvqmBQ1CppplQbZJS/JgrVI3x2CurNhEkmds/yqvDONfwfbttTtH4+q9Dzf/WVl3Opw==}
    engines: {node: '>= 10'}
    cpu: [arm64]
    os: [win32]
    requiresBuild: true
    dev: false
    optional: true

  /@next/swc-win32-ia32-msvc/12.3.1:
    resolution: {integrity: sha512-Kny5JBehkTbKPmqulr5i+iKntO5YMP+bVM8Hf8UAmjSMVo3wehyLVc9IZkNmcbxi+vwETnQvJaT5ynYBkJ9dWA==}
    engines: {node: '>= 10'}
    cpu: [ia32]
    os: [win32]
    requiresBuild: true
    dev: false
    optional: true

  /@next/swc-win32-x64-msvc/12.3.1:
    resolution: {integrity: sha512-W1ijvzzg+kPEX6LAc+50EYYSEo0FVu7dmTE+t+DM4iOLqgGHoW9uYSz9wCVdkXOEEMP9xhXfGpcSxsfDucyPkA==}
    engines: {node: '>= 10'}
    cpu: [x64]
    os: [win32]
    requiresBuild: true
    dev: false
    optional: true

  /@nodelib/fs.scandir/2.1.5:
    resolution: {integrity: sha512-vq24Bq3ym5HEQm2NKCr3yXDwjc7vTsEThRDnkp2DK9p1uqLR+DHurm/NOTo0KG7HYHU7eppKZj3MyqYuMBf62g==}
    engines: {node: '>= 8'}
    dependencies:
      '@nodelib/fs.stat': 2.0.5
      run-parallel: 1.2.0
    dev: true

  /@nodelib/fs.stat/2.0.5:
    resolution: {integrity: sha512-RkhPPp2zrqDAQA/2jNhnztcPAlv64XdhIp7a7454A5ovI7Bukxgt7MX7udwAu3zg1DcpPU0rz3VV1SeaqvY4+A==}
    engines: {node: '>= 8'}
    dev: true

  /@nodelib/fs.walk/1.2.8:
    resolution: {integrity: sha512-oGB+UxlgWcgQkgwo8GcEGwemoTFt3FIO9ababBmaGwXIoBKZ+GTy0pP185beGg7Llih/NSHSV2XAs1lnznocSg==}
    engines: {node: '>= 8'}
    dependencies:
      '@nodelib/fs.scandir': 2.1.5
      fastq: 1.13.0
    dev: true

  /@open-draft/until/1.0.3:
    resolution: {integrity: sha512-Aq58f5HiWdyDlFffbbSjAlv596h/cOnt2DO1w3DOC7OJ5EHs0hd/nycJfiu9RJbT6Yk6F1knnRRXNSpxoIVZ9Q==}
    dev: true

  /@peculiar/asn1-schema/2.3.0:
    resolution: {integrity: sha512-DtNLAG4vmDrdSJFPe7rypkcj597chNQL7u+2dBtYo5mh7VW2+im6ke+O0NVr8W1f4re4C3F71LhoMb0Yxqa48Q==}
    dependencies:
      asn1js: 3.0.5
      pvtsutils: 1.3.2
      tslib: 2.4.0
    dev: false

  /@peculiar/json-schema/1.1.12:
    resolution: {integrity: sha512-coUfuoMeIB7B8/NMekxaDzLhaYmp0HZNPEjYRm9goRou8UZIC3z21s0sL9AWoCw4EG876QyO3kYrc61WNF9B/w==}
    engines: {node: '>=8.0.0'}
    dependencies:
      tslib: 2.4.0
    dev: false

  /@peculiar/webcrypto/1.4.0:
    resolution: {integrity: sha512-U58N44b2m3OuTgpmKgf0LPDOmP3bhwNz01vAnj1mBwxBASRhptWYK+M3zG+HBkDqGQM+bFsoIihTW8MdmPXEqg==}
    engines: {node: '>=10.12.0'}
    dependencies:
      '@peculiar/asn1-schema': 2.3.0
      '@peculiar/json-schema': 1.1.12
      pvtsutils: 1.3.2
      tslib: 2.4.0
      webcrypto-core: 1.7.5
    dev: false

  /@pedrouid/environment/1.0.1:
    resolution: {integrity: sha512-HaW78NszGzRZd9SeoI3JD11JqY+lubnaOx7Pewj5pfjqWXOEATpeKIFb9Z4t2WBUK2iryiXX3lzWwmYWgUL0Ug==}

  /@pkgr/utils/2.3.1:
    resolution: {integrity: sha512-wfzX8kc1PMyUILA+1Z/EqoE4UCXGy0iRGMhPwdfae1+f0OXlLqCk+By+aMzgJBzR9AzS4CDizioG6Ss1gvAFJw==}
    engines: {node: ^12.20.0 || ^14.18.0 || >=16.0.0}
    dependencies:
      cross-spawn: 7.0.3
      is-glob: 4.0.3
      open: 8.4.0
      picocolors: 1.0.0
      tiny-glob: 0.2.9
      tslib: 2.4.0
    dev: true

  /@polka/url/1.0.0-next.21:
    resolution: {integrity: sha512-a5Sab1C4/icpTZVzZc5Ghpz88yQtGOyNqYXcZgOssB2uuAr+wF/MvN6bgtW32q7HHrvBki+BsZ0OuNv6EV3K9g==}
    dev: true

  /@popperjs/core/2.11.6:
    resolution: {integrity: sha512-50/17A98tWUfQ176raKiOGXuYpLyyVMkxxG6oylzL3BPOlA6ADGdK7EYunSa4I064xerltq9TGXs8HmOk5E+vw==}
    dev: false

  /@preconstruct/next/4.0.0:
    resolution: {integrity: sha512-vSrc8wFQgBErU7dKTKSQtr/DLWPHcN9jMoiWOAQodB1+B4Kpqqry6QhGYoRm0DQU5gNL+Rcp+Xb350O1E/gjsg==}
    dev: true

  /@reach/skip-nav/0.16.0_biqbaboplfbrettd7655fr4n2y:
    resolution: {integrity: sha512-SY4PdNx+hQHbeOr/+qLc+QXdRt9NTVlt0r737bOqY1WURGBIEN9sGgsmIsHluP1/bQuAe0JKdOJ/tXiwQ3Z3ug==}
    peerDependencies:
      react: ^16.8.0 || 17.x
      react-dom: ^16.8.0 || 17.x
    dependencies:
      '@reach/utils': 0.16.0_biqbaboplfbrettd7655fr4n2y
      react: 18.2.0
      react-dom: 18.2.0_react@18.2.0
      tslib: 2.4.0
    dev: false

  /@reach/skip-nav/0.17.0_biqbaboplfbrettd7655fr4n2y:
    resolution: {integrity: sha512-wkkpQK3ffczzGHis6TaUvpOabuAL9n9Kh5vr4h56XPIJP3X77VcHUDk7MK3HbV1mTgamGxc9Hbd1sXKSWLu3yA==}
    peerDependencies:
      react: ^16.8.0 || 17.x
      react-dom: ^16.8.0 || 17.x
    dependencies:
      '@reach/utils': 0.17.0_biqbaboplfbrettd7655fr4n2y
      react: 18.2.0
      react-dom: 18.2.0_react@18.2.0
      tslib: 2.4.0
    dev: false

  /@reach/utils/0.16.0_biqbaboplfbrettd7655fr4n2y:
    resolution: {integrity: sha512-PCggBet3qaQmwFNcmQ/GqHSefadAFyNCUekq9RrWoaU9hh/S4iaFgf2MBMdM47eQj5i/Bk0Mm07cP/XPFlkN+Q==}
    peerDependencies:
      react: ^16.8.0 || 17.x
      react-dom: ^16.8.0 || 17.x
    dependencies:
      react: 18.2.0
      react-dom: 18.2.0_react@18.2.0
      tiny-warning: 1.0.3
      tslib: 2.4.0
    dev: false

  /@reach/utils/0.17.0_biqbaboplfbrettd7655fr4n2y:
    resolution: {integrity: sha512-M5y8fCBbrWeIsxedgcSw6oDlAMQDkl5uv3VnMVJ7guwpf4E48Xlh1v66z/1BgN/WYe2y8mB/ilFD2nysEfdGeA==}
    peerDependencies:
      react: ^16.8.0 || 17.x
      react-dom: ^16.8.0 || 17.x
    dependencies:
      react: 18.2.0
      react-dom: 18.2.0_react@18.2.0
      tiny-warning: 1.0.3
      tslib: 2.4.0
    dev: false

  /@rushstack/eslint-patch/1.2.0:
    resolution: {integrity: sha512-sXo/qW2/pAcmT43VoRKOJbDOfV3cYpq3szSVfIThQXNt+E4DfKj361vaAt3c88U5tPUxzEswam7GW48PJqtKAg==}
    dev: true

  /@solana/buffer-layout/4.0.0:
    resolution: {integrity: sha512-lR0EMP2HC3+Mxwd4YcnZb0smnaDw7Bl2IQWZiTevRH5ZZBZn6VRWn3/92E3qdU4SSImJkA6IDHawOHAnx/qUvQ==}
    engines: {node: '>=5.10'}
    dependencies:
      buffer: 6.0.3

  /@solana/web3.js/1.52.0:
    resolution: {integrity: sha512-oG1+BX4nVYZ0OBzmk6DRrY8oBYMsbXVQEf9N9JOfKm+wXSmjxVEEo8v3IPV8mKwR0JvUWuE8lOn3IUDiMlRLgg==}
    engines: {node: '>=12.20.0'}
    dependencies:
      '@babel/runtime': 7.19.0
      '@ethersproject/sha2': 5.7.0
      '@solana/buffer-layout': 4.0.0
      bigint-buffer: 1.1.5
      bn.js: 5.2.1
      borsh: 0.7.0
      bs58: 4.0.1
      buffer: 6.0.1
      fast-stable-stringify: 1.0.0
      jayson: 3.7.0
      js-sha3: 0.8.0
      node-fetch: 2.6.7
      react-native-url-polyfill: 1.3.0
      rpc-websockets: 7.5.0
      secp256k1: 4.0.3
      superstruct: 0.14.2
      tweetnacl: 1.0.3
    transitivePeerDependencies:
      - bufferutil
      - encoding
      - react-native
      - utf-8-validate

  /@spruceid/siwe-parser/1.1.3:
    resolution: {integrity: sha512-oQ8PcwDqjGWJvLmvAF2yzd6iniiWxK0Qtz+Dw+gLD/W5zOQJiKIUXwslHOm8VB8OOOKW9vfR3dnPBhHaZDvRsw==}
    dependencies:
      apg-js: 4.1.2
    dev: false

  /@stablelib/binary/1.0.1:
    resolution: {integrity: sha512-ClJWvmL6UBM/wjkvv/7m5VP3GMr9t0osr4yVgLZsLCOz4hGN9gIAFEqnJ0TsSMAN+n840nf2cHZnA5/KFqHC7Q==}
    dependencies:
      '@stablelib/int': 1.0.1
    dev: false

  /@stablelib/int/1.0.1:
    resolution: {integrity: sha512-byr69X/sDtDiIjIV6m4roLVWnNNlRGzsvxw+agj8CIEazqWGOQp2dTYgQhtyVXV9wpO6WyXRQUzLV/JRNumT2w==}
    dev: false

  /@stablelib/random/1.0.2:
    resolution: {integrity: sha512-rIsE83Xpb7clHPVRlBj8qNe5L8ISQOzjghYQm/dZ7VaM2KHYwMW5adjQjrzTZCchFnNCNhkwtnOBa9HTMJCI8w==}
    dependencies:
      '@stablelib/binary': 1.0.1
      '@stablelib/wipe': 1.0.1
    dev: false

  /@stablelib/wipe/1.0.1:
    resolution: {integrity: sha512-WfqfX/eXGiAd3RJe4VU2snh/ZPwtSjLG4ynQ/vYzvghTh7dHFcI1wl+nrkWG6lGhukOxOsUHfv8dUXr58D0ayg==}
    dev: false

  /@swc/helpers/0.4.11:
    resolution: {integrity: sha512-rEUrBSGIoSFuYxwBYtlUFMlE2CwGhmW+w9355/5oduSw8e5h2+Tj4UrAGNNgP9915++wj5vkQo0UuOBqOAq4nw==}
    dependencies:
      tslib: 2.4.0
    dev: false

  /@tanstack/query-core/4.14.5:
    resolution: {integrity: sha512-Su1AyrPb6xnm7wXTvpN5tt+B7LViYSh9k04vvuc6+eMVH0HkE9ktZTXibRrTvV83BI1KP5MG7v/k90ne/4zQzw==}
    dev: false

  /@tanstack/query-persist-client-core/4.14.5:
    resolution: {integrity: sha512-L3PKTR4XEyEwPSAmtWq5ZGd5O5MGo5/BTLidhfW/nr9+updlsHTQfDAHMmE1aaWehU+PYbFH8ws1qBpJiJ/S8g==}
    peerDependencies:
      '@tanstack/query-core': 4.14.5
    dev: false

  /@tanstack/query-sync-storage-persister/4.14.5:
    resolution: {integrity: sha512-+ZqGzAUQOTqPASCqUgzbRU9TszCK50wojwV8Hy4lfBms6SXUSN8suioOi8ZuADkHL810LBMTbhM++nbvEA5Pyw==}
    dependencies:
      '@tanstack/query-persist-client-core': 4.14.5
    transitivePeerDependencies:
      - '@tanstack/query-core'
    dev: false

  /@tanstack/react-query-persist-client/4.14.5_5ranp5o74eejvyb3vbwp2u74vy:
    resolution: {integrity: sha512-RG39cq4t9bfR+K/xvrpJIoHqYU3MPeZoUFPzy0QR2sWE35Y4Cx8+IuRxGoxhjbZVD1aiB1TJFQtJy958puFYEw==}
    peerDependencies:
      '@tanstack/react-query': 4.14.5
    dependencies:
      '@tanstack/query-persist-client-core': 4.14.5
      '@tanstack/react-query': 4.14.5_biqbaboplfbrettd7655fr4n2y
    transitivePeerDependencies:
      - '@tanstack/query-core'
    dev: false

  /@tanstack/react-query/4.14.5_biqbaboplfbrettd7655fr4n2y:
    resolution: {integrity: sha512-CuWl/SxSB0zHhHaTja8LNhy9Vdk+vk9IkW3Oiq3lo4gPnTguHmbUzfjEA1x3RfvPeHfPMuq/pYMSbV+CX4aDQA==}
    peerDependencies:
      react: ^16.8.0 || ^17.0.0 || ^18.0.0
      react-dom: ^16.8.0 || ^17.0.0 || ^18.0.0
      react-native: '*'
    peerDependenciesMeta:
      react-dom:
        optional: true
      react-native:
        optional: true
    dependencies:
      '@tanstack/query-core': 4.14.5
      react: 18.2.0
      react-dom: 18.2.0_react@18.2.0
      use-sync-external-store: 1.2.0_react@18.2.0
    dev: false

  /@testing-library/dom/8.19.0:
    resolution: {integrity: sha512-6YWYPPpxG3e/xOo6HIWwB/58HukkwIVTOaZ0VwdMVjhRUX/01E4FtQbck9GazOOj7MXHc5RBzMrU86iBJHbI+A==}
    engines: {node: '>=12'}
    dependencies:
      '@babel/code-frame': 7.18.6
      '@babel/runtime': 7.19.0
      '@types/aria-query': 4.2.2
      aria-query: 5.0.2
      chalk: 4.1.2
      dom-accessibility-api: 0.5.14
      lz-string: 1.4.4
      pretty-format: 27.5.1
    dev: true

  /@testing-library/react-hooks/8.0.1_rj7ozvcq3uehdlnj3cbwzbi5ce:
    resolution: {integrity: sha512-Aqhl2IVmLt8IovEVarNDFuJDVWVvhnr9/GCU6UUnrYXwgDFF9h2L2o2P9KBni1AST5sT6riAyoukFLyjQUgD/g==}
    engines: {node: '>=12'}
    peerDependencies:
      '@types/react': ^16.9.0 || ^17.0.0
      react: ^16.9.0 || ^17.0.0
      react-dom: ^16.9.0 || ^17.0.0
      react-test-renderer: ^16.9.0 || ^17.0.0
    peerDependenciesMeta:
      '@types/react':
        optional: true
      react-dom:
        optional: true
      react-test-renderer:
        optional: true
    dependencies:
      '@babel/runtime': 7.19.0
      '@types/react': 18.0.21
      react: 18.2.0
      react-dom: 18.2.0_react@18.2.0
      react-error-boundary: 3.1.4_react@18.2.0
    dev: true

  /@testing-library/react/13.4.0_biqbaboplfbrettd7655fr4n2y:
    resolution: {integrity: sha512-sXOGON+WNTh3MLE9rve97ftaZukN3oNf2KjDy7YTx6hcTO2uuLHuCGynMDhFwGw/jYf4OJ2Qk0i4i79qMNNkyw==}
    engines: {node: '>=12'}
    peerDependencies:
      react: ^18.0.0
      react-dom: ^18.0.0
    dependencies:
      '@babel/runtime': 7.19.0
      '@testing-library/dom': 8.19.0
      '@types/react-dom': 18.0.6
      react: 18.2.0
      react-dom: 18.2.0_react@18.2.0
    dev: true

  /@tootallnate/once/2.0.0:
    resolution: {integrity: sha512-XCuKFP5PS55gnMVu3dty8KPatLqUoy/ZYzDzAGCQ8JNFCkLXzmI7vNHCR+XpbZaMWQK/vQubr7PkYq8g470J/A==}
    engines: {node: '>= 10'}
    dev: true

  /@types/acorn/4.0.6:
    resolution: {integrity: sha512-veQTnWP+1D/xbxVrPC3zHnCZRjSrKfhbMUlEA43iMZLu7EsnTtkJklIuwrCPbOi8YkvDQAiW05VQQFvvz9oieQ==}
    dependencies:
      '@types/estree': 1.0.0

  /@types/aria-query/4.2.2:
    resolution: {integrity: sha512-HnYpAE1Y6kRyKM/XkEuiRQhTHvkzMBurTHnpFLYLBGPIylZNPs9jJcuOOYWxPLJCSEtmZT0Y8rHDokKN7rRTig==}
    dev: true

  /@types/bn.js/4.11.6:
    resolution: {integrity: sha512-pqr857jrp2kPuO9uRjZ3PwnJTjoQy+fcdxvBTvHm6dkmEL9q+hDD/2j/0ELOBPtPnS8LjCX0gI9nbl8lVkadpg==}
    dependencies:
      '@types/node': 18.11.9

  /@types/body-parser/1.19.2:
    resolution: {integrity: sha512-ALYone6pm6QmwZoAgeyNksccT9Q4AWZQ6PvfwR37GT6r6FWUPguq6sUmNGSMV2Wr761oQoBxwGGa6DR5o1DC9g==}
    dependencies:
      '@types/connect': 3.4.35
      '@types/node': 17.0.45
    dev: false

  /@types/chai-subset/1.3.3:
    resolution: {integrity: sha512-frBecisrNGz+F4T6bcc+NLeolfiojh5FxW2klu669+8BARtyQv2C/GkNW6FUodVe4BroGMP/wER/YDGc7rEllw==}
    dependencies:
      '@types/chai': 4.3.3
    dev: true

  /@types/chai/4.3.3:
    resolution: {integrity: sha512-hC7OMnszpxhZPduX+m+nrx+uFoLkWOMiR4oa/AZF3MuSETYTZmFfJAHqZEM8MVlvfG7BEUcgvtwoCTxBp6hm3g==}
    dev: true

  /@types/chai/4.3.4:
    resolution: {integrity: sha512-KnRanxnpfpjUTqTCXslZSEdLfXExwgNxYPdiO2WGUj8+HDjFi8R3k5RVKPeSCzLjCcshCAtVO2QBbVuAV4kTnw==}
    dev: true

  /@types/connect/3.4.35:
    resolution: {integrity: sha512-cdeYyv4KWoEgpBISTxWvqYsVy444DOqehiF3fM3ne10AmJ62RSyNkUnxMJXHQWRQQX2eR94m5y1IZyDwBjV9FQ==}
    dependencies:
      '@types/node': 18.11.9

  /@types/cookie/0.4.1:
    resolution: {integrity: sha512-XW/Aa8APYr6jSVVA1y/DEIZX0/GMKLEVekNG727R8cs56ahETkRAy/3DR7+fJyh7oUgGwNQaRfXCun0+KbWY7Q==}
    dev: true

  /@types/cookie/0.5.1:
    resolution: {integrity: sha512-COUnqfB2+ckwXXSFInsFdOAWQzCCx+a5hq2ruyj+Vjund94RJQd4LG2u9hnvJrTgunKAaax7ancBYlDrNYxA0g==}
    dev: false

  /@types/debug/4.1.7:
    resolution: {integrity: sha512-9AonUzyTjXXhEOa0DnqpzZi6VHlqKMswga9EXjpXnnqxwLtdvPPtlO8evrI5D9S6asFRCQ6v+wpiUKbw+vKqyg==}
    dependencies:
      '@types/ms': 0.7.31

  /@types/eslint/8.4.10:
    resolution: {integrity: sha512-Sl/HOqN8NKPmhWo2VBEPm0nvHnu2LL3v9vKo8MEq0EtbJ4eVzGPl41VNPvn5E1i5poMk4/XD8UriLHpJvEP/Nw==}
    dependencies:
      '@types/estree': 1.0.0
      '@types/json-schema': 7.0.11
    dev: true

  /@types/estree-jsx/1.0.0:
    resolution: {integrity: sha512-3qvGd0z8F2ENTGr/GG1yViqfiKmRfrXVx5sJyHGFu3z7m5g5utCQtGp/g29JnjflhtQJBv1WDQukHiT58xPcYQ==}
    dependencies:
      '@types/estree': 1.0.0

  /@types/estree/1.0.0:
    resolution: {integrity: sha512-WulqXMDUTYAXCjZnk6JtIHPigp55cVtDgDrO2gHRwhyJto21+1zbVCtOYB2L1F9w4qCQ0rOGWBnBe0FNTiEJIQ==}

  /@types/express-serve-static-core/4.17.31:
    resolution: {integrity: sha512-DxMhY+NAsTwMMFHBTtJFNp5qiHKJ7TeqOo23zVEM9alT1Ml27Q3xcTH0xwxn7Q0BbMcVEJOs/7aQtUWupUQN3Q==}
    dependencies:
      '@types/node': 17.0.45
      '@types/qs': 6.9.7
      '@types/range-parser': 1.2.4
    dev: false

  /@types/express/4.17.14:
    resolution: {integrity: sha512-TEbt+vaPFQ+xpxFLFssxUDXj5cWCxZJjIcB7Yg0k0GMHGtgtQgpvx/MUQUeAkNbA9AAGrwkAsoeItdTgS7FMyg==}
    dependencies:
      '@types/body-parser': 1.19.2
      '@types/express-serve-static-core': 4.17.31
      '@types/qs': 6.9.7
      '@types/serve-static': 1.15.0
    dev: false

  /@types/fs-extra/9.0.13:
    resolution: {integrity: sha512-nEnwB++1u5lVDM2UI4c1+5R+FYaKfaAzS4OococimjVm3nQw3TuzH5UNsocrcTBbhnerblyHj4A49qXbIiZdpA==}
    dependencies:
      '@types/node': 18.8.3
    dev: true

  /@types/hast/2.3.4:
    resolution: {integrity: sha512-wLEm0QvaoawEDoTRwzTXp4b4jpwiJDvR5KMnFnVodm3scufTlBOWRD6N1OBf9TZMhjlNsSfcO5V+7AF4+Vy+9g==}
    dependencies:
      '@types/unist': 2.0.6

  /@types/is-ci/3.0.0:
    resolution: {integrity: sha512-Q0Op0hdWbYd1iahB+IFNQcWXFq4O0Q5MwQP7uN0souuQ4rPg1vEYcnIOfr1gY+M+6rc8FGoRaBO1mOOvL29sEQ==}
    dependencies:
      ci-info: 3.4.0
    dev: true

  /@types/istanbul-lib-coverage/2.0.4:
    resolution: {integrity: sha512-z/QT1XN4K4KYuslS23k62yDIDLwLFkzxOuMplDtObz0+y7VqJCaO2o+SPwHCvLFZh7xazvvoor2tA/hPz9ee7g==}
    dev: true

  /@types/js-levenshtein/1.1.1:
    resolution: {integrity: sha512-qC4bCqYGy1y/NP7dDVr7KJarn+PbX1nSpwA7JXdu0HxT3QYjO8MJ+cntENtHFVy2dRAyBV23OZ6MxsW1AM1L8g==}
    dev: true

  /@types/json-schema/7.0.11:
    resolution: {integrity: sha512-wOuvG1SN4Us4rez+tylwwwCV1psiNVOkJeM3AUWUNWg/jDQY2+HE/444y5gc+jBmRqASOm2Oeh5c1axHobwRKQ==}
    dev: true

  /@types/json5/0.0.29:
    resolution: {integrity: sha512-dRLjCWHYg4oaA77cxO64oO+7JwCwnIzkZPdrrC71jQmQtlhM556pwKo5bUzqvZndkVbeFLIIi+9TC40JNF5hNQ==}
    dev: true

  /@types/mdast/3.0.10:
    resolution: {integrity: sha512-W864tg/Osz1+9f4lrGTZpCSO5/z4608eUp19tbozkq2HJK6i3z1kT0H9tlADXuYIb1YYOBByU4Jsqkk75q48qA==}
    dependencies:
      '@types/unist': 2.0.6

  /@types/mdx/2.0.2:
    resolution: {integrity: sha512-mJGfgj4aWpiKb8C0nnJJchs1sHBHn0HugkVfqqyQi7Wn6mBRksLeQsPOFvih/Pu8L1vlDzfe/LidhVHBeUk3aQ==}
    dev: false

  /@types/mime/3.0.1:
    resolution: {integrity: sha512-Y4XFY5VJAuw0FgAqPNd6NNoV44jbq9Bz2L7Rh/J6jLTiHBSBJa9fxqQIvkIld4GsoDOcCbvzOUAbLPsSKKg+uA==}
    dev: false

  /@types/minimist/1.2.2:
    resolution: {integrity: sha512-jhuKLIRrhvCPLqwPcx6INqmKeiA5EWrsCOPhrlFSrbrmU4ZMPjj5Ul/oLCMDO98XRUIwVm78xICz4EPCektzeQ==}
    dev: true

  /@types/ms/0.7.31:
    resolution: {integrity: sha512-iiUgKzV9AuaEkZqkOLDIvlQiL6ltuZd9tGcW3gwpnX8JbuiuhFlEGmmFXEXkN50Cvq7Os88IY2v0dkDqXYWVgA==}

  /@types/node/12.20.55:
    resolution: {integrity: sha512-J8xLz7q2OFulZ2cyGTLE1TbbZcjpno7FaN6zdJNrgAdrJ+DZzh/uFR6YrTb4C+nXakvud8Q4+rbhoIWlYQbUFQ==}

  /@types/node/17.0.21:
    resolution: {integrity: sha512-DBZCJbhII3r90XbQxI8Y9IjjiiOGlZ0Hr32omXIZvwwZ7p4DMMXGrKXVyPfuoBOri9XNtL0UK69jYIBIsRX3QQ==}
    dev: true

  /@types/node/17.0.45:
    resolution: {integrity: sha512-w+tIMs3rq2afQdsPJlODhoUEKzFP1ayaoyl1CcnwtIlsVe7K7bA1NGm4s3PraqTLlXnbIN84zuBlxBWo1u9BLw==}

  /@types/node/18.11.9:
    resolution: {integrity: sha512-CRpX21/kGdzjOpFsZSkcrXMGIBWMGNIHXXBVFSH+ggkftxg+XYP20TESbh+zFvFj3EQOl5byk0HTRn1IL6hbqg==}

  /@types/node/18.8.3:
    resolution: {integrity: sha512-0os9vz6BpGwxGe9LOhgP/ncvYN5Tx1fNcd2TM3rD/aCGBkysb+ZWpXEocG24h6ZzOi13+VB8HndAQFezsSOw1w==}
    dev: true

  /@types/normalize-package-data/2.4.1:
    resolution: {integrity: sha512-Gj7cI7z+98M282Tqmp2K5EIsoouUEzbBJhQQzDE3jSIRk6r9gsz0oUokqIUR4u1R3dMHo0pDHM7sNOHyhulypw==}
    dev: true

  /@types/parse-json/4.0.0:
    resolution: {integrity: sha512-//oorEZjL6sbPcKUaCdIGlIUeH26mgzimjBB77G6XRgnDl/L5wOnpyBGRe/Mmf5CVW3PwEBE1NjiMZ/ssFh4wA==}
    dev: true

  /@types/pbkdf2/3.1.0:
    resolution: {integrity: sha512-Cf63Rv7jCQ0LaL8tNXmEyqTHuIJxRdlS5vMh1mj5voN4+QFhVZnlZruezqpWYDiJ8UTzhP0VmeLXCmBk66YrMQ==}
    dependencies:
      '@types/node': 18.11.9

  /@types/prettier/2.7.1:
    resolution: {integrity: sha512-ri0UmynRRvZiiUJdiz38MmIblKK+oH30MztdBVR95dv/Ubw6neWSb8u1XpRb72L4qsZOhz+L+z9JD40SJmfWow==}
    dev: true

  /@types/prop-types/15.7.5:
    resolution: {integrity: sha512-JCB8C6SnDoQf0cNycqd/35A7MjcnK+ZTqE7judS6o7utxUCg6imJg3QK2qzHKszlTjcj2cn+NwMB2i96ubpj7w==}

  /@types/qs/6.9.7:
    resolution: {integrity: sha512-FGa1F62FT09qcrueBA6qYTrJPVDzah9a+493+o2PCXsesWHIn27G98TsSMs3WPNbZIEj4+VJf6saSFpvD+3Zsw==}
    dev: false

  /@types/range-parser/1.2.4:
    resolution: {integrity: sha512-EEhsLsD6UsDM1yFhAvy0Cjr6VwmpMWqFBCb9w07wVugF7w9nfajxLuVmngTIpgS6svCnm6Vaw+MZhoDCKnOfsw==}
    dev: false

  /@types/react-dom/18.0.6:
    resolution: {integrity: sha512-/5OFZgfIPSwy+YuIBP/FgJnQnsxhZhjjrnxudMddeblOouIodEQ75X14Rr4wGSG/bknL+Omy9iWlLo1u/9GzAA==}
    dependencies:
      '@types/react': 18.0.21
    dev: true

  /@types/react/18.0.21:
    resolution: {integrity: sha512-7QUCOxvFgnD5Jk8ZKlUAhVcRj7GuJRjnjjiY/IUBWKgOlnvDvTMLD4RTF7NPyVmbRhNrbomZiOepg7M/2Kj1mA==}
    dependencies:
      '@types/prop-types': 15.7.5
      '@types/scheduler': 0.16.2
      csstype: 3.1.1

  /@types/scheduler/0.16.2:
    resolution: {integrity: sha512-hppQEBDmlwhFAXKJX2KnWLYu5yMfi91yazPb2l+lbJiwW+wdo1gNeRA+3RgNSO39WYX2euey41KEwnqesU2Jew==}

  /@types/secp256k1/4.0.3:
    resolution: {integrity: sha512-Da66lEIFeIz9ltsdMZcpQvmrmmoqrfju8pm1BH8WbYjZSwUgCwXLb9C+9XYogwBITnbsSaMdVPb2ekf7TV+03w==}
    dependencies:
      '@types/node': 18.11.9

  /@types/semver/6.2.3:
    resolution: {integrity: sha512-KQf+QAMWKMrtBMsB8/24w53tEsxllMj6TuA80TT/5igJalLI/zm0L3oXRbIAl4Ohfc85gyHX/jhMwsVkmhLU4A==}
    dev: true

  /@types/semver/7.3.13:
    resolution: {integrity: sha512-21cFJr9z3g5dW8B0CVI9g2O9beqaThGQ6ZFBqHfwhzLDKUxaqTIy3vnfah/UPkfOiF2pLq+tGz+W8RyCskuslw==}
    dev: true

  /@types/serve-static/1.15.0:
    resolution: {integrity: sha512-z5xyF6uh8CbjAu9760KDKsH2FcDxZ2tFCsA4HIMWE6IkiYMXfVoa+4f9KX+FN0ZLsaMw1WNG2ETLA6N+/YA+cg==}
    dependencies:
      '@types/mime': 3.0.1
      '@types/node': 17.0.45
    dev: false

  /@types/set-cookie-parser/2.4.2:
    resolution: {integrity: sha512-fBZgytwhYAUkj/jC/FAV4RQ5EerRup1YQsXQCh8rZfiHkc4UahC192oH0smGwsXol3cL3A5oETuAHeQHmhXM4w==}
    dependencies:
      '@types/node': 18.8.3
    dev: true

  /@types/unist/2.0.6:
    resolution: {integrity: sha512-PBjIUxZHOuj0R15/xuwJYjFi+KZdNFrehocChv4g5hu6aFroHue8m0lBP0POdK2nKzbw0cgV1mws8+V/JAcEkQ==}

  /@types/use-sync-external-store/0.0.3:
    resolution: {integrity: sha512-EwmlvuaxPNej9+T4v5AuBPJa2x2UOJVdjCtDHgcDqitUeOtjnJKJ+apYjVcAoBEMjKW1VVFGZLUb5+qqa09XFA==}
    dev: true

  /@types/ws/7.4.7:
    resolution: {integrity: sha512-JQbbmxZTZehdc2iszGKs5oC3NFnjeay7mtAWrdt7qNtAVK0g19muApzAy4bm9byz79xa2ZnO/BOBC2R8RC5Lww==}
    dependencies:
      '@types/node': 18.11.9

  /@typescript-eslint/eslint-plugin/5.45.0_4ygjxfiuw6nxmeeh6cooqh5k6y:
    resolution: {integrity: sha512-CXXHNlf0oL+Yg021cxgOdMHNTXD17rHkq7iW6RFHoybdFgQBjU3yIXhhcPpGwr1CjZlo6ET8C6tzX5juQoXeGA==}
    engines: {node: ^12.22.0 || ^14.17.0 || >=16.0.0}
    peerDependencies:
      '@typescript-eslint/parser': ^5.0.0
      eslint: ^6.0.0 || ^7.0.0 || ^8.0.0
      typescript: '*'
    peerDependenciesMeta:
      typescript:
        optional: true
    dependencies:
      '@typescript-eslint/parser': 5.45.0_t556sga2mdjl5mfp5u2n75qejq
      '@typescript-eslint/scope-manager': 5.45.0
      '@typescript-eslint/type-utils': 5.45.0_t556sga2mdjl5mfp5u2n75qejq
      '@typescript-eslint/utils': 5.45.0_t556sga2mdjl5mfp5u2n75qejq
      debug: 4.3.4
      eslint: 8.17.0
      ignore: 5.2.0
      natural-compare-lite: 1.4.0
      regexpp: 3.2.0
      semver: 7.3.8
      tsutils: 3.21.0_typescript@4.9.3
      typescript: 4.9.3
    transitivePeerDependencies:
      - supports-color
    dev: true

  /@typescript-eslint/parser/5.39.0_5ldjemcacbssrrv7slgrertrym:
    resolution: {integrity: sha512-PhxLjrZnHShe431sBAGHaNe6BDdxAASDySgsBCGxcBecVCi8NQWxQZMcizNA4g0pN51bBAn/FUfkWG3SDVcGlA==}
    engines: {node: ^12.22.0 || ^14.17.0 || >=16.0.0}
    peerDependencies:
      eslint: ^6.0.0 || ^7.0.0 || ^8.0.0
      typescript: '*'
    peerDependenciesMeta:
      typescript:
        optional: true
    dependencies:
      '@typescript-eslint/scope-manager': 5.39.0
      '@typescript-eslint/types': 5.39.0
      '@typescript-eslint/typescript-estree': 5.39.0_typescript@4.9.3
      debug: 4.3.4
      eslint: 8.25.0
      typescript: 4.9.3
    transitivePeerDependencies:
      - supports-color
    dev: true

  /@typescript-eslint/parser/5.45.0_t556sga2mdjl5mfp5u2n75qejq:
    resolution: {integrity: sha512-brvs/WSM4fKUmF5Ot/gEve6qYiCMjm6w4HkHPfS6ZNmxTS0m0iNN4yOChImaCkqc1hRwFGqUyanMXuGal6oyyQ==}
    engines: {node: ^12.22.0 || ^14.17.0 || >=16.0.0}
    peerDependencies:
      eslint: ^6.0.0 || ^7.0.0 || ^8.0.0
      typescript: '*'
    peerDependenciesMeta:
      typescript:
        optional: true
    dependencies:
      '@typescript-eslint/scope-manager': 5.45.0
      '@typescript-eslint/types': 5.45.0
      '@typescript-eslint/typescript-estree': 5.45.0_typescript@4.9.3
      debug: 4.3.4
      eslint: 8.17.0
      typescript: 4.9.3
    transitivePeerDependencies:
      - supports-color
    dev: true

  /@typescript-eslint/scope-manager/5.39.0:
    resolution: {integrity: sha512-/I13vAqmG3dyqMVSZPjsbuNQlYS082Y7OMkwhCfLXYsmlI0ca4nkL7wJ/4gjX70LD4P8Hnw1JywUVVAwepURBw==}
    engines: {node: ^12.22.0 || ^14.17.0 || >=16.0.0}
    dependencies:
      '@typescript-eslint/types': 5.39.0
      '@typescript-eslint/visitor-keys': 5.39.0
    dev: true

  /@typescript-eslint/scope-manager/5.45.0:
    resolution: {integrity: sha512-noDMjr87Arp/PuVrtvN3dXiJstQR1+XlQ4R1EvzG+NMgXi8CuMCXpb8JqNtFHKceVSQ985BZhfRdowJzbv4yKw==}
    engines: {node: ^12.22.0 || ^14.17.0 || >=16.0.0}
    dependencies:
      '@typescript-eslint/types': 5.45.0
      '@typescript-eslint/visitor-keys': 5.45.0
    dev: true

  /@typescript-eslint/type-utils/5.45.0_t556sga2mdjl5mfp5u2n75qejq:
    resolution: {integrity: sha512-DY7BXVFSIGRGFZ574hTEyLPRiQIvI/9oGcN8t1A7f6zIs6ftbrU0nhyV26ZW//6f85avkwrLag424n+fkuoJ1Q==}
    engines: {node: ^12.22.0 || ^14.17.0 || >=16.0.0}
    peerDependencies:
      eslint: '*'
      typescript: '*'
    peerDependenciesMeta:
      typescript:
        optional: true
    dependencies:
      '@typescript-eslint/typescript-estree': 5.45.0_typescript@4.9.3
      '@typescript-eslint/utils': 5.45.0_t556sga2mdjl5mfp5u2n75qejq
      debug: 4.3.4
      eslint: 8.17.0
      tsutils: 3.21.0_typescript@4.9.3
      typescript: 4.9.3
    transitivePeerDependencies:
      - supports-color
    dev: true

  /@typescript-eslint/types/5.39.0:
    resolution: {integrity: sha512-gQMZrnfEBFXK38hYqt8Lkwt8f4U6yq+2H5VDSgP/qiTzC8Nw8JO3OuSUOQ2qW37S/dlwdkHDntkZM6SQhKyPhw==}
    engines: {node: ^12.22.0 || ^14.17.0 || >=16.0.0}
    dev: true

  /@typescript-eslint/types/5.45.0:
    resolution: {integrity: sha512-QQij+u/vgskA66azc9dCmx+rev79PzX8uDHpsqSjEFtfF2gBUTRCpvYMh2gw2ghkJabNkPlSUCimsyBEQZd1DA==}
    engines: {node: ^12.22.0 || ^14.17.0 || >=16.0.0}
    dev: true

  /@typescript-eslint/typescript-estree/5.39.0_typescript@4.9.3:
    resolution: {integrity: sha512-qLFQP0f398sdnogJoLtd43pUgB18Q50QSA+BTE5h3sUxySzbWDpTSdgt4UyxNSozY/oDK2ta6HVAzvGgq8JYnA==}
    engines: {node: ^12.22.0 || ^14.17.0 || >=16.0.0}
    peerDependencies:
      typescript: '*'
    peerDependenciesMeta:
      typescript:
        optional: true
    dependencies:
      '@typescript-eslint/types': 5.39.0
      '@typescript-eslint/visitor-keys': 5.39.0
      debug: 4.3.4
      globby: 11.1.0
      is-glob: 4.0.3
      semver: 7.3.8
      tsutils: 3.21.0_typescript@4.9.3
      typescript: 4.9.3
    transitivePeerDependencies:
      - supports-color
    dev: true

  /@typescript-eslint/typescript-estree/5.45.0_typescript@4.9.3:
    resolution: {integrity: sha512-maRhLGSzqUpFcZgXxg1qc/+H0bT36lHK4APhp0AEUVrpSwXiRAomm/JGjSG+kNUio5kAa3uekCYu/47cnGn5EQ==}
    engines: {node: ^12.22.0 || ^14.17.0 || >=16.0.0}
    peerDependencies:
      typescript: '*'
    peerDependenciesMeta:
      typescript:
        optional: true
    dependencies:
      '@typescript-eslint/types': 5.45.0
      '@typescript-eslint/visitor-keys': 5.45.0
      debug: 4.3.4
      globby: 11.1.0
      is-glob: 4.0.3
      semver: 7.3.8
      tsutils: 3.21.0_typescript@4.9.3
      typescript: 4.9.3
    transitivePeerDependencies:
      - supports-color
    dev: true

  /@typescript-eslint/utils/5.39.0_t556sga2mdjl5mfp5u2n75qejq:
    resolution: {integrity: sha512-+DnY5jkpOpgj+EBtYPyHRjXampJfC0yUZZzfzLuUWVZvCuKqSdJVC8UhdWipIw7VKNTfwfAPiOWzYkAwuIhiAg==}
    engines: {node: ^12.22.0 || ^14.17.0 || >=16.0.0}
    peerDependencies:
      eslint: ^6.0.0 || ^7.0.0 || ^8.0.0
    dependencies:
      '@types/json-schema': 7.0.11
      '@typescript-eslint/scope-manager': 5.39.0
      '@typescript-eslint/types': 5.39.0
      '@typescript-eslint/typescript-estree': 5.39.0_typescript@4.9.3
      eslint: 8.17.0
      eslint-scope: 5.1.1
      eslint-utils: 3.0.0_eslint@8.17.0
    transitivePeerDependencies:
      - supports-color
      - typescript
    dev: true

  /@typescript-eslint/utils/5.45.0_t556sga2mdjl5mfp5u2n75qejq:
    resolution: {integrity: sha512-OUg2JvsVI1oIee/SwiejTot2OxwU8a7UfTFMOdlhD2y+Hl6memUSL4s98bpUTo8EpVEr0lmwlU7JSu/p2QpSvA==}
    engines: {node: ^12.22.0 || ^14.17.0 || >=16.0.0}
    peerDependencies:
      eslint: ^6.0.0 || ^7.0.0 || ^8.0.0
    dependencies:
      '@types/json-schema': 7.0.11
      '@types/semver': 7.3.13
      '@typescript-eslint/scope-manager': 5.45.0
      '@typescript-eslint/types': 5.45.0
      '@typescript-eslint/typescript-estree': 5.45.0_typescript@4.9.3
      eslint: 8.17.0
      eslint-scope: 5.1.1
      eslint-utils: 3.0.0_eslint@8.17.0
      semver: 7.3.8
    transitivePeerDependencies:
      - supports-color
      - typescript
    dev: true

  /@typescript-eslint/visitor-keys/5.39.0:
    resolution: {integrity: sha512-yyE3RPwOG+XJBLrhvsxAidUgybJVQ/hG8BhiJo0k8JSAYfk/CshVcxf0HwP4Jt7WZZ6vLmxdo1p6EyN3tzFTkg==}
    engines: {node: ^12.22.0 || ^14.17.0 || >=16.0.0}
    dependencies:
      '@typescript-eslint/types': 5.39.0
      eslint-visitor-keys: 3.3.0
    dev: true

  /@typescript-eslint/visitor-keys/5.45.0:
    resolution: {integrity: sha512-jc6Eccbn2RtQPr1s7th6jJWQHBHI6GBVQkCHoJFQ5UreaKm59Vxw+ynQUPPY2u2Amquc+7tmEoC2G52ApsGNNg==}
    engines: {node: ^12.22.0 || ^14.17.0 || >=16.0.0}
    dependencies:
      '@typescript-eslint/types': 5.45.0
      eslint-visitor-keys: 3.3.0
    dev: true

  /@vanilla-extract/css-utils/0.1.2:
    resolution: {integrity: sha512-qoxIu5E/UhJtoKsPL1JaU9nhTN0Xl5zYV0pScOgsvc3JN46TvTTt0L3GV8x3PQpZP7x3elw8BsC9czYbhJy9Gg==}
    dev: false

  /@vanilla-extract/css/1.9.1:
    resolution: {integrity: sha512-pu2SFiff5jRhPwvGoj8cM5l/qIyLvigOmy22ss5DGjwV5pJYezRjDLxWumi2luIwioMWvh9EozCjyfH8nq+7fQ==}
    dependencies:
      '@emotion/hash': 0.8.0
      '@vanilla-extract/private': 1.0.3
      ahocorasick: 1.0.2
      chalk: 4.1.2
      css-what: 5.1.0
      cssesc: 3.0.0
      csstype: 3.1.1
      deep-object-diff: 1.1.7
      deepmerge: 4.2.2
      media-query-parser: 2.0.2
      outdent: 0.8.0
    dev: false

  /@vanilla-extract/dynamic/2.0.2:
    resolution: {integrity: sha512-U4nKaEQ8Kuz+exXEr51DUpyaOuzo24/S/k1YbDPQR06cYcNjQqvwFRnwWtZ+9ImocqM1wTKtzrdUgSTtLGIwAg==}
    dependencies:
      '@vanilla-extract/private': 1.0.3
    dev: false

  /@vanilla-extract/private/1.0.3:
    resolution: {integrity: sha512-17kVyLq3ePTKOkveHxXuIJZtGYs+cSoev7BlP+Lf4916qfDhk/HBjvlYDe8egrea7LNPHKwSZJK/bzZC+Q6AwQ==}
    dev: false

  /@vanilla-extract/recipes/0.2.5_@vanilla-extract+css@1.9.1:
    resolution: {integrity: sha512-OWXUUiFJdswD3+Xg8f8avuw/vAHZRFS4oHqFeoV1TcO8cfbDQ0zmkreBHvyspoJU+qsyWK48yPHKSptqNRPy9Q==}
    peerDependencies:
      '@vanilla-extract/css': ^1.0.0
    dependencies:
      '@vanilla-extract/css': 1.9.1
    dev: false

  /@vanilla-extract/sprinkles/1.5.0_@vanilla-extract+css@1.9.1:
    resolution: {integrity: sha512-W58f2Rzz5lLmk0jbhgStVlZl5wEiPB1Ur3fRvUaBM+MrifZ3qskmFq/CiH//fEYeG5Dh9vF1qRviMMH46cX9Nw==}
    peerDependencies:
      '@vanilla-extract/css': ^1.0.0
    dependencies:
      '@vanilla-extract/css': 1.9.1
    dev: false

  /@vitest/coverage-c8/0.25.3_vateklu3eoqp3m23r6t6ghnz24:
    resolution: {integrity: sha512-+tmrB3E7pZTSM+aWKzLk0FpyyaQOoRQf0594hHp+E3Kk0tiFONiEFYf7+9a1Z+C2ffU/0w6KvyBjpNPdashMrg==}
    dependencies:
      c8: 7.12.0
      vitest: 0.25.3_vateklu3eoqp3m23r6t6ghnz24
    transitivePeerDependencies:
      - '@edge-runtime/vm'
      - '@vitest/browser'
      - '@vitest/ui'
      - happy-dom
      - jsdom
      - less
      - sass
      - stylus
      - sugarss
      - supports-color
      - terser
    dev: true

  /@vitest/ui/0.25.3:
    resolution: {integrity: sha512-o0Bo/SPlcqopsuGaPUwIPhb0Jr3VSMO4hOOWBBNDtz2/a89HO2GHPP/tx8waWxF0bBc6Cjpcj/CRQAYy3KbLgg==}
    dependencies:
      sirv: 2.0.2
    dev: true

  /@wagmi/chains/0.0.0-20221201004721:
    resolution: {integrity: sha512-LmMQr7Q0eFS2F9EC3ToqcdX5VH1qgqQ2sVMKhSb6LN8j//r1hAjY5KwU+IfVBzdcPOwvlO8mf9ALpv5OIOZ/zQ==}

  /@walletconnect/browser-utils/1.8.0:
    resolution: {integrity: sha512-Wcqqx+wjxIo9fv6eBUFHPsW1y/bGWWRboni5dfD8PtOmrihrEpOCmvRJe4rfl7xgJW8Ea9UqKEaq0bIRLHlK4A==}
    dependencies:
      '@walletconnect/safe-json': 1.0.0
      '@walletconnect/types': 1.8.0
      '@walletconnect/window-getters': 1.0.0
      '@walletconnect/window-metadata': 1.0.0
      detect-browser: 5.2.0

  /@walletconnect/client/1.8.0:
    resolution: {integrity: sha512-svyBQ14NHx6Cs2j4TpkQaBI/2AF4+LXz64FojTjMtV4VMMhl81jSO1vNeg+yYhQzvjcGH/GpSwixjyCW0xFBOQ==}
    dependencies:
      '@walletconnect/core': 1.8.0
      '@walletconnect/iso-crypto': 1.8.0
      '@walletconnect/types': 1.8.0
      '@walletconnect/utils': 1.8.0
    transitivePeerDependencies:
      - bufferutil
      - utf-8-validate

  /@walletconnect/core/1.8.0:
    resolution: {integrity: sha512-aFTHvEEbXcZ8XdWBw6rpQDte41Rxwnuk3SgTD8/iKGSRTni50gI9S3YEzMj05jozSiOBxQci4pJDMVhIUMtarw==}
    dependencies:
      '@walletconnect/socket-transport': 1.8.0
      '@walletconnect/types': 1.8.0
      '@walletconnect/utils': 1.8.0
    transitivePeerDependencies:
      - bufferutil
      - utf-8-validate

  /@walletconnect/crypto/1.0.2:
    resolution: {integrity: sha512-+OlNtwieUqVcOpFTvLBvH+9J9pntEqH5evpINHfVxff1XIgwV55PpbdvkHu6r9Ib4WQDOFiD8OeeXs1vHw7xKQ==}
    dependencies:
      '@walletconnect/encoding': 1.0.1
      '@walletconnect/environment': 1.0.0
      '@walletconnect/randombytes': 1.0.2
      aes-js: 3.1.2
      hash.js: 1.1.7

  /@walletconnect/encoding/1.0.1:
    resolution: {integrity: sha512-8opL2rs6N6E3tJfsqwS82aZQDL3gmupWUgmvuZ3CGU7z/InZs3R9jkzH8wmYtpbq0sFK3WkJkQRZFFk4BkrmFA==}
    dependencies:
      is-typedarray: 1.0.0
      typedarray-to-buffer: 3.1.5

  /@walletconnect/environment/1.0.0:
    resolution: {integrity: sha512-4BwqyWy6KpSvkocSaV7WR3BlZfrxLbJSLkg+j7Gl6pTDE+U55lLhJvQaMuDVazXYxcjBsG09k7UlH7cGiUI5vQ==}

  /@walletconnect/ethereum-provider/1.8.0:
    resolution: {integrity: sha512-Nq9m+oo5P0F+njsROHw9KMWdoc/8iGHYzQdkjJN/1C7DtsqFRg5k5a3hd9rzCLpbPsOC1q8Z5lRs6JQgDvPm6Q==}
    dependencies:
      '@walletconnect/client': 1.8.0
      '@walletconnect/jsonrpc-http-connection': 1.0.3
      '@walletconnect/jsonrpc-provider': 1.0.5
      '@walletconnect/signer-connection': 1.8.0
      '@walletconnect/types': 1.8.0
      '@walletconnect/utils': 1.8.0
      eip1193-provider: 1.0.1
      eventemitter3: 4.0.7
    transitivePeerDependencies:
      - bufferutil
      - debug
      - encoding
      - utf-8-validate

  /@walletconnect/iso-crypto/1.8.0:
    resolution: {integrity: sha512-pWy19KCyitpfXb70hA73r9FcvklS+FvO9QUIttp3c2mfW8frxgYeRXfxLRCIQTkaYueRKvdqPjbyhPLam508XQ==}
    dependencies:
      '@walletconnect/crypto': 1.0.2
      '@walletconnect/types': 1.8.0
      '@walletconnect/utils': 1.8.0

  /@walletconnect/jsonrpc-http-connection/1.0.3:
    resolution: {integrity: sha512-npPvDG2JxyxoqOphDiyjp5pPeASRBrlfQS39wHESPHlFIjBuvNt9lV9teh53MK9Ncbyxh4y2qEKMfPgcUulTRg==}
    dependencies:
      '@walletconnect/jsonrpc-utils': 1.0.3
      '@walletconnect/safe-json': 1.0.0
      cross-fetch: 3.1.5
    transitivePeerDependencies:
      - encoding

  /@walletconnect/jsonrpc-provider/1.0.5:
    resolution: {integrity: sha512-v61u4ZIV8+p9uIHS2Kl2YRj/2idrQiHcrbrJXw3McQkEJtj9mkCofr1Hu/n419wSRM5uiNK8Z4WRS9zGTTAhWQ==}
    dependencies:
      '@walletconnect/jsonrpc-utils': 1.0.3
      '@walletconnect/safe-json': 1.0.0

  /@walletconnect/jsonrpc-types/1.0.1:
    resolution: {integrity: sha512-+6coTtOuChCqM+AoYyi4Q83p9l/laI6NvuM2/AHaZFuf0gT0NjW7IX2+86qGyizn7Ptq4AYZmfxurAxTnhefuw==}
    dependencies:
      keyvaluestorage-interface: 1.0.0

  /@walletconnect/jsonrpc-utils/1.0.3:
    resolution: {integrity: sha512-3yb49bPk16MNLk6uIIHPSHQCpD6UAo1OMOx1rM8cW/MPEAYAzrSW5hkhG7NEUwX9SokRIgnZK3QuQkiyNzBMhQ==}
    dependencies:
      '@walletconnect/environment': 1.0.0
      '@walletconnect/jsonrpc-types': 1.0.1

  /@walletconnect/mobile-registry/1.4.0:
    resolution: {integrity: sha512-ZtKRio4uCZ1JUF7LIdecmZt7FOLnX72RPSY7aUVu7mj7CSfxDwUn6gBuK6WGtH+NZCldBqDl5DenI5fFSvkKYw==}
    deprecated: 'Deprecated in favor of dynamic registry available from: https://github.com/walletconnect/walletconnect-registry'

  /@walletconnect/qrcode-modal/1.8.0:
    resolution: {integrity: sha512-BueaFefaAi8mawE45eUtztg3ZFbsAH4DDXh1UNwdUlsvFMjqcYzLUG0xZvDd6z2eOpbgDg2N3bl6gF0KONj1dg==}
    dependencies:
      '@walletconnect/browser-utils': 1.8.0
      '@walletconnect/mobile-registry': 1.4.0
      '@walletconnect/types': 1.8.0
      copy-to-clipboard: 3.3.2
      preact: 10.4.1
      qrcode: 1.4.4

  /@walletconnect/randombytes/1.0.2:
    resolution: {integrity: sha512-ivgOtAyqQnN0rLQmOFPemsgYGysd/ooLfaDA/ACQ3cyqlca56t3rZc7pXfqJOIETx/wSyoF5XbwL+BqYodw27A==}
    dependencies:
      '@walletconnect/encoding': 1.0.1
      '@walletconnect/environment': 1.0.0
      randombytes: 2.1.0

  /@walletconnect/safe-json/1.0.0:
    resolution: {integrity: sha512-QJzp/S/86sUAgWY6eh5MKYmSfZaRpIlmCJdi5uG4DJlKkZrHEF7ye7gA+VtbVzvTtpM/gRwO2plQuiooIeXjfg==}

  /@walletconnect/signer-connection/1.8.0:
    resolution: {integrity: sha512-+YAaTAP52MWZJ2wWnqKClKCPlPHBo6reURFe0cWidLADh9mi/kPWGALZ5AENK22zpem1bbKV466rF5Rzvu0ehA==}
    dependencies:
      '@walletconnect/client': 1.8.0
      '@walletconnect/jsonrpc-types': 1.0.1
      '@walletconnect/jsonrpc-utils': 1.0.3
      '@walletconnect/qrcode-modal': 1.8.0
      '@walletconnect/types': 1.8.0
      eventemitter3: 4.0.7
    transitivePeerDependencies:
      - bufferutil
      - utf-8-validate

  /@walletconnect/socket-transport/1.8.0:
    resolution: {integrity: sha512-5DyIyWrzHXTcVp0Vd93zJ5XMW61iDM6bcWT4p8DTRfFsOtW46JquruMhxOLeCOieM4D73kcr3U7WtyR4JUsGuQ==}
    dependencies:
      '@walletconnect/types': 1.8.0
      '@walletconnect/utils': 1.8.0
      ws: 7.5.3
    transitivePeerDependencies:
      - bufferutil
      - utf-8-validate

  /@walletconnect/types/1.8.0:
    resolution: {integrity: sha512-Cn+3I0V0vT9ghMuzh1KzZvCkiAxTq+1TR2eSqw5E5AVWfmCtECFkVZBP6uUJZ8YjwLqXheI+rnjqPy7sVM4Fyg==}

  /@walletconnect/utils/1.8.0:
    resolution: {integrity: sha512-zExzp8Mj1YiAIBfKNm5u622oNw44WOESzo6hj+Q3apSMIb0Jph9X3GDIdbZmvVZsNPxWDL7uodKgZcCInZv2vA==}
    dependencies:
      '@walletconnect/browser-utils': 1.8.0
      '@walletconnect/encoding': 1.0.1
      '@walletconnect/jsonrpc-utils': 1.0.3
      '@walletconnect/types': 1.8.0
      bn.js: 4.11.8
      js-sha3: 0.8.0
      query-string: 6.13.5

  /@walletconnect/window-getters/1.0.0:
    resolution: {integrity: sha512-xB0SQsLaleIYIkSsl43vm8EwETpBzJ2gnzk7e0wMF3ktqiTGS6TFHxcprMl5R44KKh4tCcHCJwolMCaDSwtAaA==}

  /@walletconnect/window-metadata/1.0.0:
    resolution: {integrity: sha512-9eFvmJxIKCC3YWOL97SgRkKhlyGXkrHwamfechmqszbypFspaSk+t2jQXAEU7YClHF6Qjw5eYOmy1//zFi9/GA==}
    dependencies:
      '@walletconnect/window-getters': 1.0.0

  /@xmldom/xmldom/0.7.5:
    resolution: {integrity: sha512-V3BIhmY36fXZ1OtVcI9W+FxQqxVLsPKcNjWigIaa81dLC9IolJl5Mt4Cvhmr0flUnjSpTdrbMTSbXqYqV5dT6A==}
    engines: {node: '>=10.0.0'}
    dev: true

  /@zxing/text-encoding/0.9.0:
    resolution: {integrity: sha512-U/4aVJ2mxI0aDNI8Uq0wEhMgY+u4CNtEb0om3+y3+niDAsoTCOB33UF0sxpzqzdqXLqmvc+vZyAt4O8pPdfkwA==}
    requiresBuild: true
    dev: true
    optional: true

  /JSONStream/1.3.5:
    resolution: {integrity: sha512-E+iruNOY8VV9s4JEbe1aNEm6MiszPRr/UfcHMz0TQh1BXSxHK+ASV1R6W4HpjBhSeS+54PIsAMCBmwD06LLsqQ==}
    hasBin: true
    dependencies:
      jsonparse: 1.3.1
      through: 2.3.8

  /abab/2.0.6:
    resolution: {integrity: sha512-j2afSsaIENvHZN2B8GOpF566vZ5WVk5opAiMTvWgaQT8DkbOqsTfvNAvHoRGU2zzP8cPoqys+xHTRDWW8L+/BA==}
    dev: true

  /abitype/0.1.7_typescript@4.9.3:
    resolution: {integrity: sha512-mNBIrA8xbkR0PrxXSO/7p3irNhyLKO6S4VfU3YrR37cqpJIq1D63Yg8KlovOZkCVAaQ+lJkGDkOhSpv1QmMXIg==}
    engines: {pnpm: '>=7'}
    peerDependencies:
      typescript: '>=4.7.4'
    dependencies:
      typescript: 4.9.3
    dev: false

  /abitype/0.1.8_typescript@4.9.3:
    resolution: {integrity: sha512-2pde0KepTzdfu19ZrzYTYVIWo69+6UbBCY4B1RDiwWgo2XZtFSJhF6C+XThuRXbbZ823J0Rw1Y5cP0NXYVcCdQ==}
    engines: {pnpm: '>=7'}
    peerDependencies:
      typescript: '>=4.7.4'
    dependencies:
      typescript: 4.9.3
    dev: false

  /acorn-globals/7.0.1:
    resolution: {integrity: sha512-umOSDSDrfHbTNPuNpC2NSnnA3LUrqpevPb4T9jRx4MagXNS0rs+gwiTcAvqCRmsD6utzsrzNt+ebm00SNWiC3Q==}
    dependencies:
      acorn: 8.8.1
      acorn-walk: 8.2.0
    dev: true

  /acorn-jsx/5.3.2_acorn@8.8.0:
    resolution: {integrity: sha512-rq9s+JNhf0IChjtDXxllJ7g41oZk5SlXtp0LHwyA5cejwn7vKmKp4pPri6YEePv2PU65sAsegbXtIinmDFDXgQ==}
    peerDependencies:
      acorn: ^6.0.0 || ^7.0.0 || ^8.0.0
    dependencies:
      acorn: 8.8.0

  /acorn-node/1.8.2:
    resolution: {integrity: sha512-8mt+fslDufLYntIoPAaIMUe/lrbrehIiwmR3t2k9LljIzoigEPF27eLk2hy8zSGzmR/ogr7zbRKINMo1u0yh5A==}
    dependencies:
      acorn: 7.4.1
      acorn-walk: 7.2.0
      xtend: 4.0.2
    dev: true

  /acorn-walk/7.2.0:
    resolution: {integrity: sha512-OPdCF6GsMIP+Az+aWfAAOEt2/+iVDKE7oy6lJ098aoe59oAmK76qV6Gw60SbZ8jHuG2wH058GF4pLFbYamYrVA==}
    engines: {node: '>=0.4.0'}
    dev: true

  /acorn-walk/8.2.0:
    resolution: {integrity: sha512-k+iyHEuPgSw6SbuDpGQM+06HQUa04DZ3o+F6CSzXMvvI5KMvnaEqXe+YVe555R9nn6GPt404fos4wcgpw12SDA==}
    engines: {node: '>=0.4.0'}
    dev: true

  /acorn/7.4.1:
    resolution: {integrity: sha512-nQyp0o1/mNdbTO1PO6kHkwSrmgZ0MT/jCCpNiwbUjGoRN4dlBhqJtoQuCnEOKzgTVwg0ZWiCoQy6SxMebQVh8A==}
    engines: {node: '>=0.4.0'}
    hasBin: true
    dev: true

  /acorn/8.8.0:
    resolution: {integrity: sha512-QOxyigPVrpZ2GXT+PFyZTl6TtOFc5egxHIP9IlQ+RbupQuX4RkT/Bee4/kQuC02Xkzg84JcT7oLYtDIQxp+v7w==}
    engines: {node: '>=0.4.0'}
    hasBin: true

  /acorn/8.8.1:
    resolution: {integrity: sha512-7zFpHzhnqYKrkYdUjF1HI1bzd0VygEGX8lFk4k5zVMqHEoES+P+7TKI+EvLO9WVMJ8eekdO0aDEK044xTXwPPA==}
    engines: {node: '>=0.4.0'}
    hasBin: true
    dev: true

  /aes-js/3.0.0:
    resolution: {integrity: sha512-H7wUZRn8WpTq9jocdxQ2c8x2sKo9ZVmzfRE13GiNJXfp7NcKYEdvl3vspKjXox6RIG2VtaRe4JFvxG4rqp2Zuw==}

  /aes-js/3.1.2:
    resolution: {integrity: sha512-e5pEa2kBnBOgR4Y/p20pskXI74UEz7de8ZGVo58asOtvSVG5YAbJeELPZxOmt+Bnz3rX753YKhfIn4X4l1PPRQ==}

  /agent-base/6.0.2:
    resolution: {integrity: sha512-RZNwNclF7+MS/8bDg70amg32dyeZGZxiDuQmZxKLAlQjr3jGyLx+4Kkk58UO7D2QdgFIQCovuSuZESne6RG6XQ==}
    engines: {node: '>= 6.0.0'}
    dependencies:
      debug: 4.3.4
    transitivePeerDependencies:
      - supports-color
    dev: true

  /aggregate-error/3.1.0:
    resolution: {integrity: sha512-4I7Td01quW/RpocfNayFdFVk1qSuoh0E7JrbRJ16nH01HhKFQ88INq9Sd+nd72zqRySlr9BmDA8xlEJ6vJMrYA==}
    engines: {node: '>=8'}
    dependencies:
      clean-stack: 2.2.0
      indent-string: 4.0.0
    dev: true

  /ahocorasick/1.0.2:
    resolution: {integrity: sha512-hCOfMzbFx5IDutmWLAt6MZwOUjIfSM9G9FyVxytmE4Rs/5YDPWQrD/+IR1w+FweD9H2oOZEnv36TmkjhNURBVA==}
    dev: false

  /ajv/6.12.6:
    resolution: {integrity: sha512-j3fVLgvTo527anyYyJOGTYJbG+vnnQYvE0m5mmkc1TK+nxAppkCLMIL0aZ4dblVCNoGShhm+kzE4ZUykBoMg4g==}
    dependencies:
      fast-deep-equal: 3.1.3
      fast-json-stable-stringify: 2.1.0
      json-schema-traverse: 0.4.1
      uri-js: 4.4.1
    dev: true

  /ansi-colors/4.1.3:
    resolution: {integrity: sha512-/6w/C21Pm1A7aZitlI5Ni/2J6FFQN8i1Cvz3kHABAAbw93v/NlvKdVOqz7CCWz/3iv/JplRSEEZ83XION15ovw==}
    engines: {node: '>=6'}
    dev: true

  /ansi-escapes/4.3.2:
    resolution: {integrity: sha512-gKXj5ALrKWQLsYG9jlTRmR/xKluxHV+Z9QEwNIgCfM1/uwPMCuzVVnh5mwTd+OuBZcwSIMbqssNWRm1lE51QaQ==}
    engines: {node: '>=8'}
    dependencies:
      type-fest: 0.21.3
    dev: true

  /ansi-regex/4.1.1:
    resolution: {integrity: sha512-ILlv4k/3f6vfQ4OoP2AGvirOktlQ98ZEL1k9FaQjxa3L1abBgbuTDAdPOpvbGncC0BTVQrl+OM8xZGK6tWXt7g==}
    engines: {node: '>=6'}

  /ansi-regex/5.0.1:
    resolution: {integrity: sha512-quJQXlTSUGL2LH9SUXo8VwsY4soanhgo6LNSm84E1LBcE8s3O0wpdiRzyR9z/ZZJMlMWv37qOOb9pdJlMUEKFQ==}
    engines: {node: '>=8'}
    dev: true

  /ansi-regex/6.0.1:
    resolution: {integrity: sha512-n5M855fKb2SsfMIiFFoVrABHJC8QtHwVx+mHWP3QcEqBHYienj5dHSgjbxtC0WEZXYt4wcD6zrQElDPhFuZgfA==}
    engines: {node: '>=12'}
    dev: true

  /ansi-styles/3.2.1:
    resolution: {integrity: sha512-VT0ZI6kZRdTh8YyJw3SMbYm/u+NqfsAxEpWO0Pf9sq8/e94WxxOpPKx9FR1FlyCtOVDNOQ+8ntlqFxiRc+r5qA==}
    engines: {node: '>=4'}
    dependencies:
      color-convert: 1.9.3

  /ansi-styles/4.3.0:
    resolution: {integrity: sha512-zbB9rCJAT1rbjiVDb2hqKFHNYLxgtk8NURxZ3IZwD3F6NtxbXZQCnnSi1Lkx+IDohdPlFp222wVALIheZJQSEg==}
    engines: {node: '>=8'}
    dependencies:
      color-convert: 2.0.1

  /ansi-styles/5.2.0:
    resolution: {integrity: sha512-Cxwpt2SfTzTtXcfOlzGEee8O+c+MmUgGrNiBcXnuWxuFJHe6a5Hz7qwhwe5OgaSYI0IJvkLqWX1ASG+cJOkEiA==}
    engines: {node: '>=10'}
    dev: true

  /ansi-styles/6.2.1:
    resolution: {integrity: sha512-bN798gFfQX+viw3R7yrGWRqnrN2oRkEkUjjl4JNn4E8GxxbjtG3FbrEIIY3l8/hrwUwIeCZvi4QuOTP4MErVug==}
    engines: {node: '>=12'}
    dev: true

  /any-promise/1.3.0:
    resolution: {integrity: sha512-7UvmKalWRt1wgjL1RrGxoSJW/0QZFIegpeGvZG9kjp8vrRu55XTHbwnqq2GpXm9uLbcuhxm3IqX9OB4MZR1b2A==}
    dev: true

  /anymatch/3.1.2:
    resolution: {integrity: sha512-P43ePfOAIupkguHUycrc4qJ9kz8ZiuOUijaETwX7THt0Y/GNK7v0aa8rY816xWjZ7rJdA5XdMcpVFTKMq+RvWg==}
    engines: {node: '>= 8'}
    dependencies:
      normalize-path: 3.0.0
      picomatch: 2.3.1
    dev: true

  /apg-js/4.1.2:
    resolution: {integrity: sha512-2OALKUe82NLVPe4NTooom8NykWIa2D7YxO7jG1pgnYWnkfhTUriXpITmLvVD8k8TzDfa9G5O4y8rPe2/uUB1Bg==}
    dev: false

  /arch/2.2.0:
    resolution: {integrity: sha512-Of/R0wqp83cgHozfIYLbBMnej79U/SVGOOyuB3VVFv1NRM/PSFMK12x9KVtiYzJqmnU5WR2qp0Z5rHb7sWGnFQ==}
    dev: false

  /arg/1.0.0:
    resolution: {integrity: sha512-Wk7TEzl1KqvTGs/uyhmHO/3XLd3t1UeU4IstvPXVzGPM522cTjqjNZ99esCkcL52sjqjo8e8CTBcWhkxvGzoAw==}
    dev: false

  /arg/5.0.2:
    resolution: {integrity: sha512-PYjyFOLKQ9y57JvQ6QLo8dAgNqswh8M1RMJYdQduT6xbWSgK36P/Z/v+p888pM69jMMfS8Xd8F6I1kQ/I9HUGg==}
    dev: true

  /argparse/1.0.10:
    resolution: {integrity: sha512-o5Roy6tNG4SL/FOkCAN6RzjiakZS25RLYFrcMttJqbdd8BWrnA+fGz57iN5Pb06pvBGvl5gQ0B48dJlslXvoTg==}
    dependencies:
      sprintf-js: 1.0.3

  /argparse/2.0.1:
    resolution: {integrity: sha512-8+9WqebbFzpX9OR+Wa6O29asIogeRMzcGtAINdpMHHyAg10f05aSFVBbcEqGf/PXw1EjAZ+q2/bEBg3DvurK3Q==}
    dev: true

  /aria-query/4.2.2:
    resolution: {integrity: sha512-o/HelwhuKpTj/frsOsbNLNgnNGVIFsVP/SW2BSF14gVl7kAfMOJ6/8wUAUvG1R1NHKrfG+2sHZTu0yauT1qBrA==}
    engines: {node: '>=6.0'}
    dependencies:
      '@babel/runtime': 7.19.0
      '@babel/runtime-corejs3': 7.19.1
    dev: true

  /aria-query/5.0.2:
    resolution: {integrity: sha512-eigU3vhqSO+Z8BKDnVLN/ompjhf3pYzecKXz8+whRy+9gZu8n1TCGfwzQUUPnqdHl9ax1Hr9031orZ+UOEYr7Q==}
    engines: {node: '>=6.0'}
    dev: true

  /array-includes/3.1.5:
    resolution: {integrity: sha512-iSDYZMMyTPkiFasVqfuAQnWAYcvO/SeBSCGKePoEthjp4LEMTe4uLc7b025o4jAZpHhihh8xPo99TNWUWWkGDQ==}
    engines: {node: '>= 0.4'}
    dependencies:
      call-bind: 1.0.2
      define-properties: 1.1.4
      es-abstract: 1.20.4
      get-intrinsic: 1.1.3
      is-string: 1.0.7
    dev: true

  /array-union/2.1.0:
    resolution: {integrity: sha512-HGyxoOTYUyCM6stUe6EJgnd4EoewAI7zMdfqO+kGjnlZmBDz/cR5pf8r/cR4Wq60sL/p0IkcjUEEPwS3GFrIyw==}
    engines: {node: '>=8'}
    dev: true

  /array.prototype.flat/1.3.0:
    resolution: {integrity: sha512-12IUEkHsAhA4DY5s0FPgNXIdc8VRSqD9Zp78a5au9abH/SOBrsp082JOWFNTjkMozh8mqcdiKuaLGhPeYztxSw==}
    engines: {node: '>= 0.4'}
    dependencies:
      call-bind: 1.0.2
      define-properties: 1.1.4
      es-abstract: 1.20.4
      es-shim-unscopables: 1.0.0
    dev: true

  /array.prototype.flatmap/1.3.0:
    resolution: {integrity: sha512-PZC9/8TKAIxcWKdyeb77EzULHPrIX/tIZebLJUQOMR1OwYosT8yggdfWScfTBCDj5utONvOuPQQumYsU2ULbkg==}
    engines: {node: '>= 0.4'}
    dependencies:
      call-bind: 1.0.2
      define-properties: 1.1.4
      es-abstract: 1.20.4
      es-shim-unscopables: 1.0.0
    dev: true

  /arrify/1.0.1:
    resolution: {integrity: sha512-3CYzex9M9FGQjCGMGyi6/31c8GJbgb0qGyrx5HWxPd0aCwh4cB2YjMb2Xf9UuoogrMrlO9cTqnB5rI5GHZTcUA==}
    engines: {node: '>=0.10.0'}
    dev: true

  /asn1js/3.0.5:
    resolution: {integrity: sha512-FVnvrKJwpt9LP2lAMl8qZswRNm3T4q9CON+bxldk2iwk3FFpuwhx2FfinyitizWHsVYyaY+y5JzDR0rCMV5yTQ==}
    engines: {node: '>=12.0.0'}
    dependencies:
      pvtsutils: 1.3.2
      pvutils: 1.1.3
      tslib: 2.4.0
    dev: false

  /assertion-error/1.1.0:
    resolution: {integrity: sha512-jgsaNduz+ndvGyFt3uSuWqvy4lCnIJiovtouQN5JZHOKCS2QuhEdbcQHFhVksz2N2U9hXJo8odG7ETyWlEeuDw==}
    dev: true

  /ast-types-flow/0.0.7:
    resolution: {integrity: sha512-eBvWn1lvIApYMhzQMsu9ciLfkBY499mFZlNqG+/9WR7PVlroQw0vG30cOQQbaKz3sCEc44TAOu2ykzqXSNnwag==}
    dev: true

  /astral-regex/2.0.0:
    resolution: {integrity: sha512-Z7tMw1ytTXt5jqMcOP+OQteU1VuNK9Y02uuJtKQ1Sv69jXQKKg5cibLwGJow8yzZP+eAc18EmLGPal0bp36rvQ==}
    engines: {node: '>=8'}
    dev: true

  /astring/1.8.3:
    resolution: {integrity: sha512-sRpyiNrx2dEYIMmUXprS8nlpRg2Drs8m9ElX9vVEXaCB4XEAJhKfs7IcX0IwShjuOAjLR6wzIrgoptz1n19i1A==}
    hasBin: true
    dev: false

  /async-mutex/0.2.6:
    resolution: {integrity: sha512-Hs4R+4SPgamu6rSGW8C7cV9gaWUKEHykfzCCvIRuaVv636Ju10ZdeUbvb4TBEW0INuq2DHZqXbK4Nd3yG4RaRw==}
    dependencies:
      tslib: 2.4.0

  /asynckit/0.4.0:
    resolution: {integrity: sha512-Oei9OH4tRh0YqU3GxhX79dM/mwVgvbZJaSNaRk+bshkj0S5cfHcgYakreBjrHwatXKbz+IoIdYLxrKim2MjW0Q==}
    dev: true

  /autoprefixer/10.4.12_postcss@8.4.17:
    resolution: {integrity: sha512-WrCGV9/b97Pa+jtwf5UGaRjgQIg7OK3D06GnoYoZNcG1Xb8Gt3EfuKjlhh9i/VtT16g6PYjZ69jdJ2g8FxSC4Q==}
    engines: {node: ^10 || ^12 || >=14}
    hasBin: true
    peerDependencies:
      postcss: ^8.1.0
    dependencies:
      browserslist: 4.21.4
      caniuse-lite: 1.0.30001418
      fraction.js: 4.2.0
      normalize-range: 0.1.2
      picocolors: 1.0.0
      postcss: 8.4.17
      postcss-value-parser: 4.2.0
    dev: true

  /available-typed-arrays/1.0.5:
    resolution: {integrity: sha512-DMD0KiN46eipeziST1LPP/STfDU0sufISXmjSgvVsoU2tqxctQeASejWcfNtxYKqETM1UxQ8sp2OrSBWpHY6sw==}
    engines: {node: '>= 0.4'}

  /axe-core/4.4.3:
    resolution: {integrity: sha512-32+ub6kkdhhWick/UjvEwRchgoetXqTK14INLqbGm5U2TzBkBNF3nQtLYm8ovxSkQWArjEQvftCKryjZaATu3w==}
    engines: {node: '>=4'}
    dev: true

  /axios/0.21.4:
    resolution: {integrity: sha512-ut5vewkiu8jjGBdqpM44XxjuCjq9LAKeHVmoVfHVzy8eHgxxq8SbAVQNovDA8mVi05kP0Ea/n/UzcSHcTJQfNg==}
    dependencies:
      follow-redirects: 1.15.2
    transitivePeerDependencies:
      - debug

  /axobject-query/2.2.0:
    resolution: {integrity: sha512-Td525n+iPOOyUQIeBfcASuG6uJsDOITl7Mds5gFyerkWiX7qhUTdYUBlSgNMyVqtSJqwpt1kXGLdUt6SykLMRA==}
    dev: true

  /babel-plugin-polyfill-corejs2/0.3.3:
    resolution: {integrity: sha512-8hOdmFYFSZhqg2C/JgLUQ+t52o5nirNwaWM2B9LWteozwIvM14VSwdsCAUET10qT+kmySAlseadmfeeSWFCy+Q==}
    peerDependencies:
      '@babel/core': ^7.0.0-0
    dependencies:
      '@babel/compat-data': 7.19.3
      '@babel/helper-define-polyfill-provider': 0.3.3
      semver: 6.3.0
    transitivePeerDependencies:
      - supports-color

  /babel-plugin-polyfill-corejs3/0.6.0:
    resolution: {integrity: sha512-+eHqR6OPcBhJOGgsIar7xoAB1GcSwVUA3XjAd7HJNzOXT4wv6/H7KIdA/Nc60cvUlDbKApmqNvD1B1bzOt4nyA==}
    peerDependencies:
      '@babel/core': ^7.0.0-0
    dependencies:
      '@babel/helper-define-polyfill-provider': 0.3.3
      core-js-compat: 3.25.5
    transitivePeerDependencies:
      - supports-color

  /babel-plugin-polyfill-regenerator/0.4.1:
    resolution: {integrity: sha512-NtQGmyQDXjQqQ+IzRkBVwEOz9lQ4zxAQZgoAYEtU9dJjnl1Oc98qnN7jcp+bE7O7aYzVpavXE3/VKXNzUbh7aw==}
    peerDependencies:
      '@babel/core': ^7.0.0-0
    dependencies:
      '@babel/helper-define-polyfill-provider': 0.3.3
    transitivePeerDependencies:
      - supports-color

  /bail/2.0.2:
    resolution: {integrity: sha512-0xO6mYd7JB2YesxDKplafRpsiOzPt9V02ddPCLbY1xYGPOX24NTyN50qnUxgCPcSoYMhKpAuBTjQoRZCAkUDRw==}

  /balanced-match/1.0.2:
    resolution: {integrity: sha512-3oSeUO0TMV67hN1AmbXsK4yaqU7tjiHlbxRDZOpH0KW9+CeX4bRAaX0Anxt0tx2MrpRpWwQaPwIlISEJhYU5Pw==}
    dev: true

  /base-x/3.0.9:
    resolution: {integrity: sha512-H7JU6iBHTal1gp56aKoaa//YUxEaAOUiydvrV/pILqIHXTtqxSkATOnDA2u+jZ/61sD+L/412+7kzXRtWukhpQ==}
    dependencies:
      safe-buffer: 5.2.1

  /base64-js/1.5.1:
    resolution: {integrity: sha512-AKpaYlHn8t4SVbOHCy+b5+KKgvR4vrsD8vbvrbiQJps7fKDTkjkDry6ji0rUJjC0kzbNePLwzxq8iypo41qeWA==}

  /bech32/1.1.4:
    resolution: {integrity: sha512-s0IrSOzLlbvX7yp4WBfPITzpAU8sqQcpsmwXDiKwrG4r491vwCO/XpejasRNl0piBMe/DvP4Tz0mIS/X1DPJBQ==}

  /better-path-resolve/1.0.0:
    resolution: {integrity: sha512-pbnl5XzGBdrFU/wT4jqmJVPn2B6UHPBOhzMQkY/SPUPB6QtUXtmBHBIwCbXJol93mOpGMnQyP/+BB19q04xj7g==}
    engines: {node: '>=4'}
    dependencies:
      is-windows: 1.0.2
    dev: true

  /bigint-buffer/1.1.5:
    resolution: {integrity: sha512-trfYco6AoZ+rKhKnxA0hgX0HAbVP/s808/EuDSe2JDzUnCp/xAsli35Orvk67UrTEcwuxZqYZDmfA2RXJgxVvA==}
    engines: {node: '>= 10.0.0'}
    requiresBuild: true
    dependencies:
      bindings: 1.5.0

  /binary-extensions/2.2.0:
    resolution: {integrity: sha512-jDctJ/IVQbZoJykoeHbhXpOlNBqGNcwXJKJog42E5HDPUwQTSdjCHdihjj0DlnheQ7blbT6dHOafNAiS8ooQKA==}
    engines: {node: '>=8'}
    dev: true

  /bind-decorator/1.0.11:
    resolution: {integrity: sha512-yzkH0uog6Vv/vQ9+rhSKxecnqGUZHYncg7qS7voz3Q76+TAi1SGiOKk2mlOvusQnFz9Dc4BC/NMkeXu11YgjJg==}

  /bindings/1.5.0:
    resolution: {integrity: sha512-p2q/t/mhvuOj/UeLlV6566GD/guowlr0hHxClI0W9m7MWYkL1F0hLo+0Aexs9HSPCtR1SXQ0TD3MMKrXZajbiQ==}
    dependencies:
      file-uri-to-path: 1.0.0

  /bl/4.1.0:
    resolution: {integrity: sha512-1W07cM9gS6DcLperZfFSj+bWLtaPGSOHWhPiGzXmvVJbRLdG82sH/Kn8EtW1VqWVA54AKf2h5k5BbnIbwF3h6w==}
    dependencies:
      buffer: 5.7.1
      inherits: 2.0.4
      readable-stream: 3.6.0
    dev: true

  /blakejs/1.2.1:
    resolution: {integrity: sha512-QXUSXI3QVc/gJME0dBpXrag1kbzOqCjCX8/b54ntNyW6sjtoqxqRk3LTmXzaJoh71zMsDCjM+47jS7XiwN/+fQ==}

  /bn.js/4.11.8:
    resolution: {integrity: sha512-ItfYfPLkWHUjckQCk8xC+LwxgK8NYcXywGigJgSwOP8Y2iyWT4f2vsZnoOXTTbo+o5yXmIUJ4gn5538SO5S3gA==}

  /bn.js/4.12.0:
    resolution: {integrity: sha512-c98Bf3tPniI+scsdk237ku1Dc3ujXQTSgyiPUDEOe7tRkhrqridvh8klBv0HCEso1OLOYcHuCv/cS6DNxKH+ZA==}

  /bn.js/5.2.1:
    resolution: {integrity: sha512-eXRvHzWyYPBuB4NBy0cmYQjGitUrtqwbvlzP3G6VFnNRbsZQIxQ10PbKKHt8gZ/HW/D/747aDl+QkDqg3KQLMQ==}

  /borsh/0.7.0:
    resolution: {integrity: sha512-CLCsZGIBCFnPtkNnieW/a8wmreDmfUtjU2m9yHrzPXIlNbqVs0AQrSatSG6vdNYUqdc83tkQi2eHfF98ubzQLA==}
    dependencies:
      bn.js: 5.2.1
      bs58: 4.0.1
      text-encoding-utf-8: 1.0.2

  /brace-expansion/1.1.11:
    resolution: {integrity: sha512-iCuPHDFgrHX7H2vEI/5xpz07zSHB00TpugqhmYtVmMO6518mCuRMoOYFldEBl0g187ufozdaHgWKcYFb61qGiA==}
    dependencies:
      balanced-match: 1.0.2
      concat-map: 0.0.1
    dev: true

  /braces/3.0.2:
    resolution: {integrity: sha512-b8um+L1RzM3WDSzvhm6gIz1yfTbBt6YTlcEKAvsmqCZZFw46z626lVj9j1yEPW33H5H+lBQpZMP1k8l+78Ha0A==}
    engines: {node: '>=8'}
    dependencies:
      fill-range: 7.0.1
    dev: true

  /breakword/1.0.5:
    resolution: {integrity: sha512-ex5W9DoOQ/LUEU3PMdLs9ua/CYZl1678NUkKOdUSi8Aw5F1idieaiRURCBFJCwVcrD1J8Iy3vfWSloaMwO2qFg==}
    dependencies:
      wcwidth: 1.0.1
    dev: true

  /brorand/1.1.0:
    resolution: {integrity: sha512-cKV8tMCEpQs4hK/ik71d6LrPOnpkpGBR0wzxqr68g2m/LB2GxVYQroAjMJZRVM1Y4BCjCKc3vAamxSzOY2RP+w==}

  /browserify-aes/1.2.0:
    resolution: {integrity: sha512-+7CHXqGuspUn/Sl5aO7Ea0xWGAtETPXNSAjHo48JfLdPWcMng33Xe4znFvQweqc/uzk5zSOI3H52CYnjCfb5hA==}
    dependencies:
      buffer-xor: 1.0.3
      cipher-base: 1.0.4
      create-hash: 1.2.0
      evp_bytestokey: 1.0.3
      inherits: 2.0.4
      safe-buffer: 5.2.1

  /browserslist/4.21.4:
    resolution: {integrity: sha512-CBHJJdDmgjl3daYjN5Cp5kbTf1mUhZoS+beLklHIvkOWscs83YAhLlF3Wsh/lciQYAcbBJgTOD44VtG31ZM4Hw==}
    engines: {node: ^6 || ^7 || ^8 || ^9 || ^10 || ^11 || ^12 || >=13.7}
    hasBin: true
    dependencies:
      caniuse-lite: 1.0.30001418
      electron-to-chromium: 1.4.276
      node-releases: 2.0.6
      update-browserslist-db: 1.0.10_browserslist@4.21.4

  /bs58/4.0.1:
    resolution: {integrity: sha512-Ok3Wdf5vOIlBrgCvTq96gBkJw+JUEzdBgyaza5HLtPm7yTHkjRy8+JzNyHF7BHa0bNWOQIp3m5YF0nnFcOIKLw==}
    dependencies:
      base-x: 3.0.9

  /bs58check/2.1.2:
    resolution: {integrity: sha512-0TS1jicxdU09dwJMNZtVAfzPi6Q6QeN0pM1Fkzrjn+XYHvzMKPU3pHVpva+769iNVSfIYWf7LJ6WR+BuuMf8cA==}
    dependencies:
      bs58: 4.0.1
      create-hash: 1.2.0
      safe-buffer: 5.2.1

  /btoa/1.2.1:
    resolution: {integrity: sha512-SB4/MIGlsiVkMcHmT+pSmIPoNDoHg+7cMzmt3Uxt628MTz2487DKSqK/fuhFBrkuqrYv5UCEnACpF4dTFNKc/g==}
    engines: {node: '>= 0.4.0'}
    hasBin: true

  /buffer-alloc-unsafe/1.1.0:
    resolution: {integrity: sha512-TEM2iMIEQdJ2yjPJoSIsldnleVaAk1oW3DBVUykyOLsEsFmEc9kn+SFFPz+gl54KQNxlDnAwCXosOS9Okx2xAg==}

  /buffer-alloc/1.2.0:
    resolution: {integrity: sha512-CFsHQgjtW1UChdXgbyJGtnm+O/uLQeZdtbDo8mfUgYXCHSM1wgrVxXm6bSyrUuErEb+4sYVGCzASBRot7zyrow==}
    dependencies:
      buffer-alloc-unsafe: 1.1.0
      buffer-fill: 1.0.0

  /buffer-fill/1.0.0:
    resolution: {integrity: sha512-T7zexNBwiiaCOGDg9xNX9PBmjrubblRkENuptryuI64URkXDFum9il/JGL8Lm8wYfAXpredVXXZz7eMHilimiQ==}

  /buffer-from/1.1.2:
    resolution: {integrity: sha512-E+XQCRwSbaaiChtv6k6Dwgc+bx+Bs6vuKJHHl5kox/BaKbhiXzqQOwK4cO22yElGp2OCmjwVhT3HmxgyPGnJfQ==}

  /buffer-xor/1.0.3:
    resolution: {integrity: sha512-571s0T7nZWK6vB67HI5dyUF7wXiNcfaPPPTl6zYCNApANjIvYJTg7hlud/+cJpdAhS7dVzqMLmfhfHR3rAcOjQ==}

  /buffer/5.7.1:
    resolution: {integrity: sha512-EHcyIPBQ4BSGlvjB16k5KgAJ27CIsHY/2JBmCRReo48y9rQ3MaUzWX3KVlBa4U7MyX02HdVj0K7C3WaB3ju7FQ==}
    dependencies:
      base64-js: 1.5.1
      ieee754: 1.2.1

  /buffer/6.0.1:
    resolution: {integrity: sha512-rVAXBwEcEoYtxnHSO5iWyhzV/O1WMtkUYWlfdLS7FjU4PnSJJHEfHXi/uHPI5EwltmOA794gN3bm3/pzuctWjQ==}
    dependencies:
      base64-js: 1.5.1
      ieee754: 1.2.1

  /buffer/6.0.3:
    resolution: {integrity: sha512-FTiCpNxtwiZZHEZbcbTIcZjERVICn9yq/pDFkTl95/AxzD1naBctN7YO68riM/gLSDY7sdrMby8hofADYuuqOA==}
    dependencies:
      base64-js: 1.5.1
      ieee754: 1.2.1

  /bufferutil/4.0.7:
    resolution: {integrity: sha512-kukuqc39WOHtdxtw4UScxF/WVnMFVSQVKhtx3AjZJzhd0RGZZldcrfSEbVsWWe6KNH253574cq5F+wpv0G9pJw==}
    engines: {node: '>=6.14.2'}
    requiresBuild: true
    dependencies:
      node-gyp-build: 4.5.0

  /bundle-require/3.1.2_esbuild@0.15.13:
    resolution: {integrity: sha512-Of6l6JBAxiyQ5axFxUM6dYeP/W7X2Sozeo/4EYB9sJhL+dqL7TKjg+shwxp6jlu/6ZSERfsYtIpSJ1/x3XkAEA==}
    engines: {node: ^12.20.0 || ^14.13.1 || >=16.0.0}
    peerDependencies:
      esbuild: '>=0.13'
    dependencies:
      esbuild: 0.15.13
      load-tsconfig: 0.2.3
    dev: true

  /c8/7.12.0:
    resolution: {integrity: sha512-CtgQrHOkyxr5koX1wEUmN/5cfDa2ckbHRA4Gy5LAL0zaCFtVWJS5++n+w4/sr2GWGerBxgTjpKeDclk/Qk6W/A==}
    engines: {node: '>=10.12.0'}
    hasBin: true
    dependencies:
      '@bcoe/v8-coverage': 0.2.3
      '@istanbuljs/schema': 0.1.3
      find-up: 5.0.0
      foreground-child: 2.0.0
      istanbul-lib-coverage: 3.2.0
      istanbul-lib-report: 3.0.0
      istanbul-reports: 3.1.5
      rimraf: 3.0.2
      test-exclude: 6.0.0
      v8-to-istanbul: 9.0.1
      yargs: 16.2.0
      yargs-parser: 20.2.9
    dev: true

  /cac/6.7.14:
    resolution: {integrity: sha512-b6Ilus+c3RrdDk+JhLKUAQfzzgLEPy6wcXqS7f/xe1EETvsDP6GORG7SFuOs6cID5YkqchW/LXZbX5bc8j7ZcQ==}
    engines: {node: '>=8'}
    dev: true

  /call-bind/1.0.2:
    resolution: {integrity: sha512-7O+FbCihrB5WGbFYesctwmTKae6rOiIzmz1icreWJ+0aA7LJfuqhEso2T9ncpcFtzMQtzXf2QGGueWJGTYsqrA==}
    dependencies:
      function-bind: 1.1.1
      get-intrinsic: 1.1.3

  /callsites/3.1.0:
    resolution: {integrity: sha512-P8BjAsXvZS+VIDUI11hHCQEv74YT67YUi5JJFNWIqL235sBmjX4+qx9Muvls5ivyNENctx46xQLQ3aTuE7ssaQ==}
    engines: {node: '>=6'}
    dev: true

  /camelcase-css/2.0.1:
    resolution: {integrity: sha512-QOSvevhslijgYwRx6Rv7zKdMF8lbRmx+uQGx2+vDc+KI/eBnsy9kit5aj23AgGu3pa4t9AgwbnXWqS+iOY+2aA==}
    engines: {node: '>= 6'}
    dev: true

  /camelcase-keys/6.2.2:
    resolution: {integrity: sha512-YrwaA0vEKazPBkn0ipTiMpSajYDSe+KjQfrjhcBMxJt/znbvlHd8Pw/Vamaz5EB4Wfhs3SUR3Z9mwRu/P3s3Yg==}
    engines: {node: '>=8'}
    dependencies:
      camelcase: 5.3.1
      map-obj: 4.3.0
      quick-lru: 4.0.1
    dev: true

  /camelcase/5.3.1:
    resolution: {integrity: sha512-L28STB170nwWS63UjtlEOE3dldQApaJXZkOI1uMFfzf3rRuPegHaHesyee+YxQ+W6SvRDQV6UrdOdRiR153wJg==}
    engines: {node: '>=6'}

  /caniuse-lite/1.0.30001418:
    resolution: {integrity: sha512-oIs7+JL3K9JRQ3jPZjlH6qyYDp+nBTCais7hjh0s+fuBwufc7uZ7hPYMXrDOJhV360KGMTcczMRObk0/iMqZRg==}

  /ccount/2.0.1:
    resolution: {integrity: sha512-eyrF0jiFpY+3drT6383f1qhkbGsLSifNAjA61IUjZjmLCWjItY6LB9ft9YhoDgwfmclB2zhu51Lc7+95b8NRAg==}

  /chai/4.3.7:
    resolution: {integrity: sha512-HLnAzZ2iupm25PlN0xFreAlBA5zaBSv3og0DdeGA4Ar6h6rJ3A0rolRUKJhSF2V10GZKDgWF/VmAEsNWjCRB+A==}
    engines: {node: '>=4'}
    dependencies:
      assertion-error: 1.1.0
      check-error: 1.0.2
      deep-eql: 4.1.2
      get-func-name: 2.0.0
      loupe: 2.3.6
      pathval: 1.1.1
      type-detect: 4.0.8
    dev: true

  /chalk/2.3.0:
    resolution: {integrity: sha512-Az5zJR2CBujap2rqXGaJKaPHyJ0IrUimvYNX+ncCy8PJP4ltOGTrHUIo097ZaL2zMeKYpiCdqDvS6zdrTFok3Q==}
    engines: {node: '>=4'}
    dependencies:
      ansi-styles: 3.2.1
      escape-string-regexp: 1.0.5
      supports-color: 4.5.0
    dev: false

  /chalk/2.4.2:
    resolution: {integrity: sha512-Mti+f9lpJNcwF4tWV8/OrTTtF1gZi+f8FqlyAdouralcFWFQWF2+NgCHShjkCb+IFBLq9buZwE1xckQU4peSuQ==}
    engines: {node: '>=4'}
    dependencies:
      ansi-styles: 3.2.1
      escape-string-regexp: 1.0.5
      supports-color: 5.5.0
    dev: true

  /chalk/4.1.1:
    resolution: {integrity: sha512-diHzdDKxcU+bAsUboHLPEDQiw0qEe0qd7SYUn3HgcFlWgbDcfLGswOHYeGrHKzG9z6UYf01d9VFMfZxPM1xZSg==}
    engines: {node: '>=10'}
    dependencies:
      ansi-styles: 4.3.0
      supports-color: 7.2.0
    dev: true

  /chalk/4.1.2:
    resolution: {integrity: sha512-oKnbhFyRIXpUuez8iBMmyEa4nbj4IOQyuhc/wy9kY7/WVPcwIO9VA668Pu8RkO7+0G76SLROeyw9CpQ061i4mA==}
    engines: {node: '>=10'}
    dependencies:
      ansi-styles: 4.3.0
      supports-color: 7.2.0

  /character-entities-html4/2.1.0:
    resolution: {integrity: sha512-1v7fgQRj6hnSwFpq1Eu0ynr/CDEw0rXo2B61qXrLNdHZmPKgb7fqS1a2JwF0rISo9q77jDI8VMEHoApn8qDoZA==}

  /character-entities-legacy/1.1.4:
    resolution: {integrity: sha512-3Xnr+7ZFS1uxeiUDvV02wQ+QDbc55o97tIV5zHScSPJpcLm/r0DFPcoY3tYRp+VZukxuMeKgXYmsXQHO05zQeA==}
    dev: true

  /character-entities-legacy/3.0.0:
    resolution: {integrity: sha512-RpPp0asT/6ufRm//AJVwpViZbGM/MkjQFxJccQRHmISF/22NBtsHqAWmL+/pmkPWoIUJdWyeVleTl1wydHATVQ==}

  /character-entities/1.2.4:
    resolution: {integrity: sha512-iBMyeEHxfVnIakwOuDXpVkc54HijNgCyQB2w0VfGQThle6NXn50zU6V/u+LDhxHcDUPojn6Kpga3PTAD8W1bQw==}
    dev: true

  /character-entities/2.0.2:
    resolution: {integrity: sha512-shx7oQ0Awen/BRIdkjkvz54PnEEI/EjwXDSIZp86/KKdbafHh1Df/RYGBhn4hbe2+uKC9FnT5UCEdyPz3ai9hQ==}

  /character-reference-invalid/1.1.4:
    resolution: {integrity: sha512-mKKUkUbhPpQlCOfIuZkvSEgktjPFIsZKRRbC6KWVEMvlzblj3i3asQv5ODsrwt0N3pHAEvjP8KTQPHkp0+6jOg==}
    dev: true

  /character-reference-invalid/2.0.1:
    resolution: {integrity: sha512-iBZ4F4wRbyORVsu0jPV7gXkOsGYjGHPmAyv+HiHG8gi5PtC9KI2j1+v8/tlibRvjoWX027ypmG/n0HtO5t7unw==}

  /chardet/0.7.0:
    resolution: {integrity: sha512-mT8iDcrh03qDGRRmoA2hmBJnxpllMR+0/0qlzjqZES6NdiWDcZkCNAk4rPFZ9Q85r27unkiNNg8ZOiwZXBHwcA==}
    dev: true

  /check-error/1.0.2:
    resolution: {integrity: sha512-BrgHpW9NURQgzoNyjfq0Wu6VFO6D7IZEmJNdtgNqpzGG8RuNFHt2jQxWlAs4HMe119chBnv+34syEZtc6IhLtA==}
    dev: true

  /chokidar/3.5.3:
    resolution: {integrity: sha512-Dr3sfKRP6oTcjf2JmUmFJfeVMvXBdegxB0iVQ5eb2V10uFJUCAS8OByZdVAyVb8xXNz3GjjTgj9kLWsZTqE6kw==}
    engines: {node: '>= 8.10.0'}
    dependencies:
      anymatch: 3.1.2
      braces: 3.0.2
      glob-parent: 5.1.2
      is-binary-path: 2.1.0
      is-glob: 4.0.3
      normalize-path: 3.0.0
      readdirp: 3.6.0
    optionalDependencies:
      fsevents: 2.3.2
    dev: true

  /ci-info/3.4.0:
    resolution: {integrity: sha512-t5QdPT5jq3o262DOQ8zA6E1tlH2upmUc4Hlvrbx1pGYJuiiHl7O7rvVNI+l8HTVhd/q3Qc9vqimkNk5yiXsAug==}
    dev: true

  /cipher-base/1.0.4:
    resolution: {integrity: sha512-Kkht5ye6ZGmwv40uUDZztayT2ThLQGfnj/T71N/XzeZeo3nf8foyW7zGTsPYkEya3m5f3cAypH+qe7YOrM1U2Q==}
    dependencies:
      inherits: 2.0.4
      safe-buffer: 5.2.1

  /clean-stack/2.2.0:
    resolution: {integrity: sha512-4diC9HaTE+KRAMWhDhrGOECgWZxoevMc5TlkObMqNSsVU62PYzXZ/SMTjzyGAFF1YusgxGcSWTEXBhp0CPwQ1A==}
    engines: {node: '>=6'}
    dev: true

  /cli-cursor/3.1.0:
    resolution: {integrity: sha512-I/zHAwsKf9FqGoXM4WWRACob9+SNukZTd94DWF57E4toouRulbCxcUh6RKUEOQlYTHJnzkPMySvPNaaSLNfLZw==}
    engines: {node: '>=8'}
    dependencies:
      restore-cursor: 3.1.0
    dev: true

  /cli-spinners/2.7.0:
    resolution: {integrity: sha512-qu3pN8Y3qHNgE2AFweciB1IfMnmZ/fsNTEE+NOFjmGB2F/7rLhnhzppvpCnN4FovtP26k8lHyy9ptEbNwWFLzw==}
    engines: {node: '>=6'}
    dev: true

  /cli-truncate/2.1.0:
    resolution: {integrity: sha512-n8fOixwDD6b/ObinzTrp1ZKFzbgvKZvuz/TvejnLn1aQfC6r52XEx85FmuC+3HI+JM7coBRXUvNqEU2PHVrHpg==}
    engines: {node: '>=8'}
    dependencies:
      slice-ansi: 3.0.0
      string-width: 4.2.3
    dev: true

  /cli-truncate/3.1.0:
    resolution: {integrity: sha512-wfOBkjXteqSnI59oPcJkcPl/ZmwvMMOj340qUIY1SKZCv0B9Cf4D4fAucRkIKQmsIuYK3x1rrgU7MeGRruiuiA==}
    engines: {node: ^12.20.0 || ^14.13.1 || >=16.0.0}
    dependencies:
      slice-ansi: 5.0.0
      string-width: 5.1.2
    dev: true

  /cli-width/3.0.0:
    resolution: {integrity: sha512-FxqpkPPwu1HjuN93Omfm4h8uIanXofW0RxVEW3k5RKx+mJJYSthzNhp32Kzxxy3YAEZ/Dc/EWN1vZRY0+kOhbw==}
    engines: {node: '>= 10'}
    dev: true

  /clipboardy/1.2.2:
    resolution: {integrity: sha512-16KrBOV7bHmHdxcQiCvfUFYVFyEah4FI8vYT1Fr7CGSA4G+xBWMEfUEQJS1hxeHGtI9ju1Bzs9uXSbj5HZKArw==}
    engines: {node: '>=4'}
    dependencies:
      arch: 2.2.0
      execa: 0.8.0
    dev: false

  /cliui/5.0.0:
    resolution: {integrity: sha512-PYeGSEmmHM6zvoef2w8TPzlrnNpXIjTipYK780YswmIP9vjxmd6Y2a3CB2Ks6/AU8NHjZugXvo8w3oWM2qnwXA==}
    dependencies:
      string-width: 3.1.0
      strip-ansi: 5.2.0
      wrap-ansi: 5.1.0

  /cliui/6.0.0:
    resolution: {integrity: sha512-t6wbgtoCXvAzst7QgXxJYqPt0usEfbgQdftEPbLL/cvv6HPE5VgvqCuAIDR0NgU52ds6rFwqrgakNLrHEjCbrQ==}
    dependencies:
      string-width: 4.2.3
      strip-ansi: 6.0.1
      wrap-ansi: 6.2.0
    dev: true

  /cliui/7.0.4:
    resolution: {integrity: sha512-OcRE68cOsVMXp1Yvonl/fzkQOyjLSu/8bhPDfQt0e0/Eb283TKP20Fs2MqoPsr9SwA595rRCA+QMzYc9nBP+JQ==}
    dependencies:
      string-width: 4.2.3
      strip-ansi: 6.0.1
      wrap-ansi: 7.0.0
    dev: true

  /cliui/8.0.1:
    resolution: {integrity: sha512-BSeNnyus75C4//NQ9gQt1/csTXyo/8Sb+afLAkzAptFuMsod9HFokGNudZpi/oQV73hnVK+sR+5PVRMd+Dr7YQ==}
    engines: {node: '>=12'}
    dependencies:
      string-width: 4.2.3
      strip-ansi: 6.0.1
      wrap-ansi: 7.0.0
    dev: true

  /clone/1.0.4:
    resolution: {integrity: sha512-JQHZ2QMW6l3aH/j6xCqQThY/9OH4D/9ls34cgkUBiEeocRTU04tHfKPBsUK1PqZCUQM7GiA0IIXJSuXHI64Kbg==}
    engines: {node: '>=0.8'}
    dev: true

  /clone/2.1.2:
    resolution: {integrity: sha512-3Pe/CF1Nn94hyhIYpjtiLhdCoEoz0DqQ+988E9gmeEdQZlojxnOb74wctFyuwWQHzqyf9X7C7MG8juUpqBJT8w==}
    engines: {node: '>=0.8'}

  /clsx/1.2.1:
    resolution: {integrity: sha512-EcR6r5a8bj6pu3ycsa/E/cKVGuTgZJZdsyUYHOksG/UHIiKfjxzRxYJpyVBwYaQeOvghal9fcc4PidlgzugAQg==}
    engines: {node: '>=6'}

  /color-convert/1.9.3:
    resolution: {integrity: sha512-QfAUtd+vFdAtFQcC8CCyYt1fYWxSqAiK2cSD6zDB8N3cpsEBAvRxp9zOGg6G/SHHJYAT88/az/IuDGALsNVbGg==}
    dependencies:
      color-name: 1.1.3

  /color-convert/2.0.1:
    resolution: {integrity: sha512-RRECPsj7iu/xb5oKYcsFHSppFNnsj/52OVTRKb4zP5onXwVF3zVmmToNcOfGC+CRDpfK/U584fMg38ZHCaElKQ==}
    engines: {node: '>=7.0.0'}
    dependencies:
      color-name: 1.1.4

  /color-name/1.1.3:
    resolution: {integrity: sha512-72fSenhMw2HZMTVHeCA9KCmpEIbzWiQsjN+BHcBbS9vr1mtt+vJjPdksIBNUmKAW8TFUDPJK5SUU3QhE9NEXDw==}

  /color-name/1.1.4:
    resolution: {integrity: sha512-dOy+3AuW3a2wNbZHIuMZpTcgjGuLU/uBL/ubcZF9OXbDo8ff4O8yVp5Bf0efS8uEoYo5q4Fx7dY9OgQGXgAsQA==}

  /colorette/2.0.19:
    resolution: {integrity: sha512-3tlv/dIP7FWvj3BsbHrGLJ6l/oKh1O3TcgBqMn+yyCagOxc23fyzDS6HypQbgxWbkpDnf52p1LuR4eWDQ/K9WQ==}
    dev: true

  /combined-stream/1.0.8:
    resolution: {integrity: sha512-FQN4MRfuJeHf7cBbBMJFXhKSDq+2kAArBlmRBvcvFE5BB1HZKXtSFASDhdlz9zOYwxh8lDdnvmMOe/+5cdoEdg==}
    engines: {node: '>= 0.8'}
    dependencies:
      delayed-stream: 1.0.0
    dev: true

  /comma-separated-tokens/2.0.2:
    resolution: {integrity: sha512-G5yTt3KQN4Yn7Yk4ed73hlZ1evrFKXeUW3086p3PRFNp7m2vIjI6Pg+Kgb+oyzhd9F2qdcoj67+y3SdxL5XWsg==}
    dev: false

  /commander/2.20.3:
    resolution: {integrity: sha512-GpVkmM8vF2vQUkj2LvZmD35JxeJOLCwJ9cUkugyk2nuhbv3+mJvpLYYt+0+USMxE+oj+ey/lJEnhZw75x/OMcQ==}

  /commander/4.1.1:
    resolution: {integrity: sha512-NOKm8xhkzAjzFx8B2v5OAHT+u5pRQc2UCa2Vq9jYL/31o2wi9mxBA7LIFs3sV5VSC49z6pEhfbMULvShKj26WA==}
    engines: {node: '>= 6'}
    dev: true

  /commander/6.2.1:
    resolution: {integrity: sha512-U7VdrJFnJgo4xjrHpTzu0yrHPGImdsmD95ZlgYSEajAn2JKzDhDTPG9kBTefmObL2w/ngeZnilk+OV9CG3d7UA==}
    engines: {node: '>= 6'}
    dev: true

  /commander/9.4.1:
    resolution: {integrity: sha512-5EEkTNyHNGFPD2H+c/dXXfQZYa/scCKasxWcXJaWnNJ99pnQN9Vnmqow+p+PlFPE63Q6mThaZws1T+HxfpgtPw==}
    engines: {node: ^12.20.0 || >=14}
    dev: true

  /compute-scroll-into-view/1.0.17:
    resolution: {integrity: sha512-j4dx+Fb0URmzbwwMUrhqWM2BEWHdFGx+qZ9qqASHRPqvTYdqvWnHg0H1hIbcyLnvgnoNAVMlwkepyqM3DaIFUg==}
    dev: false

  /concat-map/0.0.1:
    resolution: {integrity: sha1-2Klr13/Wjfd5OnMDajug1UBdR3s=}
    dev: true

  /convert-source-map/1.9.0:
    resolution: {integrity: sha512-ASFBup0Mz1uyiIjANan1jzLQami9z1PoYSZCiiYW2FczPbenXc45FZdBZLzOT+r6+iciuEModtmCti+hjaAk0A==}
    dev: true

  /cookie/0.4.2:
    resolution: {integrity: sha512-aSWTXFzaKWkvHO1Ny/s+ePFpvKsPnjc551iI41v3ny/ow6tBG5Vd+FuqGNhh1LxOmVzOlGUriIlOaokOvhaStA==}
    engines: {node: '>= 0.6'}
    dev: true

  /cookie/0.5.0:
    resolution: {integrity: sha512-YZ3GUyn/o8gfKJlnlX7g7xq4gyO6OSuhGPKaaGssGB2qgDUS0gPgtTvoyZLTt9Ab6dC4hfc9dV5arkvc/OCmrw==}
    engines: {node: '>= 0.6'}
    dev: false

  /copy-to-clipboard/3.3.2:
    resolution: {integrity: sha512-Vme1Z6RUDzrb6xAI7EZlVZ5uvOk2F//GaxKUxajDqm9LhOVM1inxNAD2vy+UZDYsd0uyA9s7b3/FVZPSxqrCfg==}
    dependencies:
      toggle-selection: 1.0.6

  /core-js-compat/3.25.5:
    resolution: {integrity: sha512-ovcyhs2DEBUIE0MGEKHP4olCUW/XYte3Vroyxuh38rD1wAO4dHohsovUC4eAOuzFxE6b+RXvBU3UZ9o0YhUTkA==}
    dependencies:
      browserslist: 4.21.4

  /core-js-pure/3.25.5:
    resolution: {integrity: sha512-oml3M22pHM+igfWHDfdLVq2ShWmjM2V4L+dQEBs0DWVIqEm9WHCwGAlZ6BmyBQGy5sFrJmcx+856D9lVKyGWYg==}
    requiresBuild: true
    dev: true

  /cosmiconfig/7.0.1:
    resolution: {integrity: sha512-a1YWNUV2HwGimB7dU2s1wUMurNKjpx60HxBB6xUM8Re+2s1g1IIfJvFR0/iCF+XHdE0GMTKTuLR32UQff4TEyQ==}
    engines: {node: '>=10'}
    dependencies:
      '@types/parse-json': 4.0.0
      import-fresh: 3.3.0
      parse-json: 5.2.0
      path-type: 4.0.0
      yaml: 1.10.2
    dev: true

  /create-hash/1.2.0:
    resolution: {integrity: sha512-z00bCGNHDG8mHAkP7CtT1qVu+bFQUPjYq/4Iv3C3kWjTFV10zIjfSoeqXo9Asws8gwSHDGj/hl2u4OGIjapeCg==}
    dependencies:
      cipher-base: 1.0.4
      inherits: 2.0.4
      md5.js: 1.3.5
      ripemd160: 2.0.2
      sha.js: 2.4.11

  /create-hmac/1.1.7:
    resolution: {integrity: sha512-MJG9liiZ+ogc4TzUwuvbER1JRdgvUFSB5+VR/g5h82fGaIRWMWddtKBHi7/sVhfjQZ6SehlyhvQYrcYkaUIpLg==}
    dependencies:
      cipher-base: 1.0.4
      create-hash: 1.2.0
      inherits: 2.0.4
      ripemd160: 2.0.2
      safe-buffer: 5.2.1
      sha.js: 2.4.11

  /cross-fetch/3.1.5:
    resolution: {integrity: sha512-lvb1SBsI0Z7GDwmuid+mU3kWVBwTVUbe7S0H52yaaAdQOXq2YktTCZdlAcNKFzE6QtRz0snpw9bNiPeOIkkQvw==}
    dependencies:
      node-fetch: 2.6.7
    transitivePeerDependencies:
      - encoding

  /cross-spawn/5.1.0:
    resolution: {integrity: sha512-pTgQJ5KC0d2hcY8eyL1IzlBPYjTkyH72XRZPnLyKus2mBfNjQs3klqbJU2VILqZryAZUt9JOb3h/mWMy23/f5A==}
    dependencies:
      lru-cache: 4.1.5
      shebang-command: 1.2.0
      which: 1.3.1

  /cross-spawn/7.0.3:
    resolution: {integrity: sha512-iRDPJKUPVEND7dHPO8rkbOnPpyDygcDFtWjpeWNCgy8WP2rXcxXL8TskReQl6OrB2G7+UJrags1q15Fudc7G6w==}
    engines: {node: '>= 8'}
    dependencies:
      path-key: 3.1.1
      shebang-command: 2.0.0
      which: 2.0.2
    dev: true

  /css-what/5.1.0:
    resolution: {integrity: sha512-arSMRWIIFY0hV8pIxZMEfmMI47Wj3R/aWpZDDxWYCPEiOMv6tfOrnpDtgxBYPEQD4V0Y/958+1TdC3iWTFcUPw==}
    engines: {node: '>= 6'}
    dev: false

  /cssesc/3.0.0:
    resolution: {integrity: sha512-/Tb/JcjK111nNScGob5MNtsntNM1aCNUDipB/TkwZFhyDrrE47SOx/18wF2bbjgc3ZzCSKW1T5nt5EbFoAz/Vg==}
    engines: {node: '>=4'}
    hasBin: true

  /cssom/0.3.8:
    resolution: {integrity: sha512-b0tGHbfegbhPJpxpiBPU2sCkigAqtM9O121le6bbOlgyV+NyGyCmVfJ6QW9eRjz8CpNfWEOYBIMIGRYkLwsIYg==}
    dev: true

  /cssom/0.5.0:
    resolution: {integrity: sha512-iKuQcq+NdHqlAcwUY0o/HL69XQrUaQdMjmStJ8JFmUaiiQErlhrmuigkg/CU4E2J0IyUKUrMAgl36TvN67MqTw==}
    dev: true

  /cssstyle/2.3.0:
    resolution: {integrity: sha512-AZL67abkUzIuvcHqk7c09cezpGNcxUxU4Ioi/05xHk4DQeTkWmGYftIE6ctU6AEt+Gn4n1lDStOtj7FKycP71A==}
    engines: {node: '>=8'}
    dependencies:
      cssom: 0.3.8
    dev: true

  /csstype/3.1.1:
    resolution: {integrity: sha512-DJR/VvkAvSZW9bTouZue2sSxDwdTN92uHjqeKVm+0dAqdfNykRzQ95tay8aXMBAAPpUiq4Qcug2L7neoRh2Egw==}

  /csv-generate/3.4.3:
    resolution: {integrity: sha512-w/T+rqR0vwvHqWs/1ZyMDWtHHSJaN06klRqJXBEpDJaM/+dZkso0OKh1VcuuYvK3XM53KysVNq8Ko/epCK8wOw==}
    dev: true

  /csv-parse/4.16.3:
    resolution: {integrity: sha512-cO1I/zmz4w2dcKHVvpCr7JVRu8/FymG5OEpmvsZYlccYolPBLoVGKUHgNoc4ZGkFeFlWGEDmMyBM+TTqRdW/wg==}
    dev: true

  /csv-stringify/5.6.5:
    resolution: {integrity: sha512-PjiQ659aQ+fUTQqSrd1XEDnOr52jh30RBurfzkscaE2tPaFsDH5wOAHJiw8XAHphRknCwMUE9KRayc4K/NbO8A==}
    dev: true

  /csv/5.5.3:
    resolution: {integrity: sha512-QTaY0XjjhTQOdguARF0lGKm5/mEq9PD9/VhZZegHDIBq2tQwgNpHc3dneD4mGo2iJs+fTKv5Bp0fZ+BRuY3Z0g==}
    engines: {node: '>= 0.1.90'}
    dependencies:
      csv-generate: 3.4.3
      csv-parse: 4.16.3
      csv-stringify: 5.6.5
      stream-transform: 2.1.3
    dev: true

  /damerau-levenshtein/1.0.8:
    resolution: {integrity: sha512-sdQSFB7+llfUcQHUQO3+B8ERRj0Oa4w9POWMI/puGtuf7gFywGmkaLCElnudfTiKZV+NvHqL0ifzdrI8Ro7ESA==}
    dev: true

  /data-urls/3.0.2:
    resolution: {integrity: sha512-Jy/tj3ldjZJo63sVAvg6LHt2mHvl4V6AgRAmNDtLdm7faqtsx+aJG42rsyCo9JCoRVKwPFzKlIPx3DIibwSIaQ==}
    engines: {node: '>=12'}
    dependencies:
      abab: 2.0.6
      whatwg-mimetype: 3.0.0
      whatwg-url: 11.0.0
    dev: true

  /dataloader/1.4.0:
    resolution: {integrity: sha512-68s5jYdlvasItOJnCuI2Q9s4q98g0pCyL3HrcKJu8KNugUl8ahgmZYg38ysLTgQjjXX3H8CJLkAvWrclWfcalw==}
    dev: true

  /debug/2.6.9:
    resolution: {integrity: sha512-bC7ElrdJaJnPbAP+1EotYvqZsb3ecl5wi6Bfi6BJTUcNowp6cvspg0jXznRTKDjm/E7AdgFBVeAPVMNcKGsHMA==}
    peerDependencies:
      supports-color: '*'
    peerDependenciesMeta:
      supports-color:
        optional: true
    dependencies:
      ms: 2.0.0
    dev: true

  /debug/3.2.7:
    resolution: {integrity: sha512-CFjzYYAi4ThfiQvizrFQevTTXHtnCqWfe7x1AhgEscTz6ZbLbfoLRLPugTQyBth6f8ZERVUSyWHFD/7Wu4t1XQ==}
    peerDependencies:
      supports-color: '*'
    peerDependenciesMeta:
      supports-color:
        optional: true
    dependencies:
      ms: 2.1.3
    dev: true

  /debug/4.3.4:
    resolution: {integrity: sha512-PRWFHuSU3eDtQJPvnNY7Jcket1j0t5OuOsFzPPzsekD52Zl8qUfFIPEiswXqIvHWGVHOgX+7G/vCNNhehwxfkQ==}
    engines: {node: '>=6.0'}
    peerDependencies:
      supports-color: '*'
    peerDependenciesMeta:
      supports-color:
        optional: true
    dependencies:
      ms: 2.1.2

  /decamelize-keys/1.1.0:
    resolution: {integrity: sha512-ocLWuYzRPoS9bfiSdDd3cxvrzovVMZnRDVEzAs+hWIVXGDbHxWMECij2OBuyB/An0FFW/nLuq6Kv1i/YC5Qfzg==}
    engines: {node: '>=0.10.0'}
    dependencies:
      decamelize: 1.2.0
      map-obj: 1.0.1
    dev: true

  /decamelize/1.2.0:
    resolution: {integrity: sha512-z2S+W9X73hAUUki+N+9Za2lBlun89zigOyGrsax+KUQ6wKW4ZoWpEYBkGhQjwAjjDCkWxhY0VKEhk8wzY7F5cA==}
    engines: {node: '>=0.10.0'}

  /decimal.js/10.4.2:
    resolution: {integrity: sha512-ic1yEvwT6GuvaYwBLLY6/aFFgjZdySKTE8en/fkU3QICTmRtgtSlFn0u0BXN06InZwtfCelR7j8LRiDI/02iGA==}
    dev: true

  /decode-named-character-reference/1.0.2:
    resolution: {integrity: sha512-O8x12RzrUF8xyVcY0KJowWsmaJxQbmy0/EtnNtHRpsOcT7dFk5W598coHqBVpmWo1oQQfsCqfCmkZN5DJrZVdg==}
    dependencies:
      character-entities: 2.0.2

  /decode-uri-component/0.2.0:
    resolution: {integrity: sha512-hjf+xovcEn31w/EUYdTXQh/8smFL/dzYjohQGEIgjyNavaJfBY2p5F527Bo1VPATxv0VYTUC2bOcXvqFwk78Og==}
    engines: {node: '>=0.10'}

  /deep-eql/4.1.2:
    resolution: {integrity: sha512-gT18+YW4CcW/DBNTwAmqTtkJh7f9qqScu2qFVlx7kCoeY9tlBu9cUcr7+I+Z/noG8INehS3xQgLpTtd/QUTn4w==}
    engines: {node: '>=6'}
    dependencies:
      type-detect: 4.0.8
    dev: true

  /deep-is/0.1.4:
    resolution: {integrity: sha512-oIPzksmTg4/MriiaYGO+okXDT7ztn/w3Eptv/+gSIdMdKsJo0u4CfYNFJPy+4SKMuCqGw2wxnA+URMg3t8a/bQ==}
    dev: true

  /deep-object-diff/1.1.7:
    resolution: {integrity: sha512-QkgBca0mL08P6HiOjoqvmm6xOAl2W6CT2+34Ljhg0OeFan8cwlcdq8jrLKsBBuUFAZLsN5b6y491KdKEoSo9lg==}
    dev: false

  /deepmerge/4.2.2:
    resolution: {integrity: sha512-FJ3UgI4gIl+PHZm53knsuSFpE+nESMr7M4v9QcgB7S63Kj/6WqMiFQJpBBYz1Pt+66bZpP3Q7Lye0Oo9MPKEdg==}
    engines: {node: '>=0.10.0'}
    dev: false

  /defaults/1.0.3:
    resolution: {integrity: sha512-s82itHOnYrN0Ib8r+z7laQz3sdE+4FP3d9Q7VLO7U+KRT+CR0GsWuyHxzdAY82I7cXv0G/twrqomTJLOssO5HA==}
    dependencies:
      clone: 1.0.4
    dev: true

  /define-lazy-prop/2.0.0:
    resolution: {integrity: sha512-Ds09qNh8yw3khSjiJjiUInaGX9xlqZDY7JVryGxdxV7NPeuqQfplOpQ66yJFZut3jLa5zOwkXw1g9EI2uKh4Og==}
    engines: {node: '>=8'}
    dev: true

  /define-properties/1.1.4:
    resolution: {integrity: sha512-uckOqKcfaVvtBdsVkdPv3XjveQJsNQqmhXgRi8uhvWWuPYZCNlzT8qAyblUgNoXdHdjMTzAqeGjAoli8f+bzPA==}
    engines: {node: '>= 0.4'}
    dependencies:
      has-property-descriptors: 1.0.0
      object-keys: 1.1.1

  /defined/1.0.0:
    resolution: {integrity: sha512-Y2caI5+ZwS5c3RiNDJ6u53VhQHv+hHKwhkI1iHvceKUHw9Df6EK2zRLfjejRgMuCuxK7PfSWIMwWecceVvThjQ==}
    dev: true

  /degen/0.0.49_biqbaboplfbrettd7655fr4n2y:
    resolution: {integrity: sha512-LpXBXiJmAlsp9eXv85Z0KDBL/DdFBrP5Gx5ilph8nLGiTficjA+DLc4uCFmN9LIuWjxxTsQUucwgxWDUFiHijQ==}
    peerDependencies:
      react: ^17
      react-dom: ^17
    dependencies:
      '@vanilla-extract/css': 1.9.1
      '@vanilla-extract/css-utils': 0.1.2
      '@vanilla-extract/dynamic': 2.0.2
      '@vanilla-extract/recipes': 0.2.5_@vanilla-extract+css@1.9.1
      '@vanilla-extract/sprinkles': 1.5.0_@vanilla-extract+css@1.9.1
      clsx: 1.2.1
      focus-visible: 5.2.0
      react: 18.2.0
      react-dom: 18.2.0_react@18.2.0
    dev: false

  /delay/5.0.0:
    resolution: {integrity: sha512-ReEBKkIfe4ya47wlPYf/gu5ib6yUG0/Aez0JQZQz94kiWtRQvZIQbTiehsnwHvLSWJnQdhVeqYue7Id1dKr0qw==}
    engines: {node: '>=10'}

  /delayed-stream/1.0.0:
    resolution: {integrity: sha512-ZySD7Nf91aLB0RxL4KGrKHBXl7Eds1DAmEdcoVawXnLD7SDhpNgtuII2aAkg7a7QS41jxPSZ17p4VdGnMHk3MQ==}
    engines: {node: '>=0.4.0'}
    dev: true

  /dequal/2.0.3:
    resolution: {integrity: sha512-0je+qPKHEMohvfRTCEo3CrPG6cAzAYgmzKyxRiYSSDkS6eGJdyVJm7WaYA5ECaAD9wLB2T4EEeymA5aFVcYXCA==}
    engines: {node: '>=6'}

  /detect-browser/5.2.0:
    resolution: {integrity: sha512-tr7XntDAu50BVENgQfajMLzacmSe34D+qZc4zjnniz0ZVuw/TZcLcyxHQjYpJTM36sGEkZZlYLnIM1hH7alTMA==}

  /detect-indent/6.1.0:
    resolution: {integrity: sha512-reYkTUJAZb9gUuZ2RvVCNhVHdg62RHnJ7WJl8ftMi4diZ6NWlciOzQN88pUhSELEwflJht4oQDv0F0BMlwaYtA==}
    engines: {node: '>=8'}
    dev: true

  /detective/5.2.1:
    resolution: {integrity: sha512-v9XE1zRnz1wRtgurGu0Bs8uHKFSTdteYZNbIPFVhUZ39L/S79ppMpdmVOZAnoz1jfEFodc48n6MX483Xo3t1yw==}
    engines: {node: '>=0.8.0'}
    hasBin: true
    dependencies:
      acorn-node: 1.8.2
      defined: 1.0.0
      minimist: 1.2.6
    dev: true

  /didyoumean/1.2.2:
    resolution: {integrity: sha512-gxtyfqMg7GKyhQmb056K7M3xszy/myH8w+B4RT+QXBQsvAOdc3XymqDDPHx1BgPgsdAA5SIifona89YtRATDzw==}
    dev: true

  /diff/5.1.0:
    resolution: {integrity: sha512-D+mk+qE8VC/PAUrlAU34N+VfXev0ghe5ywmpqrawphmVZc1bEfn56uo9qpyGp1p4xpzOHkSW4ztBd6L7Xx4ACw==}
    engines: {node: '>=0.3.1'}

  /dijkstrajs/1.0.2:
    resolution: {integrity: sha512-QV6PMaHTCNmKSeP6QoXhVTw9snc9VD8MulTT0Bd99Pacp4SS1cjcrYPgBPmibqKVtMJJfqC6XvOXgPMEEPH/fg==}

  /dir-glob/3.0.1:
    resolution: {integrity: sha512-WkrWp9GR4KXfKGYzOLmTuGVi1UWFfws377n9cc55/tb6DuqyF6pcQ5AbiHEshaDpY9v6oaSr2XCDidGmMwdzIA==}
    engines: {node: '>=8'}
    dependencies:
      path-type: 4.0.0
    dev: true

  /dlv/1.1.3:
    resolution: {integrity: sha512-+HlytyjlPKnIG8XuRG8WvmBP8xs8P71y+SKKS6ZXWoEgLuePxtDoUEiH7WkdePWrQ5JBpE6aoVqfZfJUQkjXwA==}
    dev: true

  /doctrine/2.1.0:
    resolution: {integrity: sha512-35mSku4ZXK0vfCuHEDAwt55dg2jNajHZ1odvF+8SSr82EsZY4QmXfuWso8oEd8zRhVObSN18aM0CjSdoBX7zIw==}
    engines: {node: '>=0.10.0'}
    dependencies:
      esutils: 2.0.3
    dev: true

  /doctrine/3.0.0:
    resolution: {integrity: sha512-yS+Q5i3hBf7GBkd4KG8a7eBNNWNGLTaEwwYWUijIYM7zrlYDM0BFXHjjPWlWZ1Rg7UaddZeIDmi9jF3HmqiQ2w==}
    engines: {node: '>=6.0.0'}
    dependencies:
      esutils: 2.0.3
    dev: true

  /dom-accessibility-api/0.5.14:
    resolution: {integrity: sha512-NMt+m9zFMPZe0JcY9gN224Qvk6qLIdqex29clBvc/y75ZBX9YA9wNK3frsYvu2DI1xcCIwxwnX+TlsJ2DSOADg==}
    dev: true

  /domexception/4.0.0:
    resolution: {integrity: sha512-A2is4PLG+eeSfoTMA95/s4pvAoSo2mKtiM5jlHkAVewmiO8ISFTFKZjH7UAM1Atli/OT/7JHOrJRJiMKUZKYBw==}
    engines: {node: '>=12'}
    dependencies:
      webidl-conversions: 7.0.0
    dev: true

  /dotenv/8.6.0:
    resolution: {integrity: sha512-IrPdXQsk2BbzvCBGBOTmmSH5SodmqZNt4ERAZDmW4CT+tL8VtvinqywuANaFu4bOMWki16nqf0e4oC0QIaDr/g==}
    engines: {node: '>=10'}
    dev: true

  /duplexer/0.1.2:
    resolution: {integrity: sha512-jtD6YG370ZCIi/9GTaJKQxWTZD045+4R4hTk/x1UyoqadyJ9x9CgSi1RlVDQF8U2sxLLSnFkCaMihqljHIWgMg==}
    dev: true

  /eastasianwidth/0.2.0:
    resolution: {integrity: sha512-I88TYZWc9XiYHRQ4/3c5rjjfgkjhLyW2luGIheGERbNQ6OY7yTybanSpDXZa8y7VUP9YmDcYa+eyq4ca7iLqWA==}
    dev: true

  /eip1193-provider/1.0.1:
    resolution: {integrity: sha512-kSuqwQ26d7CzuS/t3yRXo2Su2cVH0QfvyKbr2H7Be7O5YDyIq4hQGCNTo5wRdP07bt+E2R/8nPCzey4ojBHf7g==}
    dependencies:
      '@json-rpc-tools/provider': 1.7.6
    transitivePeerDependencies:
      - bufferutil
      - debug
      - utf-8-validate

  /electron-to-chromium/1.4.276:
    resolution: {integrity: sha512-EpuHPqu8YhonqLBXHoU6hDJCD98FCe6KDoet3/gY1qsQ6usjJoHqBH2YIVs8FXaAtHwVL8Uqa/fsYao/vq9VWQ==}

  /elliptic/6.5.4:
    resolution: {integrity: sha512-iLhC6ULemrljPZb+QutR5TQGB+pdW6KGD5RSegS+8sorOZT+rdQFbsQFJgvN3eRqNALqJer4oQ16YvJHlU8hzQ==}
    dependencies:
      bn.js: 4.12.0
      brorand: 1.1.0
      hash.js: 1.1.7
      hmac-drbg: 1.0.1
      inherits: 2.0.4
      minimalistic-assert: 1.0.1
      minimalistic-crypto-utils: 1.0.1

  /emoji-regex/7.0.3:
    resolution: {integrity: sha512-CwBLREIQ7LvYFB0WyRvwhq5N5qPhc6PMjD6bYggFlI5YyDgl+0vxq5VHbMOFqLg7hfWzmu8T5Z1QofhmTIhItA==}

  /emoji-regex/8.0.0:
    resolution: {integrity: sha512-MSjYzcWNOA0ewAHpz0MxpYFvwg6yjy1NG3xteoqz644VCo/RPgnr1/GGt+ic3iJTzQ8Eu3TdM14SawnVUmGE6A==}
    dev: true

  /emoji-regex/9.2.2:
    resolution: {integrity: sha512-L18DaJsXSUk2+42pv8mLs5jJT2hqFkFE4j21wOmgbUqsZ2hL72NsUU785g9RXgo3s0ZNgVl42TiHp3ZtOv/Vyg==}
    dev: true

  /enquirer/2.3.6:
    resolution: {integrity: sha512-yjNnPr315/FjS4zIsUxYguYUPP2e1NK4d7E7ZOLiyYCcbFBiTMyID+2wvm2w6+pZ/odMA7cRkjhsPbltwBOrLg==}
    engines: {node: '>=8.6'}
    dependencies:
      ansi-colors: 4.1.3
    dev: true

  /entities/4.4.0:
    resolution: {integrity: sha512-oYp7156SP8LkeGD0GF85ad1X9Ai79WtRsZ2gxJqtBuzH+98YUV6jkHEKlZkMbcrjJjIVJNIDP/3WL9wQkoPbWA==}
    engines: {node: '>=0.12'}
    dev: true

  /error-ex/1.3.2:
    resolution: {integrity: sha512-7dFHNmqeFSEt2ZBsCriorKnn3Z2pj+fd9kmI6QoWw4//DL+icEBfc0U7qJCisqrTsKTjw4fNFy2pW9OqStD84g==}
    dependencies:
      is-arrayish: 0.2.1
    dev: true

  /es-abstract/1.20.4:
    resolution: {integrity: sha512-0UtvRN79eMe2L+UNEF1BwRe364sj/DXhQ/k5FmivgoSdpM90b8Jc0mDzKMGo7QS0BVbOP/bTwBKNnDc9rNzaPA==}
    engines: {node: '>= 0.4'}
    dependencies:
      call-bind: 1.0.2
      es-to-primitive: 1.2.1
      function-bind: 1.1.1
      function.prototype.name: 1.1.5
      get-intrinsic: 1.1.3
      get-symbol-description: 1.0.0
      has: 1.0.3
      has-property-descriptors: 1.0.0
      has-symbols: 1.0.3
      internal-slot: 1.0.3
      is-callable: 1.2.7
      is-negative-zero: 2.0.2
      is-regex: 1.1.4
      is-shared-array-buffer: 1.0.2
      is-string: 1.0.7
      is-weakref: 1.0.2
      object-inspect: 1.12.2
      object-keys: 1.1.1
      object.assign: 4.1.4
      regexp.prototype.flags: 1.4.3
      safe-regex-test: 1.0.0
      string.prototype.trimend: 1.0.5
      string.prototype.trimstart: 1.0.5
      unbox-primitive: 1.0.2

  /es-shim-unscopables/1.0.0:
    resolution: {integrity: sha512-Jm6GPcCdC30eMLbZ2x8z2WuRwAws3zTBBKuusffYVUrNj/GVSUAZ+xKMaUpfNDR5IbyNA5LJbaecoUVbmUcB1w==}
    dependencies:
      has: 1.0.3
    dev: true

  /es-to-primitive/1.2.1:
    resolution: {integrity: sha512-QCOllgZJtaUo9miYBcLChTUaHNjJF3PYs1VidD7AwiEj1kYxKeQTctLAezAOH5ZKRH0g2IgPn6KwB4IT8iRpvA==}
    engines: {node: '>= 0.4'}
    dependencies:
      is-callable: 1.2.7
      is-date-object: 1.0.5
      is-symbol: 1.0.4

  /es6-promise/4.2.8:
    resolution: {integrity: sha512-HJDGx5daxeIvxdBxvG2cb9g4tEvwIk3i8+nhX0yGrYmZUzbkdg8QbDevheDB8gd0//uPj4c1EQua8Q+MViT0/w==}

  /es6-promisify/5.0.0:
    resolution: {integrity: sha512-C+d6UdsYDk0lMebHNR4S2NybQMMngAOnOwYBQjTOiv0MkoJMP0Myw2mgpDLBcpfCmRLxyFqYhS/CfOENq4SJhQ==}
    dependencies:
      es6-promise: 4.2.8

  /esbuild-android-64/0.15.13:
    resolution: {integrity: sha512-yRorukXBlokwTip+Sy4MYskLhJsO0Kn0/Fj43s1krVblfwP+hMD37a4Wmg139GEsMLl+vh8WXp2mq/cTA9J97g==}
    engines: {node: '>=12'}
    cpu: [x64]
    os: [android]
    requiresBuild: true
    dev: true
    optional: true

  /esbuild-android-arm64/0.15.13:
    resolution: {integrity: sha512-TKzyymLD6PiVeyYa4c5wdPw87BeAiTXNtK6amWUcXZxkV51gOk5u5qzmDaYSwiWeecSNHamFsaFjLoi32QR5/w==}
    engines: {node: '>=12'}
    cpu: [arm64]
    os: [android]
    requiresBuild: true
    dev: true
    optional: true

  /esbuild-darwin-64/0.15.13:
    resolution: {integrity: sha512-WAx7c2DaOS6CrRcoYCgXgkXDliLnFv3pQLV6GeW1YcGEZq2Gnl8s9Pg7ahValZkpOa0iE/ojRVQ87sbUhF1Cbg==}
    engines: {node: '>=12'}
    cpu: [x64]
    os: [darwin]
    requiresBuild: true
    dev: true
    optional: true

  /esbuild-darwin-arm64/0.15.13:
    resolution: {integrity: sha512-U6jFsPfSSxC3V1CLiQqwvDuj3GGrtQNB3P3nNC3+q99EKf94UGpsG9l4CQ83zBs1NHrk1rtCSYT0+KfK5LsD8A==}
    engines: {node: '>=12'}
    cpu: [arm64]
    os: [darwin]
    requiresBuild: true
    dev: true
    optional: true

  /esbuild-freebsd-64/0.15.13:
    resolution: {integrity: sha512-whItJgDiOXaDG/idy75qqevIpZjnReZkMGCgQaBWZuKHoElDJC1rh7MpoUgupMcdfOd+PgdEwNQW9DAE6i8wyA==}
    engines: {node: '>=12'}
    cpu: [x64]
    os: [freebsd]
    requiresBuild: true
    dev: true
    optional: true

  /esbuild-freebsd-arm64/0.15.13:
    resolution: {integrity: sha512-6pCSWt8mLUbPtygv7cufV0sZLeylaMwS5Fznj6Rsx9G2AJJsAjQ9ifA+0rQEIg7DwJmi9it+WjzNTEAzzdoM3Q==}
    engines: {node: '>=12'}
    cpu: [arm64]
    os: [freebsd]
    requiresBuild: true
    dev: true
    optional: true

  /esbuild-linux-32/0.15.13:
    resolution: {integrity: sha512-VbZdWOEdrJiYApm2kkxoTOgsoCO1krBZ3quHdYk3g3ivWaMwNIVPIfEE0f0XQQ0u5pJtBsnk2/7OPiCFIPOe/w==}
    engines: {node: '>=12'}
    cpu: [ia32]
    os: [linux]
    requiresBuild: true
    dev: true
    optional: true

  /esbuild-linux-64/0.15.13:
    resolution: {integrity: sha512-rXmnArVNio6yANSqDQlIO4WiP+Cv7+9EuAHNnag7rByAqFVuRusLbGi2697A5dFPNXoO//IiogVwi3AdcfPC6A==}
    engines: {node: '>=12'}
    cpu: [x64]
    os: [linux]
    requiresBuild: true
    dev: true
    optional: true

  /esbuild-linux-arm/0.15.13:
    resolution: {integrity: sha512-Ac6LpfmJO8WhCMQmO253xX2IU2B3wPDbl4IvR0hnqcPrdfCaUa2j/lLMGTjmQ4W5JsJIdHEdW12dG8lFS0MbxQ==}
    engines: {node: '>=12'}
    cpu: [arm]
    os: [linux]
    requiresBuild: true
    dev: true
    optional: true

  /esbuild-linux-arm64/0.15.13:
    resolution: {integrity: sha512-alEMGU4Z+d17U7KQQw2IV8tQycO6T+rOrgW8OS22Ua25x6kHxoG6Ngry6Aq6uranC+pNWNMB6aHFPh7aTQdORQ==}
    engines: {node: '>=12'}
    cpu: [arm64]
    os: [linux]
    requiresBuild: true
    dev: true
    optional: true

  /esbuild-linux-mips64le/0.15.13:
    resolution: {integrity: sha512-47PgmyYEu+yN5rD/MbwS6DxP2FSGPo4Uxg5LwIdxTiyGC2XKwHhHyW7YYEDlSuXLQXEdTO7mYe8zQ74czP7W8A==}
    engines: {node: '>=12'}
    cpu: [mips64el]
    os: [linux]
    requiresBuild: true
    dev: true
    optional: true

  /esbuild-linux-ppc64le/0.15.13:
    resolution: {integrity: sha512-z6n28h2+PC1Ayle9DjKoBRcx/4cxHoOa2e689e2aDJSaKug3jXcQw7mM+GLg+9ydYoNzj8QxNL8ihOv/OnezhA==}
    engines: {node: '>=12'}
    cpu: [ppc64]
    os: [linux]
    requiresBuild: true
    dev: true
    optional: true

  /esbuild-linux-riscv64/0.15.13:
    resolution: {integrity: sha512-+Lu4zuuXuQhgLUGyZloWCqTslcCAjMZH1k3Xc9MSEJEpEFdpsSU0sRDXAnk18FKOfEjhu4YMGaykx9xjtpA6ow==}
    engines: {node: '>=12'}
    cpu: [riscv64]
    os: [linux]
    requiresBuild: true
    dev: true
    optional: true

  /esbuild-linux-s390x/0.15.13:
    resolution: {integrity: sha512-BMeXRljruf7J0TMxD5CIXS65y7puiZkAh+s4XFV9qy16SxOuMhxhVIXYLnbdfLrsYGFzx7U9mcdpFWkkvy/Uag==}
    engines: {node: '>=12'}
    cpu: [s390x]
    os: [linux]
    requiresBuild: true
    dev: true
    optional: true

  /esbuild-netbsd-64/0.15.13:
    resolution: {integrity: sha512-EHj9QZOTel581JPj7UO3xYbltFTYnHy+SIqJVq6yd3KkCrsHRbapiPb0Lx3EOOtybBEE9EyqbmfW1NlSDsSzvQ==}
    engines: {node: '>=12'}
    cpu: [x64]
    os: [netbsd]
    requiresBuild: true
    dev: true
    optional: true

  /esbuild-openbsd-64/0.15.13:
    resolution: {integrity: sha512-nkuDlIjF/sfUhfx8SKq0+U+Fgx5K9JcPq1mUodnxI0x4kBdCv46rOGWbuJ6eof2n3wdoCLccOoJAbg9ba/bT2w==}
    engines: {node: '>=12'}
    cpu: [x64]
    os: [openbsd]
    requiresBuild: true
    dev: true
    optional: true

  /esbuild-sunos-64/0.15.13:
    resolution: {integrity: sha512-jVeu2GfxZQ++6lRdY43CS0Tm/r4WuQQ0Pdsrxbw+aOrHQPHV0+LNOLnvbN28M7BSUGnJnHkHm2HozGgNGyeIRw==}
    engines: {node: '>=12'}
    cpu: [x64]
    os: [sunos]
    requiresBuild: true
    dev: true
    optional: true

  /esbuild-windows-32/0.15.13:
    resolution: {integrity: sha512-XoF2iBf0wnqo16SDq+aDGi/+QbaLFpkiRarPVssMh9KYbFNCqPLlGAWwDvxEVz+ywX6Si37J2AKm+AXq1kC0JA==}
    engines: {node: '>=12'}
    cpu: [ia32]
    os: [win32]
    requiresBuild: true
    dev: true
    optional: true

  /esbuild-windows-64/0.15.13:
    resolution: {integrity: sha512-Et6htEfGycjDrtqb2ng6nT+baesZPYQIW+HUEHK4D1ncggNrDNk3yoboYQ5KtiVrw/JaDMNttz8rrPubV/fvPQ==}
    engines: {node: '>=12'}
    cpu: [x64]
    os: [win32]
    requiresBuild: true
    dev: true
    optional: true

  /esbuild-windows-arm64/0.15.13:
    resolution: {integrity: sha512-3bv7tqntThQC9SWLRouMDmZnlOukBhOCTlkzNqzGCmrkCJI7io5LLjwJBOVY6kOUlIvdxbooNZwjtBvj+7uuVg==}
    engines: {node: '>=12'}
    cpu: [arm64]
    os: [win32]
    requiresBuild: true
    dev: true
    optional: true

  /esbuild/0.15.13:
    resolution: {integrity: sha512-Cu3SC84oyzzhrK/YyN4iEVy2jZu5t2fz66HEOShHURcjSkOSAVL8C/gfUT+lDJxkVHpg8GZ10DD0rMHRPqMFaQ==}
    engines: {node: '>=12'}
    hasBin: true
    requiresBuild: true
    optionalDependencies:
      '@esbuild/android-arm': 0.15.13
      '@esbuild/linux-loong64': 0.15.13
      esbuild-android-64: 0.15.13
      esbuild-android-arm64: 0.15.13
      esbuild-darwin-64: 0.15.13
      esbuild-darwin-arm64: 0.15.13
      esbuild-freebsd-64: 0.15.13
      esbuild-freebsd-arm64: 0.15.13
      esbuild-linux-32: 0.15.13
      esbuild-linux-64: 0.15.13
      esbuild-linux-arm: 0.15.13
      esbuild-linux-arm64: 0.15.13
      esbuild-linux-mips64le: 0.15.13
      esbuild-linux-ppc64le: 0.15.13
      esbuild-linux-riscv64: 0.15.13
      esbuild-linux-s390x: 0.15.13
      esbuild-netbsd-64: 0.15.13
      esbuild-openbsd-64: 0.15.13
      esbuild-sunos-64: 0.15.13
      esbuild-windows-32: 0.15.13
      esbuild-windows-64: 0.15.13
      esbuild-windows-arm64: 0.15.13
    dev: true

  /escalade/3.1.1:
    resolution: {integrity: sha512-k0er2gUkLf8O0zKJiAhmkTnJlTvINGv7ygDNPbeIsX/TJjGJZHuh9B2UxbsaEkmlEo9MfhrSzmhIlhRlI2GXnw==}
    engines: {node: '>=6'}

  /escape-string-regexp/1.0.5:
    resolution: {integrity: sha512-vbRorB5FUQWvla16U8R/qgaFIya2qGzwDrNmCZuYKrbdSUMG6I1ZCGQRefkRVhuOkIGVne7BQ35DSfo1qvJqFg==}
    engines: {node: '>=0.8.0'}

  /escape-string-regexp/4.0.0:
    resolution: {integrity: sha512-TtpcNJ3XAzx3Gq8sWRzJaVajRs0uVxA2YAkdb1jm2YkPz4G6egUFAyA3n5vtEIZefPk5Wa4UXbKuS5fKkJWdgA==}
    engines: {node: '>=10'}
    dev: true

  /escape-string-regexp/5.0.0:
    resolution: {integrity: sha512-/veY75JbMK4j1yjvuUxuVsiS/hr/4iHs9FTT6cgTexxdE0Ly/glccBAkloH/DofkjRbZU3bnoj38mOmhkZ0lHw==}
    engines: {node: '>=12'}
    dev: false

  /escodegen/2.0.0:
    resolution: {integrity: sha512-mmHKys/C8BFUGI+MAWNcSYoORYLMdPzjrknd2Vc+bUsjN5bXcr8EhrNB+UTqfL1y3I9c4fw2ihgtMPQLBRiQxw==}
    engines: {node: '>=6.0'}
    hasBin: true
    dependencies:
      esprima: 4.0.1
      estraverse: 5.3.0
      esutils: 2.0.3
      optionator: 0.8.3
    optionalDependencies:
      source-map: 0.6.1
    dev: true

  /eslint-config-next/12.3.1_5ldjemcacbssrrv7slgrertrym:
    resolution: {integrity: sha512-EN/xwKPU6jz1G0Qi6Bd/BqMnHLyRAL0VsaQaWA7F3KkjAgZHi4f1uL1JKGWNxdQpHTW/sdGONBd0bzxUka/DJg==}
    peerDependencies:
      eslint: ^7.23.0 || ^8.0.0
      typescript: '>=3.3.1'
    peerDependenciesMeta:
      typescript:
        optional: true
    dependencies:
      '@next/eslint-plugin-next': 12.3.1
      '@rushstack/eslint-patch': 1.2.0
      '@typescript-eslint/parser': 5.39.0_5ldjemcacbssrrv7slgrertrym
      eslint: 8.25.0
      eslint-import-resolver-node: 0.3.6
      eslint-import-resolver-typescript: 2.7.1_fyln4uq2tv75svthy6prqvt6lm
      eslint-plugin-import: 2.26.0_o6xilsqumo6pzva4ttrd3yb4lm
      eslint-plugin-jsx-a11y: 6.6.1_eslint@8.25.0
      eslint-plugin-react: 7.31.8_eslint@8.25.0
      eslint-plugin-react-hooks: 4.6.0_eslint@8.25.0
      typescript: 4.9.3
    transitivePeerDependencies:
      - eslint-import-resolver-webpack
      - supports-color
    dev: true

  /eslint-config-prettier/8.5.0_eslint@8.17.0:
    resolution: {integrity: sha512-obmWKLUNCnhtQRKc+tmnYuQl0pFU1ibYJQ5BGhTVB08bHe9wC8qUeG7c08dj9XX+AuPj1YSGSQIHl1pnDHZR0Q==}
    hasBin: true
    peerDependencies:
      eslint: '>=7.0.0'
    dependencies:
      eslint: 8.17.0
    dev: true

  /eslint-import-resolver-node/0.3.6:
    resolution: {integrity: sha512-0En0w03NRVMn9Uiyn8YRPDKvWjxCWkslUEhGNTdGx15RvPJYQ+lbOlqrlNI2vEAs4pDYK4f/HN2TbDmk5TP0iw==}
    dependencies:
      debug: 3.2.7
      resolve: 1.22.1
    transitivePeerDependencies:
      - supports-color
    dev: true

  /eslint-import-resolver-typescript/2.7.1_3yxiwxzsqipdmy4jwrlv6vgfmy:
    resolution: {integrity: sha512-00UbgGwV8bSgUv34igBDbTOtKhqoRMy9bFjNehT40bXg6585PNIct8HhXZ0SybqB9rWtXj9crcku8ndDn/gIqQ==}
    engines: {node: '>=4'}
    peerDependencies:
      eslint: '*'
      eslint-plugin-import: '*'
    dependencies:
      debug: 4.3.4
      eslint: 8.17.0
      eslint-plugin-import: 2.26.0_3t62mswc3qr5ujp34oyvzs7g64
      glob: 7.2.3
      is-glob: 4.0.3
      resolve: 1.22.1
      tsconfig-paths: 3.14.1
    transitivePeerDependencies:
      - supports-color
    dev: true

  /eslint-import-resolver-typescript/2.7.1_fyln4uq2tv75svthy6prqvt6lm:
    resolution: {integrity: sha512-00UbgGwV8bSgUv34igBDbTOtKhqoRMy9bFjNehT40bXg6585PNIct8HhXZ0SybqB9rWtXj9crcku8ndDn/gIqQ==}
    engines: {node: '>=4'}
    peerDependencies:
      eslint: '*'
      eslint-plugin-import: '*'
    dependencies:
      debug: 4.3.4
      eslint: 8.25.0
      eslint-plugin-import: 2.26.0_o6xilsqumo6pzva4ttrd3yb4lm
      glob: 7.2.3
      is-glob: 4.0.3
      resolve: 1.22.1
      tsconfig-paths: 3.14.1
    transitivePeerDependencies:
      - supports-color
    dev: true

  /eslint-mdx/2.0.5_eslint@8.17.0:
    resolution: {integrity: sha512-1ZzcJwJNfladtuK+uuG/MdC0idc1e3d1vCI2STOq/pLcJBGuao2biWh90vEh2M93zDiNoHJGUIU7UAxupiiHFw==}
    engines: {node: ^12.20.0 || ^14.18.0 || >=16.0.0}
    peerDependencies:
      eslint: '>=8.0.0'
    dependencies:
      acorn: 8.8.0
      acorn-jsx: 5.3.2_acorn@8.8.0
      cosmiconfig: 7.0.1
      eslint: 8.17.0
      espree: 9.4.0
      estree-util-visit: 1.2.0
      remark-mdx: 2.1.4
      remark-parse: 10.0.1
      remark-stringify: 10.0.2
      synckit: 0.8.4
      tslib: 2.4.0
      unified: 10.1.2
      unist-util-visit: 4.1.1
      uvu: 0.5.6
      vfile: 5.3.5
    transitivePeerDependencies:
      - supports-color
    dev: true

  /eslint-module-utils/2.7.4_4w4bem2b3mfeprtsdjd2bnggce:
    resolution: {integrity: sha512-j4GT+rqzCoRKHwURX7pddtIPGySnX9Si/cgMI5ztrcqOPtk5dDEeZ34CQVPphnqkJytlc97Vuk05Um2mJ3gEQA==}
    engines: {node: '>=4'}
    peerDependencies:
      '@typescript-eslint/parser': '*'
      eslint: '*'
      eslint-import-resolver-node: '*'
      eslint-import-resolver-typescript: '*'
      eslint-import-resolver-webpack: '*'
    peerDependenciesMeta:
      '@typescript-eslint/parser':
        optional: true
      eslint:
        optional: true
      eslint-import-resolver-node:
        optional: true
      eslint-import-resolver-typescript:
        optional: true
      eslint-import-resolver-webpack:
        optional: true
    dependencies:
      '@typescript-eslint/parser': 5.45.0_t556sga2mdjl5mfp5u2n75qejq
      debug: 3.2.7
      eslint: 8.17.0
      eslint-import-resolver-node: 0.3.6
      eslint-import-resolver-typescript: 2.7.1_3yxiwxzsqipdmy4jwrlv6vgfmy
    transitivePeerDependencies:
      - supports-color
    dev: true

  /eslint-module-utils/2.7.4_vyqn3eg3iq3tj3qtqgamu25emu:
    resolution: {integrity: sha512-j4GT+rqzCoRKHwURX7pddtIPGySnX9Si/cgMI5ztrcqOPtk5dDEeZ34CQVPphnqkJytlc97Vuk05Um2mJ3gEQA==}
    engines: {node: '>=4'}
    peerDependencies:
      '@typescript-eslint/parser': '*'
      eslint: '*'
      eslint-import-resolver-node: '*'
      eslint-import-resolver-typescript: '*'
      eslint-import-resolver-webpack: '*'
    peerDependenciesMeta:
      '@typescript-eslint/parser':
        optional: true
      eslint:
        optional: true
      eslint-import-resolver-node:
        optional: true
      eslint-import-resolver-typescript:
        optional: true
      eslint-import-resolver-webpack:
        optional: true
    dependencies:
      '@typescript-eslint/parser': 5.39.0_5ldjemcacbssrrv7slgrertrym
      debug: 3.2.7
      eslint: 8.25.0
      eslint-import-resolver-node: 0.3.6
      eslint-import-resolver-typescript: 2.7.1_fyln4uq2tv75svthy6prqvt6lm
    transitivePeerDependencies:
      - supports-color
    dev: true

  /eslint-plugin-eslint-comments/3.2.0_eslint@8.17.0:
    resolution: {integrity: sha512-0jkOl0hfojIHHmEHgmNdqv4fmh7300NdpA9FFpF7zaoLvB/QeXOGNLIo86oAveJFrfB1p05kC8hpEMHM8DwWVQ==}
    engines: {node: '>=6.5.0'}
    peerDependencies:
      eslint: '>=4.19.1'
    dependencies:
      escape-string-regexp: 1.0.5
      eslint: 8.17.0
      ignore: 5.2.0
    dev: true

  /eslint-plugin-import/2.26.0_3t62mswc3qr5ujp34oyvzs7g64:
    resolution: {integrity: sha512-hYfi3FXaM8WPLf4S1cikh/r4IxnO6zrhZbEGz2b660EJRbuxgpDS5gkCuYgGWg2xxh2rBuIr4Pvhve/7c31koA==}
    engines: {node: '>=4'}
    peerDependencies:
      '@typescript-eslint/parser': '*'
      eslint: ^2 || ^3 || ^4 || ^5 || ^6 || ^7.2.0 || ^8
    peerDependenciesMeta:
      '@typescript-eslint/parser':
        optional: true
    dependencies:
      '@typescript-eslint/parser': 5.45.0_t556sga2mdjl5mfp5u2n75qejq
      array-includes: 3.1.5
      array.prototype.flat: 1.3.0
      debug: 2.6.9
      doctrine: 2.1.0
      eslint: 8.17.0
      eslint-import-resolver-node: 0.3.6
      eslint-module-utils: 2.7.4_4w4bem2b3mfeprtsdjd2bnggce
      has: 1.0.3
      is-core-module: 2.10.0
      is-glob: 4.0.3
      minimatch: 3.1.2
      object.values: 1.1.5
      resolve: 1.22.1
      tsconfig-paths: 3.14.1
    transitivePeerDependencies:
      - eslint-import-resolver-typescript
      - eslint-import-resolver-webpack
      - supports-color
    dev: true

  /eslint-plugin-import/2.26.0_o6xilsqumo6pzva4ttrd3yb4lm:
    resolution: {integrity: sha512-hYfi3FXaM8WPLf4S1cikh/r4IxnO6zrhZbEGz2b660EJRbuxgpDS5gkCuYgGWg2xxh2rBuIr4Pvhve/7c31koA==}
    engines: {node: '>=4'}
    peerDependencies:
      '@typescript-eslint/parser': '*'
      eslint: ^2 || ^3 || ^4 || ^5 || ^6 || ^7.2.0 || ^8
    peerDependenciesMeta:
      '@typescript-eslint/parser':
        optional: true
    dependencies:
      '@typescript-eslint/parser': 5.39.0_5ldjemcacbssrrv7slgrertrym
      array-includes: 3.1.5
      array.prototype.flat: 1.3.0
      debug: 2.6.9
      doctrine: 2.1.0
      eslint: 8.25.0
      eslint-import-resolver-node: 0.3.6
      eslint-module-utils: 2.7.4_vyqn3eg3iq3tj3qtqgamu25emu
      has: 1.0.3
      is-core-module: 2.10.0
      is-glob: 4.0.3
      minimatch: 3.1.2
      object.values: 1.1.5
      resolve: 1.22.1
      tsconfig-paths: 3.14.1
    transitivePeerDependencies:
      - eslint-import-resolver-typescript
      - eslint-import-resolver-webpack
      - supports-color
    dev: true

  /eslint-plugin-jsx-a11y/6.6.1_eslint@8.25.0:
    resolution: {integrity: sha512-sXgFVNHiWffBq23uiS/JaP6eVR622DqwB4yTzKvGZGcPq6/yZ3WmOZfuBks/vHWo9GaFOqC2ZK4i6+C35knx7Q==}
    engines: {node: '>=4.0'}
    peerDependencies:
      eslint: ^3 || ^4 || ^5 || ^6 || ^7 || ^8
    dependencies:
      '@babel/runtime': 7.19.0
      aria-query: 4.2.2
      array-includes: 3.1.5
      ast-types-flow: 0.0.7
      axe-core: 4.4.3
      axobject-query: 2.2.0
      damerau-levenshtein: 1.0.8
      emoji-regex: 9.2.2
      eslint: 8.25.0
      has: 1.0.3
      jsx-ast-utils: 3.3.3
      language-tags: 1.0.5
      minimatch: 3.1.2
      semver: 6.3.0
    dev: true

  /eslint-plugin-markdown/3.0.0_eslint@8.17.0:
    resolution: {integrity: sha512-hRs5RUJGbeHDLfS7ELanT0e29Ocyssf/7kBM+p7KluY5AwngGkDf8Oyu4658/NZSGTTq05FZeWbkxXtbVyHPwg==}
    engines: {node: ^12.22.0 || ^14.17.0 || >=16.0.0}
    peerDependencies:
      eslint: ^6.0.0 || ^7.0.0 || ^8.0.0
    dependencies:
      eslint: 8.17.0
      mdast-util-from-markdown: 0.8.5
    transitivePeerDependencies:
      - supports-color
    dev: true

  /eslint-plugin-mdx/2.0.5_eslint@8.17.0:
    resolution: {integrity: sha512-j2xN97jSlc5IoH94rJTHqYMztl46+hHzyC8Zqjx+OI1Rvv33isyf8xSSBHN6f0z8IJmgPgGsb/fH90JbvKplXg==}
    engines: {node: ^12.20.0 || ^14.18.0 || >=16.0.0}
    peerDependencies:
      eslint: '>=8.0.0'
    dependencies:
      eslint: 8.17.0
      eslint-mdx: 2.0.5_eslint@8.17.0
      eslint-plugin-markdown: 3.0.0_eslint@8.17.0
      remark-mdx: 2.1.4
      remark-parse: 10.0.1
      remark-stringify: 10.0.2
      tslib: 2.4.0
      unified: 10.1.2
      vfile: 5.3.5
    transitivePeerDependencies:
      - supports-color
    dev: true

  /eslint-plugin-prettier/4.2.1_iygxdwaldnel65rk7znw3pdvia:
    resolution: {integrity: sha512-f/0rXLXUt0oFYs8ra4w49wYZBG5GKZpAYsJSm6rnYL5uVDjd+zowwMwVZHnAjf4edNrKpCDYfXDgmRE/Ak7QyQ==}
    engines: {node: '>=12.0.0'}
    peerDependencies:
      eslint: '>=7.28.0'
      eslint-config-prettier: '*'
      prettier: '>=2.0.0'
    peerDependenciesMeta:
      eslint-config-prettier:
        optional: true
    dependencies:
      eslint: 8.17.0
      eslint-config-prettier: 8.5.0_eslint@8.17.0
      prettier: 2.8.0
      prettier-linter-helpers: 1.0.0
    dev: true

  /eslint-plugin-react-hooks/4.6.0_eslint@8.17.0:
    resolution: {integrity: sha512-oFc7Itz9Qxh2x4gNHStv3BqJq54ExXmfC+a1NjAta66IAN87Wu0R/QArgIS9qKzX3dXKPI9H5crl9QchNMY9+g==}
    engines: {node: '>=10'}
    peerDependencies:
      eslint: ^3.0.0 || ^4.0.0 || ^5.0.0 || ^6.0.0 || ^7.0.0 || ^8.0.0-0
    dependencies:
      eslint: 8.17.0
    dev: true

  /eslint-plugin-react-hooks/4.6.0_eslint@8.25.0:
    resolution: {integrity: sha512-oFc7Itz9Qxh2x4gNHStv3BqJq54ExXmfC+a1NjAta66IAN87Wu0R/QArgIS9qKzX3dXKPI9H5crl9QchNMY9+g==}
    engines: {node: '>=10'}
    peerDependencies:
      eslint: ^3.0.0 || ^4.0.0 || ^5.0.0 || ^6.0.0 || ^7.0.0 || ^8.0.0-0
    dependencies:
      eslint: 8.25.0
    dev: true

  /eslint-plugin-react/7.31.8_eslint@8.25.0:
    resolution: {integrity: sha512-5lBTZmgQmARLLSYiwI71tiGVTLUuqXantZM6vlSY39OaDSV0M7+32K5DnLkmFrwTe+Ksz0ffuLUC91RUviVZfw==}
    engines: {node: '>=4'}
    peerDependencies:
      eslint: ^3 || ^4 || ^5 || ^6 || ^7 || ^8
    dependencies:
      array-includes: 3.1.5
      array.prototype.flatmap: 1.3.0
      doctrine: 2.1.0
      eslint: 8.25.0
      estraverse: 5.3.0
      jsx-ast-utils: 3.3.3
      minimatch: 3.1.2
      object.entries: 1.1.5
      object.fromentries: 2.0.5
      object.hasown: 1.1.1
      object.values: 1.1.5
      prop-types: 15.8.1
      resolve: 2.0.0-next.4
      semver: 6.3.0
      string.prototype.matchall: 4.0.7
    dev: true

  /eslint-plugin-testing-library/5.9.1_t556sga2mdjl5mfp5u2n75qejq:
    resolution: {integrity: sha512-6BQp3tmb79jLLasPHJmy8DnxREe+2Pgf7L+7o09TSWPfdqqtQfRZmZNetr5mOs3yqZk/MRNxpN3RUpJe0wB4LQ==}
    engines: {node: ^12.22.0 || ^14.17.0 || >=16.0.0, npm: '>=6'}
    peerDependencies:
      eslint: ^7.5.0 || ^8.0.0
    dependencies:
      '@typescript-eslint/utils': 5.39.0_t556sga2mdjl5mfp5u2n75qejq
      eslint: 8.17.0
    transitivePeerDependencies:
      - supports-color
      - typescript
    dev: true

  /eslint-scope/5.1.1:
    resolution: {integrity: sha512-2NxwbF/hZ0KpepYN0cNbo+FN6XoK7GaHlQhgx/hIZl6Va0bF45RQOOwhLIy8lQDbuCiadSLCBnH2CFYquit5bw==}
    engines: {node: '>=8.0.0'}
    dependencies:
      esrecurse: 4.3.0
      estraverse: 4.3.0
    dev: true

  /eslint-scope/7.1.1:
    resolution: {integrity: sha512-QKQM/UXpIiHcLqJ5AOyIW7XZmzjkzQXYE54n1++wb0u9V/abW3l9uQnxX8Z5Xd18xyKIMTUAyQ0k1e8pz6LUrw==}
    engines: {node: ^12.22.0 || ^14.17.0 || >=16.0.0}
    dependencies:
      esrecurse: 4.3.0
      estraverse: 5.3.0
    dev: true

  /eslint-utils/3.0.0_eslint@8.17.0:
    resolution: {integrity: sha512-uuQC43IGctw68pJA1RgbQS8/NP7rch6Cwd4j3ZBtgo4/8Flj4eGE7ZYSZRN3iq5pVUv6GPdW5Z1RFleo84uLDA==}
    engines: {node: ^10.0.0 || ^12.0.0 || >= 14.0.0}
    peerDependencies:
      eslint: '>=5'
    dependencies:
      eslint: 8.17.0
      eslint-visitor-keys: 2.1.0
    dev: true

  /eslint-utils/3.0.0_eslint@8.25.0:
    resolution: {integrity: sha512-uuQC43IGctw68pJA1RgbQS8/NP7rch6Cwd4j3ZBtgo4/8Flj4eGE7ZYSZRN3iq5pVUv6GPdW5Z1RFleo84uLDA==}
    engines: {node: ^10.0.0 || ^12.0.0 || >= 14.0.0}
    peerDependencies:
      eslint: '>=5'
    dependencies:
      eslint: 8.25.0
      eslint-visitor-keys: 2.1.0
    dev: true

  /eslint-visitor-keys/2.1.0:
    resolution: {integrity: sha512-0rSmRBzXgDzIsD6mGdJgevzgezI534Cer5L/vyMX0kHzT/jiB43jRhd9YUlMGYLQy2zprNmoT8qasCGtY+QaKw==}
    engines: {node: '>=10'}
    dev: true

  /eslint-visitor-keys/3.3.0:
    resolution: {integrity: sha512-mQ+suqKJVyeuwGYHAdjMFqjCyfl8+Ldnxuyp3ldiMBFKkvytrXUZWaiPCEav8qDHKty44bD+qV1IP4T+w+xXRA==}
    engines: {node: ^12.22.0 || ^14.17.0 || >=16.0.0}
    dev: true

  /eslint/8.17.0:
    resolution: {integrity: sha512-gq0m0BTJfci60Fz4nczYxNAlED+sMcihltndR8t9t1evnU/azx53x3t2UHXC/uRjcbvRw/XctpaNygSTcQD+Iw==}
    engines: {node: ^12.22.0 || ^14.17.0 || >=16.0.0}
    hasBin: true
    dependencies:
      '@eslint/eslintrc': 1.3.3
      '@humanwhocodes/config-array': 0.9.5
      ajv: 6.12.6
      chalk: 4.1.2
      cross-spawn: 7.0.3
      debug: 4.3.4
      doctrine: 3.0.0
      escape-string-regexp: 4.0.0
      eslint-scope: 7.1.1
      eslint-utils: 3.0.0_eslint@8.17.0
      eslint-visitor-keys: 3.3.0
      espree: 9.4.0
      esquery: 1.4.0
      esutils: 2.0.3
      fast-deep-equal: 3.1.3
      file-entry-cache: 6.0.1
      functional-red-black-tree: 1.0.1
      glob-parent: 6.0.2
      globals: 13.17.0
      ignore: 5.2.0
      import-fresh: 3.3.0
      imurmurhash: 0.1.4
      is-glob: 4.0.3
      js-yaml: 4.1.0
      json-stable-stringify-without-jsonify: 1.0.1
      levn: 0.4.1
      lodash.merge: 4.6.2
      minimatch: 3.1.2
      natural-compare: 1.4.0
      optionator: 0.9.1
      regexpp: 3.2.0
      strip-ansi: 6.0.1
      strip-json-comments: 3.1.1
      text-table: 0.2.0
      v8-compile-cache: 2.3.0
    transitivePeerDependencies:
      - supports-color
    dev: true

  /eslint/8.25.0:
    resolution: {integrity: sha512-DVlJOZ4Pn50zcKW5bYH7GQK/9MsoQG2d5eDH0ebEkE8PbgzTTmtt/VTH9GGJ4BfeZCpBLqFfvsjX35UacUL83A==}
    engines: {node: ^12.22.0 || ^14.17.0 || >=16.0.0}
    hasBin: true
    dependencies:
      '@eslint/eslintrc': 1.3.3
      '@humanwhocodes/config-array': 0.10.7
      '@humanwhocodes/module-importer': 1.0.1
      ajv: 6.12.6
      chalk: 4.1.2
      cross-spawn: 7.0.3
      debug: 4.3.4
      doctrine: 3.0.0
      escape-string-regexp: 4.0.0
      eslint-scope: 7.1.1
      eslint-utils: 3.0.0_eslint@8.25.0
      eslint-visitor-keys: 3.3.0
      espree: 9.4.0
      esquery: 1.4.0
      esutils: 2.0.3
      fast-deep-equal: 3.1.3
      file-entry-cache: 6.0.1
      find-up: 5.0.0
      glob-parent: 6.0.2
      globals: 13.17.0
      globby: 11.1.0
      grapheme-splitter: 1.0.4
      ignore: 5.2.0
      import-fresh: 3.3.0
      imurmurhash: 0.1.4
      is-glob: 4.0.3
      js-sdsl: 4.1.5
      js-yaml: 4.1.0
      json-stable-stringify-without-jsonify: 1.0.1
      levn: 0.4.1
      lodash.merge: 4.6.2
      minimatch: 3.1.2
      natural-compare: 1.4.0
      optionator: 0.9.1
      regexpp: 3.2.0
      strip-ansi: 6.0.1
      strip-json-comments: 3.1.1
      text-table: 0.2.0
    transitivePeerDependencies:
      - supports-color
    dev: true

  /espree/9.4.0:
    resolution: {integrity: sha512-DQmnRpLj7f6TgN/NYb0MTzJXL+vJF9h3pHy4JhCIs3zwcgez8xmGg3sXHcEO97BrmO2OSvCwMdfdlyl+E9KjOw==}
    engines: {node: ^12.22.0 || ^14.17.0 || >=16.0.0}
    dependencies:
      acorn: 8.8.0
      acorn-jsx: 5.3.2_acorn@8.8.0
      eslint-visitor-keys: 3.3.0
    dev: true

  /esprima/4.0.1:
    resolution: {integrity: sha512-eGuFFw7Upda+g4p+QHvnW0RyTX/SVeJBDM/gCtMARO0cLuT2HcEKnTPvhjV6aGeqrCB/sbNop0Kszm0jsaWU4A==}
    engines: {node: '>=4'}
    hasBin: true

  /esquery/1.4.0:
    resolution: {integrity: sha512-cCDispWt5vHHtwMY2YrAQ4ibFkAL8RbH5YGBnZBc90MolvvfkkQcJro/aZiAQUlQ3qgrYS6D6v8Gc5G5CQsc9w==}
    engines: {node: '>=0.10'}
    dependencies:
      estraverse: 5.3.0
    dev: true

  /esrecurse/4.3.0:
    resolution: {integrity: sha512-KmfKL3b6G+RXvP8N1vr3Tq1kL/oCFgn2NYXEtqP8/L3pKapUA4G8cFVaoF3SU323CD4XypR/ffioHmkti6/Tag==}
    engines: {node: '>=4.0'}
    dependencies:
      estraverse: 5.3.0
    dev: true

  /estraverse/4.3.0:
    resolution: {integrity: sha512-39nnKffWz8xN1BU/2c79n9nB9HDzo0niYUqx6xyqUnyoAnQyyWpOTdZEeiCch8BBu515t4wp9ZmgVfVhn9EBpw==}
    engines: {node: '>=4.0'}
    dev: true

  /estraverse/5.3.0:
    resolution: {integrity: sha512-MMdARuVEQziNTeJD8DgMqmhwR11BRQ/cBP+pLtYdSTnf3MIO8fFeiINEbX36ZdNlfU/7A9f3gUw49B3oQsvwBA==}
    engines: {node: '>=4.0'}
    dev: true

  /estree-util-attach-comments/2.1.0:
    resolution: {integrity: sha512-rJz6I4L0GaXYtHpoMScgDIwM0/Vwbu5shbMeER596rB2D1EWF6+Gj0e0UKzJPZrpoOc87+Q2kgVFHfjAymIqmw==}
    dependencies:
      '@types/estree': 1.0.0
    dev: false

  /estree-util-build-jsx/2.2.0:
    resolution: {integrity: sha512-apsfRxF9uLrqosApvHVtYZjISPvTJ+lBiIydpC+9wE6cF6ssbhnjyQLqaIjgzGxvC2Hbmec1M7g91PoBayYoQQ==}
    dependencies:
      '@types/estree-jsx': 1.0.0
      estree-util-is-identifier-name: 2.0.1
      estree-walker: 3.0.1
    dev: false

  /estree-util-is-identifier-name/1.1.0:
    resolution: {integrity: sha512-OVJZ3fGGt9By77Ix9NhaRbzfbDV/2rx9EP7YIDJTmsZSEc5kYn2vWcNccYyahJL2uAQZK2a5Or2i0wtIKTPoRQ==}
    dev: false

  /estree-util-is-identifier-name/2.0.1:
    resolution: {integrity: sha512-rxZj1GkQhY4x1j/CSnybK9cGuMFQYFPLq0iNyopqf14aOVLFtMv7Esika+ObJWPWiOHuMOAHz3YkWoLYYRnzWQ==}

  /estree-util-to-js/1.1.0:
    resolution: {integrity: sha512-490lbfCcpLk+ofK6HCgqDfYs4KAfq6QVvDw3+Bm1YoKRgiOjKiKYGAVQE1uwh7zVxBgWhqp4FDtp5SqunpUk1A==}
    dependencies:
      '@types/estree-jsx': 1.0.0
      astring: 1.8.3
      source-map: 0.7.4
    dev: false

  /estree-util-value-to-estree/1.3.0:
    resolution: {integrity: sha512-Y+ughcF9jSUJvncXwqRageavjrNPAI+1M/L3BI3PyLp1nmgYTGUXU6t5z1Y7OWuThoDdhPME07bQU+d5LxdJqw==}
    engines: {node: '>=12.0.0'}
    dependencies:
      is-plain-obj: 3.0.0
    dev: false

  /estree-util-visit/1.2.0:
    resolution: {integrity: sha512-wdsoqhWueuJKsh5hqLw3j8lwFqNStm92VcwtAOAny8g/KS/l5Y8RISjR4k5W6skCj3Nirag/WUCMS0Nfy3sgsg==}
    dependencies:
      '@types/estree-jsx': 1.0.0
      '@types/unist': 2.0.6

  /estree-walker/3.0.1:
    resolution: {integrity: sha512-woY0RUD87WzMBUiZLx8NsYr23N5BKsOMZHhu2hoNRVh6NXGfoiT1KOL8G3UHlJAnEDGmfa5ubNA/AacfG+Kb0g==}
    dev: false

  /esutils/2.0.3:
    resolution: {integrity: sha512-kVscqXk4OCp68SZ0dkgEKVi6/8ij300KBWTJq32P/dYeWTSwK41WyTxalN1eRmA5Z9UU/LX9D7FWSmV9SAYx6g==}
    engines: {node: '>=0.10.0'}
    dev: true

  /eth-block-tracker/4.4.3:
    resolution: {integrity: sha512-A8tG4Z4iNg4mw5tP1Vung9N9IjgMNqpiMoJ/FouSFwNCGHv2X0mmOYwtQOJzki6XN7r7Tyo01S29p7b224I4jw==}
    dependencies:
      '@babel/plugin-transform-runtime': 7.19.1
      '@babel/runtime': 7.19.0
      eth-query: 2.1.2
      json-rpc-random-id: 1.0.1
      pify: 3.0.0
      safe-event-emitter: 1.0.1
    transitivePeerDependencies:
      - '@babel/core'
      - supports-color

  /eth-json-rpc-filters/4.2.2:
    resolution: {integrity: sha512-DGtqpLU7bBg63wPMWg1sCpkKCf57dJ+hj/k3zF26anXMzkmtSBDExL8IhUu7LUd34f0Zsce3PYNO2vV2GaTzaw==}
    dependencies:
      '@metamask/safe-event-emitter': 2.0.0
      async-mutex: 0.2.6
      eth-json-rpc-middleware: 6.0.0
      eth-query: 2.1.2
      json-rpc-engine: 6.1.0
      pify: 5.0.0
    transitivePeerDependencies:
      - encoding

  /eth-json-rpc-middleware/6.0.0:
    resolution: {integrity: sha512-qqBfLU2Uq1Ou15Wox1s+NX05S9OcAEL4JZ04VZox2NS0U+RtCMjSxzXhLFWekdShUPZ+P8ax3zCO2xcPrp6XJQ==}
    dependencies:
      btoa: 1.2.1
      clone: 2.1.2
      eth-query: 2.1.2
      eth-rpc-errors: 3.0.0
      eth-sig-util: 1.4.2
      ethereumjs-util: 5.2.1
      json-rpc-engine: 5.4.0
      json-stable-stringify: 1.0.1
      node-fetch: 2.6.7
      pify: 3.0.0
      safe-event-emitter: 1.0.1
    transitivePeerDependencies:
      - encoding

  /eth-query/2.1.2:
    resolution: {integrity: sha512-srES0ZcvwkR/wd5OQBRA1bIJMww1skfGS0s8wlwK3/oNP4+wnds60krvu5R1QbpRQjMmpG5OMIWro5s7gvDPsA==}
    dependencies:
      json-rpc-random-id: 1.0.1
      xtend: 4.0.2

  /eth-rpc-errors/3.0.0:
    resolution: {integrity: sha512-iPPNHPrLwUlR9xCSYm7HHQjWBasor3+KZfRvwEWxMz3ca0yqnlBeJrnyphkGIXZ4J7AMAaOLmwy4AWhnxOiLxg==}
    dependencies:
      fast-safe-stringify: 2.1.1

  /eth-rpc-errors/4.0.2:
    resolution: {integrity: sha512-n+Re6Gu8XGyfFy1it0AwbD1x0MUzspQs0D5UiPs1fFPCr6WAwZM+vbIhXheBFrpgosqN9bs5PqlB4Q61U/QytQ==}
    dependencies:
      fast-safe-stringify: 2.1.1

  /eth-sig-util/1.4.2:
    resolution: {integrity: sha512-iNZ576iTOGcfllftB73cPB5AN+XUQAT/T8xzsILsghXC1o8gJUqe3RHlcDqagu+biFpYQ61KQrZZJza8eRSYqw==}
    deprecated: Deprecated in favor of '@metamask/eth-sig-util'
    dependencies:
      ethereumjs-abi: github.com/ethereumjs/ethereumjs-abi/ee3994657fa7a427238e6ba92a84d0b529bbcde0
      ethereumjs-util: 5.2.1

  /ethereum-cryptography/0.1.3:
    resolution: {integrity: sha512-w8/4x1SGGzc+tO97TASLja6SLd3fRIK2tLVcV2Gx4IB21hE19atll5Cq9o3d0ZmAYC/8aw0ipieTSiekAea4SQ==}
    dependencies:
      '@types/pbkdf2': 3.1.0
      '@types/secp256k1': 4.0.3
      blakejs: 1.2.1
      browserify-aes: 1.2.0
      bs58check: 2.1.2
      create-hash: 1.2.0
      create-hmac: 1.1.7
      hash.js: 1.1.7
      keccak: 3.0.2
      pbkdf2: 3.1.2
      randombytes: 2.1.0
      safe-buffer: 5.2.1
      scrypt-js: 3.0.1
      secp256k1: 4.0.3
      setimmediate: 1.0.5

  /ethereumjs-util/5.2.1:
    resolution: {integrity: sha512-v3kT+7zdyCm1HIqWlLNrHGqHGLpGYIhjeHxQjnDXjLT2FyGJDsd3LWMYUo7pAFRrk86CR3nUJfhC81CCoJNNGQ==}
    dependencies:
      bn.js: 4.12.0
      create-hash: 1.2.0
      elliptic: 6.5.4
      ethereum-cryptography: 0.1.3
      ethjs-util: 0.1.6
      rlp: 2.2.7
      safe-buffer: 5.2.1

  /ethereumjs-util/6.2.1:
    resolution: {integrity: sha512-W2Ktez4L01Vexijrm5EB6w7dg4n/TgpoYU4avuT5T3Vmnw/eCRtiBrJfQYS/DCSvDIOLn2k57GcHdeBcgVxAqw==}
    dependencies:
      '@types/bn.js': 4.11.6
      bn.js: 4.12.0
      create-hash: 1.2.0
      elliptic: 6.5.4
      ethereum-cryptography: 0.1.3
      ethjs-util: 0.1.6
      rlp: 2.2.7

  /ethers/5.7.1:
    resolution: {integrity: sha512-5krze4dRLITX7FpU8J4WscXqADiKmyeNlylmmDLbS95DaZpBhDe2YSwRQwKXWNyXcox7a3gBgm/MkGXV1O1S/Q==}
    dependencies:
      '@ethersproject/abi': 5.7.0
      '@ethersproject/abstract-provider': 5.7.0
      '@ethersproject/abstract-signer': 5.7.0
      '@ethersproject/address': 5.7.0
      '@ethersproject/base64': 5.7.0
      '@ethersproject/basex': 5.7.0
      '@ethersproject/bignumber': 5.7.0
      '@ethersproject/bytes': 5.7.0
      '@ethersproject/constants': 5.7.0
      '@ethersproject/contracts': 5.7.0
      '@ethersproject/hash': 5.7.0
      '@ethersproject/hdnode': 5.7.0
      '@ethersproject/json-wallets': 5.7.0
      '@ethersproject/keccak256': 5.7.0
      '@ethersproject/logger': 5.7.0
      '@ethersproject/networks': 5.7.1
      '@ethersproject/pbkdf2': 5.7.0
      '@ethersproject/properties': 5.7.0
      '@ethersproject/providers': 5.7.1
      '@ethersproject/random': 5.7.0
      '@ethersproject/rlp': 5.7.0
      '@ethersproject/sha2': 5.7.0
      '@ethersproject/signing-key': 5.7.0
      '@ethersproject/solidity': 5.7.0
      '@ethersproject/strings': 5.7.0
      '@ethersproject/transactions': 5.7.0
      '@ethersproject/units': 5.7.0
      '@ethersproject/wallet': 5.7.0
      '@ethersproject/web': 5.7.1
      '@ethersproject/wordlists': 5.7.0
    transitivePeerDependencies:
      - bufferutil
      - utf-8-validate

  /ethjs-util/0.1.6:
    resolution: {integrity: sha512-CUnVOQq7gSpDHZVVrQW8ExxUETWrnrvXYvYz55wOU8Uj4VCgw56XC2B/fVqQN+f7gmrnRHSLVnFAwsCuNwji8w==}
    engines: {node: '>=6.5.0', npm: '>=3'}
    dependencies:
      is-hex-prefixed: 1.0.0
      strip-hex-prefix: 1.0.0

  /eventemitter3/4.0.7:
    resolution: {integrity: sha512-8guHBZCwKnFhYdHr2ysuRWErTwhoN2X8XELRlrRwpmfeY2jjuUN4taQMsULKUVo1K4DvZl+0pgfyoysHxvmvEw==}

  /events/3.3.0:
    resolution: {integrity: sha512-mQw+2fkQbALzQ7V0MY0IqdnXNOeTtP4r0lN9z7AAawCXgqea7bDii20AYrIBrFd/Hx0M2Ocz6S111CaFkUcb0Q==}
    engines: {node: '>=0.8.x'}

  /evp_bytestokey/1.0.3:
    resolution: {integrity: sha512-/f2Go4TognH/KvCISP7OUsHn85hT9nUkxxA9BEWxFn+Oj9o8ZNLm/40hdlgSLyuOimsrTKLUMEorQexp/aPQeA==}
    dependencies:
      md5.js: 1.3.5
      safe-buffer: 5.2.1

  /execa/0.8.0:
    resolution: {integrity: sha512-zDWS+Rb1E8BlqqhALSt9kUhss8Qq4nN3iof3gsOdyINksElaPyNBtKUMTR62qhvgVWR0CqCX7sdnKe4MnUbFEA==}
    engines: {node: '>=4'}
    dependencies:
      cross-spawn: 5.1.0
      get-stream: 3.0.0
      is-stream: 1.1.0
      npm-run-path: 2.0.2
      p-finally: 1.0.0
      signal-exit: 3.0.7
      strip-eof: 1.0.0
    dev: false

  /execa/5.1.1:
    resolution: {integrity: sha512-8uSpZZocAZRBAPIEINJj3Lo9HyGitllczc27Eh5YYojjMFMn8yHMDMaUHE2Jqfq05D/wucwI4JGURyXt1vchyg==}
    engines: {node: '>=10'}
    dependencies:
      cross-spawn: 7.0.3
      get-stream: 6.0.1
      human-signals: 2.1.0
      is-stream: 2.0.1
      merge-stream: 2.0.0
      npm-run-path: 4.0.1
      onetime: 5.1.2
      signal-exit: 3.0.7
      strip-final-newline: 2.0.0
    dev: true

  /execa/6.1.0:
    resolution: {integrity: sha512-QVWlX2e50heYJcCPG0iWtf8r0xjEYfz/OYLGDYH+IyjWezzPNxz63qNFOu0l4YftGWuizFVZHHs8PrLU5p2IDA==}
    engines: {node: ^12.20.0 || ^14.13.1 || >=16.0.0}
    dependencies:
      cross-spawn: 7.0.3
      get-stream: 6.0.1
      human-signals: 3.0.1
      is-stream: 3.0.0
      merge-stream: 2.0.0
      npm-run-path: 5.1.0
      onetime: 6.0.0
      signal-exit: 3.0.7
      strip-final-newline: 3.0.0
    dev: true

  /extend-shallow/2.0.1:
    resolution: {integrity: sha512-zCnTtlxNoAiDc3gqY2aYAWFx7XWWiasuF2K8Me5WbN8otHKTUKBwjPtNpRs/rbUZm7KxWAaNj7P1a/p52GbVug==}
    engines: {node: '>=0.10.0'}
    dependencies:
      is-extendable: 0.1.1
    dev: false

  /extend/3.0.2:
    resolution: {integrity: sha512-fjquC59cD7CyW6urNXK0FBufkZcoiGG80wTuPujX590cB5Ttln20E2UB4S/WARVqhXffZl2LNgS+gQdPIIim/g==}

  /extendable-error/0.1.7:
    resolution: {integrity: sha512-UOiS2in6/Q0FK0R0q6UY9vYpQ21mr/Qn1KOnte7vsACuNJf514WvCCUHSRCPcgjPT2bAhNIJdlE6bVap1GKmeg==}
    dev: true

  /external-editor/3.1.0:
    resolution: {integrity: sha512-hMQ4CX1p1izmuLYyZqLMO/qGNw10wSv9QDCPfzXfyFrOaCSSoRfqE1Kf1s5an66J5JZC62NewG+mK49jOCtQew==}
    engines: {node: '>=4'}
    dependencies:
      chardet: 0.7.0
      iconv-lite: 0.4.24
      tmp: 0.0.33
    dev: true

  /eyes/0.1.8:
    resolution: {integrity: sha512-GipyPsXO1anza0AOZdy69Im7hGFCNB7Y/NGjDlZGJ3GJJLtwNSb2vrzYrTYJRrRloVx7pl+bhUaTB8yiccPvFQ==}
    engines: {node: '> 0.1.90'}

  /fast-deep-equal/3.1.3:
    resolution: {integrity: sha512-f3qQ9oQy9j2AhBe/H9VC91wLmKBCCU/gDOnKNAYG5hswO7BLKj09Hc5HYNz9cGI++xlpDCIgDaitVs03ATR84Q==}
    dev: true

  /fast-diff/1.2.0:
    resolution: {integrity: sha512-xJuoT5+L99XlZ8twedaRf6Ax2TgQVxvgZOYoPKqZufmJib0tL2tegPBOZb1pVNgIhlqDlA0eO0c3wBvQcmzx4w==}
    dev: true

  /fast-glob/3.2.12:
    resolution: {integrity: sha512-DVj4CQIYYow0BlaelwK1pHl5n5cRSJfM60UA0zK891sVInoPri2Ekj7+e1CT3/3qxXenpI+nBBmQAcJPJgaj4w==}
    engines: {node: '>=8.6.0'}
    dependencies:
      '@nodelib/fs.stat': 2.0.5
      '@nodelib/fs.walk': 1.2.8
      glob-parent: 5.1.2
      merge2: 1.4.1
      micromatch: 4.0.5
    dev: true

  /fast-json-stable-stringify/2.1.0:
    resolution: {integrity: sha512-lhd/wF+Lk98HZoTCtlVraHtfh5XYijIjalXck7saUtuanSDyLMxnHhSXEDJqHxD7msR8D0uCmqlkwjCV8xvwHw==}
    dev: true

  /fast-levenshtein/2.0.6:
    resolution: {integrity: sha512-DCXu6Ifhqcks7TZKY3Hxp3y6qphY5SJZmrWMDrKcERSOXWQdMhU9Ig/PYrzyw/ul9jOIyh0N4M0tbC5hodg8dw==}
    dev: true

  /fast-safe-stringify/2.1.1:
    resolution: {integrity: sha512-W+KJc2dmILlPplD/H4K9l9LcAHAfPtP6BY84uVLXQ6Evcz9Lcg33Y2z1IVblT6xdY54PXYVHEv+0Wpq8Io6zkA==}

  /fast-stable-stringify/1.0.0:
    resolution: {integrity: sha512-wpYMUmFu5f00Sm0cj2pfivpmawLZ0NKdviQ4w9zJeR8JVtOpOxHmLaJuj0vxvGqMJQWyP/COUkF75/57OKyRag==}

  /fastq/1.13.0:
    resolution: {integrity: sha512-YpkpUnK8od0o1hmeSc7UUs/eB/vIPWJYjKck2QKIzAf71Vm1AAQ3EbuZB3g2JIy+pg+ERD0vqI79KyZiB2e2Nw==}
    dependencies:
      reusify: 1.0.4
    dev: true

  /fathom-client/3.5.0:
    resolution: {integrity: sha512-BiRDS9Q9a8Zma0H717FWC5cvf545K/CsxBpxKT22TcSl1EbRhhlHWIJgrdeiQUfdorBK2ppy09TwMOhRsbos/A==}
    dev: false

  /figures/3.2.0:
    resolution: {integrity: sha512-yaduQFRKLXYOGgEn6AZau90j3ggSOyiqXU0F9JZfeXYhNa+Jk4X+s45A2zg5jns87GAFa34BBm2kXw4XpNcbdg==}
    engines: {node: '>=8'}
    dependencies:
      escape-string-regexp: 1.0.5
    dev: true

  /file-entry-cache/6.0.1:
    resolution: {integrity: sha512-7Gps/XWymbLk2QLYK4NzpMOrYjMhdIxXuIvy2QBsLE6ljuodKvdkWs/cpyJJ3CVIVpH0Oi1Hvg1ovbMzLdFBBg==}
    engines: {node: ^10.12.0 || >=12.0.0}
    dependencies:
      flat-cache: 3.0.4
    dev: true

  /file-uri-to-path/1.0.0:
    resolution: {integrity: sha512-0Zt+s3L7Vf1biwWZ29aARiVYLx7iMGnEUl9x33fbB/j3jR81u/O2LbqK+Bm1CDSNDKVtJ/YjwY7TUd5SkeLQLw==}

  /fill-range/7.0.1:
    resolution: {integrity: sha512-qOo9F+dMUmC2Lcb4BbVvnKJxTPjCm+RRpe4gDuGrzkL7mEVl/djYSu2OdQ2Pa302N4oqkSg9ir6jaLWJ2USVpQ==}
    engines: {node: '>=8'}
    dependencies:
      to-regex-range: 5.0.1
    dev: true

  /find-up/3.0.0:
    resolution: {integrity: sha512-1yD6RmLI1XBfxugvORwlck6f75tYL+iR0jqwsOrOxMZyGYqUuDhJ0l4AXdO1iX/FTs9cBAMEk1gWSEx1kSbylg==}
    engines: {node: '>=6'}
    dependencies:
      locate-path: 3.0.0

  /find-up/4.1.0:
    resolution: {integrity: sha512-PpOwAdQ/YlXQ2vj8a3h8IipDuYRi3wceVQQGYWxNINccq40Anw7BlsEXCMbt1Zt+OLA6Fq9suIpIWD0OsnISlw==}
    engines: {node: '>=8'}
    dependencies:
      locate-path: 5.0.0
      path-exists: 4.0.0
    dev: true

  /find-up/5.0.0:
    resolution: {integrity: sha512-78/PXT1wlLLDgTzDs7sjq9hzz0vXD+zn+7wypEe4fXQxCmdmqfGsEPQxmiCSQI3ajFV91bVSsvNtrJRiW6nGng==}
    engines: {node: '>=10'}
    dependencies:
      locate-path: 6.0.0
      path-exists: 4.0.0
    dev: true

  /find-yarn-workspace-root2/1.2.16:
    resolution: {integrity: sha512-hr6hb1w8ePMpPVUK39S4RlwJzi+xPLuVuG8XlwXU3KD5Yn3qgBWVfy3AzNlDhWvE1EORCE65/Qm26rFQt3VLVA==}
    dependencies:
      micromatch: 4.0.5
      pkg-dir: 4.2.0
    dev: true

  /flat-cache/3.0.4:
    resolution: {integrity: sha512-dm9s5Pw7Jc0GvMYbshN6zchCA9RgQlzzEZX3vylR9IqFfS8XciblUXOKfW6SiuJ0e13eDYZoZV5wdrev7P3Nwg==}
    engines: {node: ^10.12.0 || >=12.0.0}
    dependencies:
      flatted: 3.2.7
      rimraf: 3.0.2
    dev: true

  /flatted/3.2.7:
    resolution: {integrity: sha512-5nqDSxl8nn5BSNxyR3n4I6eDmbolI6WT+QqR547RwxQapgjQBmtktdP+HTBb/a/zLsbzERTONyUB5pefh5TtjQ==}
    dev: true

  /flexsearch/0.7.31:
    resolution: {integrity: sha512-XGozTsMPYkm+6b5QL3Z9wQcJjNYxp0CYn3U1gO7dwD6PAqU1SVWZxI9CCg3z+ml3YfqdPnrBehaBrnH2AGKbNA==}
    dev: false

  /focus-visible/5.2.0:
    resolution: {integrity: sha512-Rwix9pBtC1Nuy5wysTmKy+UjbDJpIfg8eHjw0rjZ1mX4GNLz1Bmd16uDpI3Gk1i70Fgcs8Csg2lPm8HULFg9DQ==}
    dev: false

  /follow-redirects/1.15.2:
    resolution: {integrity: sha512-VQLG33o04KaQ8uYi2tVNbdrWp1QWxNNea+nmIB4EVM28v0hmP17z7aG1+wAkNzVq4KeXTq3221ye5qTJP91JwA==}
    engines: {node: '>=4.0'}
    peerDependencies:
      debug: '*'
    peerDependenciesMeta:
      debug:
        optional: true

  /for-each/0.3.3:
    resolution: {integrity: sha512-jqYfLp7mo9vIyQf8ykW2v7A+2N4QjeCeI5+Dz9XraiO1ign81wjiH7Fb9vSOWvQfNtmSa4H2RoQTrrXivdUZmw==}
    dependencies:
      is-callable: 1.2.7

  /foreground-child/2.0.0:
    resolution: {integrity: sha512-dCIq9FpEcyQyXKCkyzmlPTFNgrCzPudOe+mhvJU5zAtlBnGVy2yKxtfsxK2tQBThwq225jcvBjpw1Gr40uzZCA==}
    engines: {node: '>=8.0.0'}
    dependencies:
      cross-spawn: 7.0.3
      signal-exit: 3.0.7
    dev: true

  /form-data/4.0.0:
    resolution: {integrity: sha512-ETEklSGi5t0QMZuiXoA/Q6vcnxcLQP5vdugSpuAyi6SVGi2clPPp+xgEhuMaHC+zGgn31Kd235W35f7Hykkaww==}
    engines: {node: '>= 6'}
    dependencies:
      asynckit: 0.4.0
      combined-stream: 1.0.8
      mime-types: 2.1.35
    dev: true

  /fraction.js/4.2.0:
    resolution: {integrity: sha512-MhLuK+2gUcnZe8ZHlaaINnQLl0xRIGRfcGk2yl8xoQAfHrSsL3rYu6FCmBdkdbhc9EPlwyGHewaRsvwRMJtAlA==}
    dev: true

  /fs-extra/10.1.0:
    resolution: {integrity: sha512-oRXApq54ETRj4eMiFzGnHWGy+zo5raudjuxN0b8H7s/RU2oW0Wvsx9O0ACRN/kRq9E8Vu/ReskGB5o3ji+FzHQ==}
    engines: {node: '>=12'}
    dependencies:
      graceful-fs: 4.2.10
      jsonfile: 6.1.0
      universalify: 2.0.0
    dev: true

  /fs-extra/7.0.1:
    resolution: {integrity: sha512-YJDaCJZEnBmcbw13fvdAM9AwNOJwOzrE4pqMqBq5nFiEqXUqHwlK4B+3pUw6JNvfSPtX05xFHtYy/1ni01eGCw==}
    engines: {node: '>=6 <7 || >=8'}
    dependencies:
      graceful-fs: 4.2.10
      jsonfile: 4.0.0
      universalify: 0.1.2
    dev: true

  /fs-extra/8.1.0:
    resolution: {integrity: sha512-yhlQgA6mnOJUKOsRUFsgJdQCvkKhcz8tlZG5HBQfReYZy46OwLcY+Zia0mtdHsOo9y/hP+CxMN0TU9QxoOtG4g==}
    engines: {node: '>=6 <7 || >=8'}
    dependencies:
      graceful-fs: 4.2.10
      jsonfile: 4.0.0
      universalify: 0.1.2
    dev: true

  /fs.realpath/1.0.0:
    resolution: {integrity: sha512-OO0pH2lK6a0hZnAdau5ItzHPI6pUlvI7jMVnxUQRtw4owF2wk8lOSabtGDCTP4Ggrg2MbGnWO9X8K1t4+fGMDw==}
    dev: true

  /fsevents/2.3.2:
    resolution: {integrity: sha512-xiqMQR4xAeHTuB9uWm+fFRcIOgKBMiOBP+eXiyT7jsgVCq1bkVygt00oASowB7EdtpOHaaPgKt812P9ab+DDKA==}
    engines: {node: ^8.16.0 || ^10.6.0 || >=11.0.0}
    os: [darwin]
    requiresBuild: true
    dev: true
    optional: true

  /function-bind/1.1.1:
    resolution: {integrity: sha512-yIovAzMX49sF8Yl58fSCWJ5svSLuaibPxXQJFLmBObTuCr0Mf1KiPopGM9NiFjiYBCbfaa2Fh6breQ6ANVTI0A==}

  /function.prototype.name/1.1.5:
    resolution: {integrity: sha512-uN7m/BzVKQnCUF/iW8jYea67v++2u7m5UgENbHRtdDVclOUP+FMPlCNdmk0h/ysGyo2tavMJEDqJAkJdRa1vMA==}
    engines: {node: '>= 0.4'}
    dependencies:
      call-bind: 1.0.2
      define-properties: 1.1.4
      es-abstract: 1.20.4
      functions-have-names: 1.2.3

  /functional-red-black-tree/1.0.1:
    resolution: {integrity: sha512-dsKNQNdj6xA3T+QlADDA7mOSlX0qiMINjn0cgr+eGHGsbSHzTabcIogz2+p/iqP1Xs6EP/sS2SbqH+brGTbq0g==}
    dev: true

  /functions-have-names/1.2.3:
    resolution: {integrity: sha512-xckBUXyTIqT97tq2x2AMb+g163b5JFysYk0x4qxNFwbfQkmNZoiRHb6sPzI9/QV33WeuvVYBUIiD4NzNIyqaRQ==}

  /get-caller-file/2.0.5:
    resolution: {integrity: sha512-DyFP3BM/3YHTQOCUL/w0OZHR0lpKeGrxotcHWcqNEdnltqFwXVfhEBQ94eIo34AfQpo0rGki4cyIiftY06h2Fg==}
    engines: {node: 6.* || 8.* || >= 10.*}

  /get-func-name/2.0.0:
    resolution: {integrity: sha512-Hm0ixYtaSZ/V7C8FJrtZIuBBI+iSgL+1Aq82zSu8VQNB4S3Gk8e7Qs3VwBDJAhmRZcFqkl3tQu36g/Foh5I5ig==}
    dev: true

  /get-intrinsic/1.1.3:
    resolution: {integrity: sha512-QJVz1Tj7MS099PevUG5jvnt9tSkXN8K14dxQlikJuPt4uD9hHAHjLyLBiLR5zELelBdD9QNRAXZzsJx0WaDL9A==}
    dependencies:
      function-bind: 1.1.1
      has: 1.0.3
      has-symbols: 1.0.3

  /get-stream/3.0.0:
    resolution: {integrity: sha512-GlhdIUuVakc8SJ6kK0zAFbiGzRFzNnY4jUuEbV9UROo4Y+0Ny4fjvcZFVTeDA4odpFyOQzaw6hXukJSq/f28sQ==}
    engines: {node: '>=4'}
    dev: false

  /get-stream/6.0.1:
    resolution: {integrity: sha512-ts6Wi+2j3jQjqi70w5AlN8DFnkSwC+MqmxEzdEALB2qXZYV3X/b1CTfgPLGJNMeAWxdPfU8FO1ms3NUfaHCPYg==}
    engines: {node: '>=10'}
    dev: true

  /get-symbol-description/1.0.0:
    resolution: {integrity: sha512-2EmdH1YvIQiZpltCNgkuiUnyukzxM/R6NDJX31Ke3BG1Nq5b0S2PhX59UKi9vZpPDQVdqn+1IcaAwnzTT5vCjw==}
    engines: {node: '>= 0.4'}
    dependencies:
      call-bind: 1.0.2
      get-intrinsic: 1.1.3

  /git-up/7.0.0:
    resolution: {integrity: sha512-ONdIrbBCFusq1Oy0sC71F5azx8bVkvtZtMJAsv+a6lz5YAmbNnLD6HAB4gptHZVLPR8S2/kVN6Gab7lryq5+lQ==}
    dependencies:
      is-ssh: 1.4.0
      parse-url: 8.1.0
    dev: false

  /git-url-parse/13.1.0:
    resolution: {integrity: sha512-5FvPJP/70WkIprlUZ33bm4UAaFdjcLkJLpWft1BeZKqwR0uhhNGoKwlUaPtVb4LxCSQ++erHapRak9kWGj+FCA==}
    dependencies:
      git-up: 7.0.0
    dev: false

  /github-slugger/1.4.0:
    resolution: {integrity: sha512-w0dzqw/nt51xMVmlaV1+JRzN+oCa1KfcgGEWhxUG16wbdA+Xnt/yoFO8Z8x/V82ZcZ0wy6ln9QDup5avbhiDhQ==}
    dev: false

  /glob-parent/5.1.2:
    resolution: {integrity: sha512-AOIgSQCepiJYwP3ARnGx+5VnTu2HBYdzbGP45eLw1vr3zB3vZLeyed1sC9hnbcOc9/SrMyM5RPQrkGz4aS9Zow==}
    engines: {node: '>= 6'}
    dependencies:
      is-glob: 4.0.3
    dev: true

  /glob-parent/6.0.2:
    resolution: {integrity: sha512-XxwI8EOhVQgWp6iDL+3b0r86f4d6AX6zSU55HfB4ydCEuXLXc5FcYeOu+nnGftS4TEju/11rt4KJPTMgbfmv4A==}
    engines: {node: '>=10.13.0'}
    dependencies:
      is-glob: 4.0.3
    dev: true

  /glob/7.1.6:
    resolution: {integrity: sha512-LwaxwyZ72Lk7vZINtNNrywX0ZuLyStrdDtabefZKAY5ZGJhVtgdznluResxNmPitE0SAO+O26sWTHeKSI2wMBA==}
    dependencies:
      fs.realpath: 1.0.0
      inflight: 1.0.6
      inherits: 2.0.4
      minimatch: 3.1.2
      once: 1.4.0
      path-is-absolute: 1.0.1
    dev: true

  /glob/7.1.7:
    resolution: {integrity: sha512-OvD9ENzPLbegENnYP5UUfJIirTg4+XwMWGaQfQTY0JenxNvvIKP3U3/tAQSPIu/lHxXYSZmpXlUHeqAIdKzBLQ==}
    dependencies:
      fs.realpath: 1.0.0
      inflight: 1.0.6
      inherits: 2.0.4
      minimatch: 3.1.2
      once: 1.4.0
      path-is-absolute: 1.0.1
    dev: true

  /glob/7.2.3:
    resolution: {integrity: sha512-nFR0zLpU2YCaRxwoCJvL6UvCH2JFyFVIvwTLsIf21AuHlMskA1hhTdk+LlYJtOlYt9v6dvszD2BGRqBL+iQK9Q==}
    dependencies:
      fs.realpath: 1.0.0
      inflight: 1.0.6
      inherits: 2.0.4
      minimatch: 3.1.2
      once: 1.4.0
      path-is-absolute: 1.0.1
    dev: true

  /globals/13.17.0:
    resolution: {integrity: sha512-1C+6nQRb1GwGMKm2dH/E7enFAMxGTmGI7/dEdhy/DNelv85w9B72t3uc5frtMNXIbzrarJJ/lTCjcaZwbLJmyw==}
    engines: {node: '>=8'}
    dependencies:
      type-fest: 0.20.2
    dev: true

  /globalyzer/0.1.0:
    resolution: {integrity: sha512-40oNTM9UfG6aBmuKxk/giHn5nQ8RVz/SS4Ir6zgzOv9/qC3kKZ9v4etGTcJbEl/NyVQH7FGU7d+X1egr57Md2Q==}
    dev: true

  /globby/11.1.0:
    resolution: {integrity: sha512-jhIXaOzy1sb8IyocaruWSn1TjmnBVs8Ayhcy83rmxNJ8q2uWKCAj3CnJY+KpGSXCueAPc0i05kVvVKtP1t9S3g==}
    engines: {node: '>=10'}
    dependencies:
      array-union: 2.1.0
      dir-glob: 3.0.1
      fast-glob: 3.2.12
      ignore: 5.2.1
      merge2: 1.4.1
      slash: 3.0.0
    dev: true

  /globrex/0.1.2:
    resolution: {integrity: sha512-uHJgbwAMwNFf5mLst7IWLNg14x1CkeqglJb/K3doi4dw6q2IvAAmM/Y81kevy83wP+Sst+nutFTYOGg3d1lsxg==}
    dev: true

  /graceful-fs/4.2.10:
    resolution: {integrity: sha512-9ByhssR2fPVsNZj478qUUbKfmL0+t5BDVyjShtyZZLiK7ZDAArFFfopyOTj0M05wE2tJPisA4iTnnXl2YoPvOA==}

  /grapheme-splitter/1.0.4:
    resolution: {integrity: sha512-bzh50DW9kTPM00T8y4o8vQg89Di9oLJVLW/KaOGIXJWP/iqCN6WKYkbNOF04vFLJhwcpYUh9ydh/+5vpOqV4YQ==}
    dev: true

  /graphql/16.6.0:
    resolution: {integrity: sha512-KPIBPDlW7NxrbT/eh4qPXz5FiFdL5UbaA0XUNz2Rp3Z3hqBSkbj0GVjwFDztsWVauZUWsbKHgMg++sk8UX0bkw==}
    engines: {node: ^12.22.0 || ^14.16.0 || ^16.0.0 || >=17.0.0}
    dev: true

  /gray-matter/4.0.3:
    resolution: {integrity: sha512-5v6yZd4JK3eMI3FqqCouswVqwugaA9r4dNZB1wwcmrD02QkV5H0y7XBQW8QwQqEaZY1pM9aqORSORhJRdNK44Q==}
    engines: {node: '>=6.0'}
    dependencies:
      js-yaml: 3.14.1
      kind-of: 6.0.3
      section-matter: 1.0.0
      strip-bom-string: 1.0.0
    dev: false

  /gzip-size/6.0.0:
    resolution: {integrity: sha512-ax7ZYomf6jqPTQ4+XCpUGyXKHk5WweS+e05MBO4/y3WJ5RkmPXNKvX+bx1behVILVwr6JSQvZAku021CHPXG3Q==}
    engines: {node: '>=10'}
    dependencies:
      duplexer: 0.1.2
    dev: true

  /hard-rejection/2.1.0:
    resolution: {integrity: sha512-VIZB+ibDhx7ObhAe7OVtoEbuP4h/MuOTHJ+J8h/eBXotJYl0fBgR72xDFCKgIh22OJZIOVNxBMWuhAr10r8HdA==}
    engines: {node: '>=6'}
    dev: true

  /has-bigints/1.0.2:
    resolution: {integrity: sha512-tSvCKtBr9lkF0Ex0aQiP9N+OpV4zi2r/Nee5VkRDbaqv35RLYMzbwQfFSZZH0kR+Rd6302UJZ2p/bJCEoR3VoQ==}

  /has-flag/2.0.0:
    resolution: {integrity: sha512-P+1n3MnwjR/Epg9BBo1KT8qbye2g2Ou4sFumihwt6I4tsUX7jnLcX4BTOSKg/B1ZrIYMN9FcEnG4x5a7NB8Eng==}
    engines: {node: '>=0.10.0'}
    dev: false

  /has-flag/3.0.0:
    resolution: {integrity: sha512-sKJf1+ceQBr4SMkvQnBDNDtf4TXpVhVGateu0t918bl30FnbE2m4vNLX+VWe/dpjlb+HugGYzW7uQXH98HPEYw==}
    engines: {node: '>=4'}
    dev: true

  /has-flag/4.0.0:
    resolution: {integrity: sha512-EykJT/Q1KjTWctppgIAgfSO0tKVuZUjhgMr17kqTumMl6Afv3EISleU7qZUzoXDFTAHTDC4NOoG/ZxU3EvlMPQ==}
    engines: {node: '>=8'}

  /has-property-descriptors/1.0.0:
    resolution: {integrity: sha512-62DVLZGoiEBDHQyqG4w9xCuZ7eJEwNmJRWw2VY84Oedb7WFcA27fiEVe8oUQx9hAUJ4ekurquucTGwsyO1XGdQ==}
    dependencies:
      get-intrinsic: 1.1.3

  /has-symbols/1.0.3:
    resolution: {integrity: sha512-l3LCuF6MgDNwTDKkdYGEihYjt5pRPbEg46rtlmnSPlUbgmB8LOIrKJbYYFBSbnPaJexMKtiPO8hmeRjRz2Td+A==}
    engines: {node: '>= 0.4'}

  /has-tostringtag/1.0.0:
    resolution: {integrity: sha512-kFjcSNhnlGV1kyoGk7OXKSawH5JOb/LzUc5w9B02hOTO0dfFRjbHQKvg1d6cf3HbeUmtU9VbbV3qzZ2Teh97WQ==}
    engines: {node: '>= 0.4'}
    dependencies:
      has-symbols: 1.0.3

  /has/1.0.3:
    resolution: {integrity: sha512-f2dvO0VU6Oej7RkWJGrehjbzMAjFp5/VKPp5tTpWIV4JHHZK1/BxbFRtf/siA2SWTe09caDmVtYYzWEIbBS4zw==}
    engines: {node: '>= 0.4.0'}
    dependencies:
      function-bind: 1.1.1

  /hash-base/3.1.0:
    resolution: {integrity: sha512-1nmYp/rhMDiE7AYkDw+lLwlAzz0AntGIe51F3RfFfEqyQ3feY2eI/NcwC6umIQVOASPMsWJLJScWKSSvzL9IVA==}
    engines: {node: '>=4'}
    dependencies:
      inherits: 2.0.4
      readable-stream: 3.6.0
      safe-buffer: 5.2.1

  /hash.js/1.1.7:
    resolution: {integrity: sha512-taOaskGt4z4SOANNseOviYDvjEJinIkRgmp7LbKP2YTTmVxWBl87s/uzK9r+44BclBSp2X7K1hqeNfz9JbBeXA==}
    dependencies:
      inherits: 2.0.4
      minimalistic-assert: 1.0.1

  /hast-util-to-estree/2.1.0:
    resolution: {integrity: sha512-Vwch1etMRmm89xGgz+voWXvVHba2iiMdGMKmaMfYt35rbVtFDq8JNwwAIvi8zHMkO6Gvqo9oTMwJTmzVRfXh4g==}
    dependencies:
      '@types/estree': 1.0.0
      '@types/estree-jsx': 1.0.0
      '@types/hast': 2.3.4
      '@types/unist': 2.0.6
      comma-separated-tokens: 2.0.2
      estree-util-attach-comments: 2.1.0
      estree-util-is-identifier-name: 2.0.1
      hast-util-whitespace: 2.0.0
      mdast-util-mdx-expression: 1.3.1
      mdast-util-mdxjs-esm: 1.3.0
      property-information: 6.1.1
      space-separated-tokens: 2.0.1
      style-to-object: 0.3.0
      unist-util-position: 4.0.3
      zwitch: 2.0.2
    transitivePeerDependencies:
      - supports-color
    dev: false

  /hast-util-to-string/1.0.4:
    resolution: {integrity: sha512-eK0MxRX47AV2eZ+Lyr18DCpQgodvaS3fAQO2+b9Two9F5HEoRPhiUMNzoXArMJfZi2yieFzUBMRl3HNJ3Jus3w==}
    dev: false

  /hast-util-whitespace/2.0.0:
    resolution: {integrity: sha512-Pkw+xBHuV6xFeJprJe2BBEoDV+AvQySaz3pPDRUs5PNZEMQjpXJJueqrpcHIXxnWTcAGi/UOCgVShlkY6kLoqg==}
    dev: false

  /headers-polyfill/3.1.2:
    resolution: {integrity: sha512-tWCK4biJ6hcLqTviLXVR9DTRfYGQMXEIUj3gwJ2rZ5wO/at3XtkI4g8mCvFdUF9l1KMBNCfmNAdnahm1cgavQA==}
    dev: true

  /hmac-drbg/1.0.1:
    resolution: {integrity: sha512-Tti3gMqLdZfhOQY1Mzf/AanLiqh1WTiJgEj26ZuYQ9fbkLomzGchCws4FyrSd4VkpBfiNhaE1On+lOz894jvXg==}
    dependencies:
      hash.js: 1.1.7
      minimalistic-assert: 1.0.1
      minimalistic-crypto-utils: 1.0.1

  /hosted-git-info/2.8.9:
    resolution: {integrity: sha512-mxIDAb9Lsm6DoOJ7xH+5+X4y1LU/4Hi50L9C5sIswK3JzULS4bwk1FvjdBgvYR4bzT4tuUQiC15FE2f5HbLvYw==}
    dev: true

  /html-encoding-sniffer/3.0.0:
    resolution: {integrity: sha512-oWv4T4yJ52iKrufjnyZPkrN0CH3QnrUqdB6In1g5Fe1mia8GmF36gnfNySxoZtxD5+NmYw1EElVXiBk93UeskA==}
    engines: {node: '>=12'}
    dependencies:
      whatwg-encoding: 2.0.0
    dev: true

  /html-escaper/2.0.2:
    resolution: {integrity: sha512-H2iMtd0I4Mt5eYiapRdIDjp+XzelXQ0tFE4JS7YFwFevXXMmOp9myNrUvCg0D6ws8iqkRPBfKHgbwig1SmlLfg==}
    dev: true

  /http-proxy-agent/5.0.0:
    resolution: {integrity: sha512-n2hY8YdoRE1i7r6M0w9DIw5GgZN0G25P8zLCRQ8rjXtTU3vsNFBI/vWK/UIeE6g5MUUz6avwAPXmL6Fy9D/90w==}
    engines: {node: '>= 6'}
    dependencies:
      '@tootallnate/once': 2.0.0
      agent-base: 6.0.2
      debug: 4.3.4
    transitivePeerDependencies:
      - supports-color
    dev: true

  /https-proxy-agent/5.0.1:
    resolution: {integrity: sha512-dFcAjpTQFgoLMzC2VwU+C/CbS7uRL0lWmxDITmqm7C+7F0Odmj6s9l6alZc6AELXhrnggM2CeWSXHGOdX2YtwA==}
    engines: {node: '>= 6'}
    dependencies:
      agent-base: 6.0.2
      debug: 4.3.4
    transitivePeerDependencies:
      - supports-color
    dev: true

  /human-id/1.0.2:
    resolution: {integrity: sha512-UNopramDEhHJD+VR+ehk8rOslwSfByxPIZyJRfV739NDhN5LF1fa1MqnzKm2lGTQRjNrjK19Q5fhkgIfjlVUKw==}
    dev: true

  /human-signals/2.1.0:
    resolution: {integrity: sha512-B4FFZ6q/T2jhhksgkbEW3HBvWIfDW85snkQgawt07S7J5QXTk6BkNV+0yAeZrM5QpMAdYlocGoljn0sJ/WQkFw==}
    engines: {node: '>=10.17.0'}
    dev: true

  /human-signals/3.0.1:
    resolution: {integrity: sha512-rQLskxnM/5OCldHo+wNXbpVgDn5A17CUoKX+7Sokwaknlq7CdSnphy0W39GU8dw59XiCXmFXDg4fRuckQRKewQ==}
    engines: {node: '>=12.20.0'}
    dev: true

  /iconv-lite/0.4.24:
    resolution: {integrity: sha512-v3MXnZAcvnywkTUEZomIActle7RXXeedOR31wwl7VlyoXO4Qi9arvSenNQWne1TcRwhCL1HwLI21bEqdpj8/rA==}
    engines: {node: '>=0.10.0'}
    dependencies:
      safer-buffer: 2.1.2
    dev: true

  /iconv-lite/0.6.3:
    resolution: {integrity: sha512-4fCk79wshMdzMp2rH06qWrJE4iolqLhCUH+OiuIgU++RB0+94NlDL81atO7GX55uUKueo0txHNtvEyI6D7WdMw==}
    engines: {node: '>=0.10.0'}
    dependencies:
      safer-buffer: 2.1.2
    dev: true

  /ieee754/1.2.1:
    resolution: {integrity: sha512-dcyqhDvX1C46lXZcVqCpK+FtMRQVdIMN6/Df5js2zouUsqG7I6sFxitIC+7KYK29KdXOLHdu9zL4sFnoVQnqaA==}

  /ignore/5.2.0:
    resolution: {integrity: sha512-CmxgYGiEPCLhfLnpPp1MoRmifwEIOgjcHXxOBjv7mY96c+eWScsOP9c112ZyLdWHi0FxHjI+4uVhKYp/gcdRmQ==}
    engines: {node: '>= 4'}
    dev: true

  /ignore/5.2.1:
    resolution: {integrity: sha512-d2qQLzTJ9WxQftPAuEQpSPmKqzxePjzVbpAVv62AQ64NTL+wR4JkrVqR/LqFsFEUsHDAiId52mJteHDFuDkElA==}
    engines: {node: '>= 4'}
    dev: true

  /import-fresh/3.3.0:
    resolution: {integrity: sha512-veYYhQa+D1QBKznvhUHxb8faxlrwUnxseDAbAp457E0wLNio2bOSKnjYDhMj+YiAq61xrMGhQk9iXVk5FzgQMw==}
    engines: {node: '>=6'}
    dependencies:
      parent-module: 1.0.1
      resolve-from: 4.0.0
    dev: true

  /imurmurhash/0.1.4:
    resolution: {integrity: sha512-JmXMZ6wuvDmLiHEml9ykzqO6lwFbof0GG4IkcGaENdCRDDmMVnny7s5HsIgHCbaq0w2MyPhDqkhTUgS2LU2PHA==}
    engines: {node: '>=0.8.19'}
    dev: true

  /indent-string/4.0.0:
    resolution: {integrity: sha512-EdDDZu4A2OyIK7Lr/2zG+w5jmbuk1DVBnEwREQvBzspBJkCEbRa8GxU1lghYcaGJCnRWibjDXlq779X1/y5xwg==}
    engines: {node: '>=8'}
    dev: true

  /inflight/1.0.6:
    resolution: {integrity: sha512-k92I/b08q4wvFscXCLvqfsHCrjrF7yiXsQuIVvVE7N82W3+aqpzuUdBbfhWcy/FZR3/4IgflMgKLOsvPDrGCJA==}
    dependencies:
      once: 1.4.0
      wrappy: 1.0.2
    dev: true

  /inherits/2.0.4:
    resolution: {integrity: sha512-k/vGaX4/Yla3WzyMCvTQOXYeIHvqOKtnqBduzTHpzpQZzAskKMhZ2K+EnBiSM9zGSoIFeMpXKxa4dYeZIQqewQ==}

  /inline-style-parser/0.1.1:
    resolution: {integrity: sha512-7NXolsK4CAS5+xvdj5OMMbI962hU/wvwoxk+LWR9Ek9bVtyuuYScDN6eS0rUm6TxApFpw7CX1o4uJzcd4AyD3Q==}
    dev: false

  /inquirer/8.2.4:
    resolution: {integrity: sha512-nn4F01dxU8VeKfq192IjLsxu0/OmMZ4Lg3xKAns148rCaXP6ntAoEkVYZThWjwON8AlzdZZi6oqnhNbxUG9hVg==}
    engines: {node: '>=12.0.0'}
    dependencies:
      ansi-escapes: 4.3.2
      chalk: 4.1.1
      cli-cursor: 3.1.0
      cli-width: 3.0.0
      external-editor: 3.1.0
      figures: 3.2.0
      lodash: 4.17.21
      mute-stream: 0.0.8
      ora: 5.4.1
      run-async: 2.4.1
      rxjs: 7.5.7
      string-width: 4.2.3
      strip-ansi: 6.0.1
      through: 2.3.8
      wrap-ansi: 7.0.0
    dev: true

  /internal-slot/1.0.3:
    resolution: {integrity: sha512-O0DB1JC/sPyZl7cIo78n5dR7eUSwwpYPiXRhTzNxZVAMUuB8vlnRFyLxdrVToks6XPLVnFfbzaVd5WLjhgg+vA==}
    engines: {node: '>= 0.4'}
    dependencies:
      get-intrinsic: 1.1.3
      has: 1.0.3
      side-channel: 1.0.4

  /intersection-observer/0.12.2:
    resolution: {integrity: sha512-7m1vEcPCxXYI8HqnL8CKI6siDyD+eIWSwgB3DZA+ZTogxk9I4CDnj4wilt9x/+/QbHI4YG5YZNmC6458/e9Ktg==}
    dev: false

  /iron-session/6.2.1_next@12.3.1:
    resolution: {integrity: sha512-FIVfq5hXBYRqk/0rchobC/ZW0v4J2kwqAqmwwF8sVh/Cd2pL69TPji/ss+0qNlqJbMDEbibtNNtW0X4BiofK+Q==}
    engines: {node: '>=12'}
    peerDependencies:
      express: '>=4'
      next: '>=10'
    peerDependenciesMeta:
      express:
        optional: true
      next:
        optional: true
    dependencies:
      '@peculiar/webcrypto': 1.4.0
      '@types/cookie': 0.5.1
      '@types/express': 4.17.14
      '@types/node': 17.0.45
      cookie: 0.5.0
      iron-webcrypto: 0.2.5
      next: 12.3.1_biqbaboplfbrettd7655fr4n2y
    dev: false

  /iron-webcrypto/0.2.5:
    resolution: {integrity: sha512-ehNeDF5trPUSglHFMg+3WDyiKSW0PdtzD+uuEPbD8ollO3jRMg0x8Onnx8pfGYp/bHpiDDnsv7EPB76r2LV6dw==}
    dependencies:
      buffer: 6.0.3
    dev: false

  /is-alphabetical/1.0.4:
    resolution: {integrity: sha512-DwzsA04LQ10FHTZuL0/grVDk4rFoVH1pjAToYwBrHSxcrBIGQuXrQMtD5U1b0U2XVgKZCTLLP8u2Qxqhy3l2Vg==}
    dev: true

  /is-alphabetical/2.0.1:
    resolution: {integrity: sha512-FWyyY60MeTNyeSRpkM2Iry0G9hpr7/9kD40mD/cGQEuilcZYS4okz8SN2Q6rLCJ8gbCt6fN+rC+6tMGS99LaxQ==}

  /is-alphanumerical/1.0.4:
    resolution: {integrity: sha512-UzoZUr+XfVz3t3v4KyGEniVL9BDRoQtY7tOyrRybkVNjDFWyo1yhXNGrrBTQxp3ib9BLAWs7k2YKBQsFRkZG9A==}
    dependencies:
      is-alphabetical: 1.0.4
      is-decimal: 1.0.4
    dev: true

  /is-alphanumerical/2.0.1:
    resolution: {integrity: sha512-hmbYhX/9MUMF5uh7tOXyK/n0ZvWpad5caBA17GsC6vyuCqaWliRG5K1qS9inmUhEMaOBIW7/whAnSwveW/LtZw==}
    dependencies:
      is-alphabetical: 2.0.1
      is-decimal: 2.0.1

  /is-arguments/1.1.1:
    resolution: {integrity: sha512-8Q7EARjzEnKpt/PCD7e1cgUS0a6X8u5tdSiMqXhojOdoV9TsMsiO+9VLC5vAmO8N7/GmXn7yjR8qnA6bVAEzfA==}
    engines: {node: '>= 0.4'}
    dependencies:
      call-bind: 1.0.2
      has-tostringtag: 1.0.0

  /is-arrayish/0.2.1:
    resolution: {integrity: sha512-zz06S8t0ozoDXMG+ube26zeCTNXcKIPJZJi8hBrF4idCLms4CG9QtK7qBl1boi5ODzFpjswb5JPmHCbMpjaYzg==}
    dev: true

  /is-bigint/1.0.4:
    resolution: {integrity: sha512-zB9CruMamjym81i2JZ3UMn54PKGsQzsJeo6xvN3HJJ4CAsQNB6iRutp2To77OfCNuoxspsIhzaPoO1zyCEhFOg==}
    dependencies:
      has-bigints: 1.0.2

  /is-binary-path/2.1.0:
    resolution: {integrity: sha512-ZMERYes6pDydyuGidse7OsHxtbI7WVeUEozgR/g7rd0xUimYNlvZRE/K2MgZTjWy725IfelLeVcEM97mmtRGXw==}
    engines: {node: '>=8'}
    dependencies:
      binary-extensions: 2.2.0
    dev: true

  /is-boolean-object/1.1.2:
    resolution: {integrity: sha512-gDYaKHJmnj4aWxyj6YHyXVpdQawtVLHU5cb+eztPGczf6cjuTdwve5ZIEfgXqH4e57An1D1AKf8CZ3kYrQRqYA==}
    engines: {node: '>= 0.4'}
    dependencies:
      call-bind: 1.0.2
      has-tostringtag: 1.0.0

  /is-buffer/2.0.5:
    resolution: {integrity: sha512-i2R6zNFDwgEHJyQUtJEk0XFi1i0dPFn/oqjK3/vPCcDeJvW5NQ83V8QbicfF1SupOaB0h8ntgBC2YiE7dfyctQ==}
    engines: {node: '>=4'}

  /is-callable/1.2.7:
    resolution: {integrity: sha512-1BC0BVFhS/p0qtw6enp8e+8OD0UrK0oFLztSjNzhcKA3WDuJxxAPXzPuPtKkjEY9UUoEWlX/8fgKeu2S8i9JTA==}
    engines: {node: '>= 0.4'}

  /is-ci/3.0.1:
    resolution: {integrity: sha512-ZYvCgrefwqoQ6yTyYUbQu64HsITZ3NfKX1lzaEYdkTDcfKzzCI/wthRRYKkdjHKFVgNiXKAKm65Zo1pk2as/QQ==}
    hasBin: true
    dependencies:
      ci-info: 3.4.0
    dev: true

  /is-core-module/2.10.0:
    resolution: {integrity: sha512-Erxj2n/LDAZ7H8WNJXd9tw38GYM3dv8rk8Zcs+jJuxYTW7sozH+SS8NtrSjVL1/vpLvWi1hxy96IzjJ3EHTJJg==}
    dependencies:
      has: 1.0.3

  /is-date-object/1.0.5:
    resolution: {integrity: sha512-9YQaSxsAiSwcvS33MBk3wTCVnWK+HhF8VZR2jRxehM16QcVOdHqPn4VPHmRK4lSr38n9JriurInLcP90xsYNfQ==}
    engines: {node: '>= 0.4'}
    dependencies:
      has-tostringtag: 1.0.0

  /is-decimal/1.0.4:
    resolution: {integrity: sha512-RGdriMmQQvZ2aqaQq3awNA6dCGtKpiDFcOzrTWrDAT2MiWrKQVPmxLGHl7Y2nNu6led0kEyoX0enY0qXYsv9zw==}
    dev: true

  /is-decimal/2.0.1:
    resolution: {integrity: sha512-AAB9hiomQs5DXWcRB1rqsxGUstbRroFOPPVAomNk/3XHR5JyEZChOyTWe2oayKnsSsr/kcGqF+z6yuH6HHpN0A==}

  /is-docker/2.2.1:
    resolution: {integrity: sha512-F+i2BKsFrH66iaUFc0woD8sLy8getkwTwtOBjvs56Cx4CgJDeKQeqfz8wAYiSb8JOprWhHH5p77PbmYCvvUuXQ==}
    engines: {node: '>=8'}
    hasBin: true
    dev: true

  /is-extendable/0.1.1:
    resolution: {integrity: sha512-5BMULNob1vgFX6EjQw5izWDxrecWK9AM72rugNr0TFldMOi0fj6Jk+zeKIt0xGj4cEfQIJth4w3OKWOJ4f+AFw==}
    engines: {node: '>=0.10.0'}
    dev: false

  /is-extglob/2.1.1:
    resolution: {integrity: sha512-SbKbANkN603Vi4jEZv49LeVJMn4yGwsbzZworEoyEiutsN3nJYdbO36zfhGJ6QEDpOZIFkDtnq5JRxmvl3jsoQ==}
    engines: {node: '>=0.10.0'}
    dev: true

  /is-fullwidth-code-point/2.0.0:
    resolution: {integrity: sha512-VHskAKYM8RfSFXwee5t5cbN5PZeq1Wrh6qd5bkyiXIf6UQcN6w/A0eXM9r6t8d+GYOh+o6ZhiEnb88LN/Y8m2w==}
    engines: {node: '>=4'}

  /is-fullwidth-code-point/3.0.0:
    resolution: {integrity: sha512-zymm5+u+sCsSWyD9qNaejV3DFvhCKclKdizYaJUuHA83RLjb7nSuGnddCHGv0hk+KY7BMAlsWeK4Ueg6EV6XQg==}
    engines: {node: '>=8'}
    dev: true

  /is-fullwidth-code-point/4.0.0:
    resolution: {integrity: sha512-O4L094N2/dZ7xqVdrXhh9r1KODPJpFms8B5sGdJLPy664AgvXsreZUyCQQNItZRDlYug4xStLjNp/sz3HvBowQ==}
    engines: {node: '>=12'}
    dev: true

  /is-generator-function/1.0.10:
    resolution: {integrity: sha512-jsEjy9l3yiXEQ+PsXdmBwEPcOxaXWLspKdplFUVI9vq1iZgIekeC0L167qeu86czQaxed3q/Uzuw0swL0irL8A==}
    engines: {node: '>= 0.4'}
    dependencies:
      has-tostringtag: 1.0.0

  /is-glob/4.0.3:
    resolution: {integrity: sha512-xelSayHH36ZgE7ZWhli7pW34hNbNl8Ojv5KVmkJD4hBdD3th8Tfk9vYasLM+mXWOZhFkgZfxhLSnrwRr4elSSg==}
    engines: {node: '>=0.10.0'}
    dependencies:
      is-extglob: 2.1.1
    dev: true

  /is-hex-prefixed/1.0.0:
    resolution: {integrity: sha512-WvtOiug1VFrE9v1Cydwm+FnXd3+w9GaeVUss5W4v/SLy3UW00vP+6iNF2SdnfiBoLy4bTqVdkftNGTUeOFVsbA==}
    engines: {node: '>=6.5.0', npm: '>=3'}

  /is-hexadecimal/1.0.4:
    resolution: {integrity: sha512-gyPJuv83bHMpocVYoqof5VDiZveEoGoFL8m3BXNb2VW8Xs+rz9kqO8LOQ5DH6EsuvilT1ApazU0pyl+ytbPtlw==}
    dev: true

  /is-hexadecimal/2.0.1:
    resolution: {integrity: sha512-DgZQp241c8oO6cA1SbTEWiXeoxV42vlcJxgH+B3hi1AiqqKruZR3ZGF8In3fj4+/y/7rHvlOZLZtgJ/4ttYGZg==}

  /is-interactive/1.0.0:
    resolution: {integrity: sha512-2HvIEKRoqS62guEC+qBjpvRubdX910WCMuJTZ+I9yvqKU2/12eSL549HMwtabb4oupdj2sMP50k+XJfB/8JE6w==}
    engines: {node: '>=8'}
    dev: true

  /is-negative-zero/2.0.2:
    resolution: {integrity: sha512-dqJvarLawXsFbNDeJW7zAz8ItJ9cd28YufuuFzh0G8pNHjJMnY08Dv7sYX2uF5UpQOwieAeOExEYAWWfu7ZZUA==}
    engines: {node: '>= 0.4'}

  /is-node-process/1.0.1:
    resolution: {integrity: sha512-5IcdXuf++TTNt3oGl9EBdkvndXA8gmc4bz/Y+mdEpWh3Mcn/+kOw6hI7LD5CocqJWMzeb0I0ClndRVNdEPuJXQ==}
    dev: true

  /is-number-object/1.0.7:
    resolution: {integrity: sha512-k1U0IRzLMo7ZlYIfzRu23Oh6MiIFasgpb9X76eqfFZAqwH44UI4KTBvBYIZ1dSL9ZzChTB9ShHfLkR4pdW5krQ==}
    engines: {node: '>= 0.4'}
    dependencies:
      has-tostringtag: 1.0.0

  /is-number/7.0.0:
    resolution: {integrity: sha512-41Cifkg6e8TylSpdtTpeLVMqvSBEVzTttHvERD741+pnZ8ANv0004MRL43QKPDlK9cGvNp6NZWZUBlbGXYxxng==}
    engines: {node: '>=0.12.0'}
    dev: true

  /is-plain-obj/1.1.0:
    resolution: {integrity: sha512-yvkRyxmFKEOQ4pNXCmJG5AEQNlXJS5LaONXo5/cLdTZdWvsZ1ioJEonLGAosKlMWE8lwUy/bJzMjcw8az73+Fg==}
    engines: {node: '>=0.10.0'}
    dev: true

  /is-plain-obj/3.0.0:
    resolution: {integrity: sha512-gwsOE28k+23GP1B6vFl1oVh/WOzmawBrKwo5Ev6wMKzPkaXaCDIQKzLnvsA42DRlbVTWorkgTKIviAKCWkfUwA==}
    engines: {node: '>=10'}
    dev: false

  /is-plain-obj/4.1.0:
    resolution: {integrity: sha512-+Pgi+vMuUNkJyExiMBt5IlFoMyKnr5zhJ4Uspz58WOhBF5QoIZkFyNHIbBAtHwzVAgk5RtndVNsDRN61/mmDqg==}
    engines: {node: '>=12'}

  /is-potential-custom-element-name/1.0.1:
    resolution: {integrity: sha512-bCYeRA2rVibKZd+s2625gGnGF/t7DSqDs4dP7CrLA1m7jKWz6pps0LpYLJN8Q64HtmPKJ1hrN3nzPNKFEKOUiQ==}
    dev: true

  /is-reference/3.0.0:
    resolution: {integrity: sha512-Eo1W3wUoHWoCoVM4GVl/a+K0IgiqE5aIo4kJABFyMum1ZORlPkC+UC357sSQUL5w5QCE5kCC9upl75b7+7CY/Q==}
    dependencies:
      '@types/estree': 1.0.0
    dev: false

  /is-regex/1.1.4:
    resolution: {integrity: sha512-kvRdxDsxZjhzUX07ZnLydzS1TU/TJlTUHHY4YLL87e37oUA49DfkLqgy+VjFocowy29cKvcSiu+kIv728jTTVg==}
    engines: {node: '>= 0.4'}
    dependencies:
      call-bind: 1.0.2
      has-tostringtag: 1.0.0

  /is-shared-array-buffer/1.0.2:
    resolution: {integrity: sha512-sqN2UDu1/0y6uvXyStCOzyhAjCSlHceFoMKJW8W9EU9cvic/QdsZ0kEU93HEy3IUEFZIiH/3w+AH/UQbPHNdhA==}
    dependencies:
      call-bind: 1.0.2

  /is-ssh/1.4.0:
    resolution: {integrity: sha512-x7+VxdxOdlV3CYpjvRLBv5Lo9OJerlYanjwFrPR9fuGPjCiNiCzFgAWpiLAohSbsnH4ZAys3SBh+hq5rJosxUQ==}
    dependencies:
      protocols: 2.0.1
    dev: false

  /is-stream/1.1.0:
    resolution: {integrity: sha512-uQPm8kcs47jx38atAcWTVxyltQYoPT68y9aWYdV6yWXSyW8mzSat0TL6CiWdZeCdF3KrAvpVtnHbTv4RN+rqdQ==}
    engines: {node: '>=0.10.0'}
    dev: false

  /is-stream/2.0.1:
    resolution: {integrity: sha512-hFoiJiTl63nn+kstHGBtewWSKnQLpyb155KHheA1l39uvtO9nWIop1p3udqPcUd/xbF1VLMO4n7OI6p7RbngDg==}
    engines: {node: '>=8'}
    dev: true

  /is-stream/3.0.0:
    resolution: {integrity: sha512-LnQR4bZ9IADDRSkvpqMGvt/tEJWclzklNgSw48V5EAaAeDd6qGvN8ei6k5p0tvxSR171VmGyHuTiAOfxAbr8kA==}
    engines: {node: ^12.20.0 || ^14.13.1 || >=16.0.0}
    dev: true

  /is-string/1.0.7:
    resolution: {integrity: sha512-tE2UXzivje6ofPW7l23cjDOMa09gb7xlAqG6jG5ej6uPV32TlWP3NKPigtaGeHNu9fohccRYvIiZMfOOnOYUtg==}
    engines: {node: '>= 0.4'}
    dependencies:
      has-tostringtag: 1.0.0

  /is-subdir/1.2.0:
    resolution: {integrity: sha512-2AT6j+gXe/1ueqbW6fLZJiIw3F8iXGJtt0yDrZaBhAZEG1raiTxKWU+IPqMCzQAXOUCKdA4UDMgacKH25XG2Cw==}
    engines: {node: '>=4'}
    dependencies:
      better-path-resolve: 1.0.0
    dev: true

  /is-symbol/1.0.4:
    resolution: {integrity: sha512-C/CPBqKWnvdcxqIARxyOh4v1UUEOCHpgDa0WYgpKDFMszcrPcffg5uhwSgPCLD2WWxmq6isisz87tzT01tuGhg==}
    engines: {node: '>= 0.4'}
    dependencies:
      has-symbols: 1.0.3

  /is-typed-array/1.1.9:
    resolution: {integrity: sha512-kfrlnTTn8pZkfpJMUgYD7YZ3qzeJgWUn8XfVYBARc4wnmNOmLbmuuaAs3q5fvB0UJOn6yHAKaGTPM7d6ezoD/A==}
    engines: {node: '>= 0.4'}
    dependencies:
      available-typed-arrays: 1.0.5
      call-bind: 1.0.2
      es-abstract: 1.20.4
      for-each: 0.3.3
      has-tostringtag: 1.0.0

  /is-typedarray/1.0.0:
    resolution: {integrity: sha512-cyA56iCMHAh5CdzjJIa4aohJyeO1YbwLi3Jc35MmRU6poroFjIGZzUzupGiRPOjgHg9TLu43xbpwXk523fMxKA==}

  /is-unicode-supported/0.1.0:
    resolution: {integrity: sha512-knxG2q4UC3u8stRGyAVJCOdxFmv5DZiRcdlIaAQXAbSfJya+OhopNotLQrstBhququ4ZpuKbDc/8S6mgXgPFPw==}
    engines: {node: '>=10'}
    dev: true

  /is-weakref/1.0.2:
    resolution: {integrity: sha512-qctsuLZmIQ0+vSSMfoVvyFe2+GSEvnmZ2ezTup1SBse9+twCCeial6EEi3Nc2KFcf6+qz2FBPnjXsk8xhKSaPQ==}
    dependencies:
      call-bind: 1.0.2

  /is-windows/1.0.2:
    resolution: {integrity: sha512-eXK1UInq2bPmjyX6e3VHIzMLobc4J94i4AWn+Hpq3OU5KkrRC96OAcR3PRJ/pGu6m8TRnBHP9dkXQVsT/COVIA==}
    engines: {node: '>=0.10.0'}
    dev: true

  /is-wsl/2.2.0:
    resolution: {integrity: sha512-fKzAra0rGJUUBwGBgNkHZuToZcn+TtXHpeCgmkMJMMYx1sQDYaCSyjJBSCa2nH1DGm7s3n1oBnohoVTBaN7Lww==}
    engines: {node: '>=8'}
    dependencies:
      is-docker: 2.2.1
    dev: true

  /isarray/2.0.5:
    resolution: {integrity: sha512-xHjhDr3cNBK0BzdUJSPXZntQUx/mwMS5Rw4A7lPJ90XGAO6ISP/ePDNuo0vhqOZU+UD5JoodwCAAoZQd3FeAKw==}

  /isexe/2.0.0:
    resolution: {integrity: sha512-RHxMLp9lnKHGHRng9QFhRCMbYAcVpn69smSGcq3f36xjgVVWThj4qqLbTLlq7Ssj8B+fIQ1EuCEGI2lKsyQeIw==}

  /isomorphic-ws/4.0.1_ws@7.5.9:
    resolution: {integrity: sha512-BhBvN2MBpWTaSHdWRb/bwdZJ1WaehQ2L1KngkCkfLUGF0mAWAT1sQUQacEmQ0jXkFw/czDXPNQSL5u2/Krsz1w==}
    peerDependencies:
      ws: '*'
    dependencies:
      ws: 7.5.9

  /istanbul-lib-coverage/3.2.0:
    resolution: {integrity: sha512-eOeJ5BHCmHYvQK7xt9GkdHuzuCGS1Y6g9Gvnx3Ym33fz/HpLRYxiS0wHNr+m/MBC8B647Xt608vCDEvhl9c6Mw==}
    engines: {node: '>=8'}
    dev: true

  /istanbul-lib-report/3.0.0:
    resolution: {integrity: sha512-wcdi+uAKzfiGT2abPpKZ0hSU1rGQjUQnLvtY5MpQ7QCTahD3VODhcu4wcfY1YtkGaDD5yuydOLINXsfbus9ROw==}
    engines: {node: '>=8'}
    dependencies:
      istanbul-lib-coverage: 3.2.0
      make-dir: 3.1.0
      supports-color: 7.2.0
    dev: true

  /istanbul-reports/3.1.5:
    resolution: {integrity: sha512-nUsEMa9pBt/NOHqbcbeJEgqIlY/K7rVWUX6Lql2orY5e9roQOthbR3vtY4zzf2orPELg80fnxxk9zUyPlgwD1w==}
    engines: {node: '>=8'}
    dependencies:
      html-escaper: 2.0.2
      istanbul-lib-report: 3.0.0
    dev: true

  /jayson/3.7.0:
    resolution: {integrity: sha512-tfy39KJMrrXJ+mFcMpxwBvFDetS8LAID93+rycFglIQM4kl3uNR3W4lBLE/FFhsoUCEox5Dt2adVpDm/XtebbQ==}
    engines: {node: '>=8'}
    hasBin: true
    dependencies:
      '@types/connect': 3.4.35
      '@types/node': 12.20.55
      '@types/ws': 7.4.7
      JSONStream: 1.3.5
      commander: 2.20.3
      delay: 5.0.0
      es6-promisify: 5.0.0
      eyes: 0.1.8
      isomorphic-ws: 4.0.1_ws@7.5.9
      json-stringify-safe: 5.0.1
      lodash: 4.17.21
      uuid: 8.3.2
      ws: 7.5.9
    transitivePeerDependencies:
      - bufferutil
      - utf-8-validate

  /joycon/3.1.1:
    resolution: {integrity: sha512-34wB/Y7MW7bzjKRjUKTa46I2Z7eV62Rkhva+KkopW7Qvv/OSWBqvkSY7vusOPrNuZcUG3tApvdVgNB8POj3SPw==}
    engines: {node: '>=10'}
    dev: true

  /js-levenshtein/1.1.6:
    resolution: {integrity: sha512-X2BB11YZtrRqY4EnQcLX5Rh373zbK4alC1FW7D7MBhL2gtcC17cTnr6DmfHZeS0s2rTHjUTMMHfG7gO8SSdw+g==}
    engines: {node: '>=0.10.0'}
    dev: true

  /js-sdsl/4.1.5:
    resolution: {integrity: sha512-08bOAKweV2NUC1wqTtf3qZlnpOX/R2DU9ikpjOHs0H+ibQv3zpncVQg6um4uYtRtrwIX8M4Nh3ytK4HGlYAq7Q==}
    dev: true

  /js-sha3/0.8.0:
    resolution: {integrity: sha512-gF1cRrHhIzNfToc802P800N8PpXS+evLLXfsVpowqmAFR9uwbi89WvXg2QspOmXL8QL86J4T1EpFu+yUkwJY3Q==}

  /js-tokens/4.0.0:
    resolution: {integrity: sha512-RdJUflcE3cUzKiMqQgsCu06FPu9UdIJO0beYbPhHN4k6apgJtifcoCtT9bcxOpYBtpD2kCM6Sbzg4CausW/PKQ==}

  /js-yaml/3.14.1:
    resolution: {integrity: sha512-okMH7OXXJ7YrN9Ok3/SXrnu4iX9yOk+25nqX4imS2npuvTYDmo/QEZoqwZkYaIDk3jVvBOTOIEgEhaLOynBS9g==}
    hasBin: true
    dependencies:
      argparse: 1.0.10
      esprima: 4.0.1

  /js-yaml/4.1.0:
    resolution: {integrity: sha512-wpxZs9NoxZaJESJGIZTyDEaYpl0FKSA+FB9aJiyemKhMwkxQg63h4T1KJgUGHpTqPDNRcmmYLugrRjJlBtWvRA==}
    hasBin: true
    dependencies:
      argparse: 2.0.1
    dev: true

  /jsdom/20.0.3:
    resolution: {integrity: sha512-SYhBvTh89tTfCD/CRdSOm13mOBa42iTaTyfyEWBdKcGdPxPtLFBXuHR8XHb33YNYaP+lLbmSvBTsnoesCNJEsQ==}
    engines: {node: '>=14'}
    peerDependencies:
      canvas: ^2.5.0
    peerDependenciesMeta:
      canvas:
        optional: true
    dependencies:
      abab: 2.0.6
      acorn: 8.8.1
      acorn-globals: 7.0.1
      cssom: 0.5.0
      cssstyle: 2.3.0
      data-urls: 3.0.2
      decimal.js: 10.4.2
      domexception: 4.0.0
      escodegen: 2.0.0
      form-data: 4.0.0
      html-encoding-sniffer: 3.0.0
      http-proxy-agent: 5.0.0
      https-proxy-agent: 5.0.1
      is-potential-custom-element-name: 1.0.1
      nwsapi: 2.2.2
      parse5: 7.1.1
      saxes: 6.0.0
      symbol-tree: 3.2.4
      tough-cookie: 4.1.2
      w3c-xmlserializer: 4.0.0
      webidl-conversions: 7.0.0
      whatwg-encoding: 2.0.0
      whatwg-mimetype: 3.0.0
      whatwg-url: 11.0.0
      ws: 8.11.0
      xml-name-validator: 4.0.0
    transitivePeerDependencies:
      - bufferutil
      - supports-color
      - utf-8-validate
    dev: true

  /json-parse-even-better-errors/2.3.1:
    resolution: {integrity: sha512-xyFwyhro/JEof6Ghe2iz2NcXoj2sloNsWr/XsERDK/oiPCfaNhl5ONfp+jQdAZRQQ0IJWNzH9zIZF7li91kh2w==}
    dev: true

  /json-rpc-engine/5.4.0:
    resolution: {integrity: sha512-rAffKbPoNDjuRnXkecTjnsE3xLLrb00rEkdgalINhaYVYIxDwWtvYBr9UFbhTvPB1B2qUOLoFd/cV6f4Q7mh7g==}
    dependencies:
      eth-rpc-errors: 3.0.0
      safe-event-emitter: 1.0.1

  /json-rpc-engine/6.1.0:
    resolution: {integrity: sha512-NEdLrtrq1jUZyfjkr9OCz9EzCNhnRyWtt1PAnvnhwy6e8XETS0Dtc+ZNCO2gvuAoKsIn2+vCSowXTYE4CkgnAQ==}
    engines: {node: '>=10.0.0'}
    dependencies:
      '@metamask/safe-event-emitter': 2.0.0
      eth-rpc-errors: 4.0.2

  /json-rpc-random-id/1.0.1:
    resolution: {integrity: sha512-RJ9YYNCkhVDBuP4zN5BBtYAzEl03yq/jIIsyif0JY9qyJuQQZNeDK7anAPKKlyEtLSj2s8h6hNh2F8zO5q7ScA==}

  /json-schema-traverse/0.4.1:
    resolution: {integrity: sha512-xbbCH5dCYU5T8LcEhhuh7HJ88HXuW3qsI3Y0zOZFKfZEHcpWiHU/Jxzk629Brsab/mMiHQti9wMP+845RPe3Vg==}
    dev: true

  /json-stable-stringify-without-jsonify/1.0.1:
    resolution: {integrity: sha512-Bdboy+l7tA3OGW6FjyFHWkP5LuByj1Tk33Ljyq0axyzdk9//JSi2u3fP1QSmd1KNwq6VOKYGlAu87CisVir6Pw==}
    dev: true

  /json-stable-stringify/1.0.1:
    resolution: {integrity: sha512-i/J297TW6xyj7sDFa7AmBPkQvLIxWr2kKPWI26tXydnZrzVAocNqn5DMNT1Mzk0vit1V5UkRM7C1KdVNp7Lmcg==}
    dependencies:
      jsonify: 0.0.0

  /json-stringify-safe/5.0.1:
    resolution: {integrity: sha512-ZClg6AaYvamvYEE82d3Iyd3vSSIjQ+odgjaTzRuO3s7toCdFKczob2i0zCh7JE8kWn17yvAWhUVxvqGwUalsRA==}

  /json5/1.0.1:
    resolution: {integrity: sha512-aKS4WQjPenRxiQsC93MNfjx+nbF4PAdYzmd/1JIj8HYzqfbu86beTuNgXDzPknWk0n0uARlyewZo4s++ES36Ow==}
    hasBin: true
    dependencies:
      minimist: 1.2.6
    dev: true

  /jsonc-parser/3.2.0:
    resolution: {integrity: sha512-gfFQZrcTc8CnKXp6Y4/CBT3fTc0OVuDofpre4aEeEpSBPV5X5v4+Vmx+8snU7RLPrNHPKSgLxGo9YuQzz20o+w==}
    dev: false

  /jsonfile/4.0.0:
    resolution: {integrity: sha512-m6F1R3z8jjlf2imQHS2Qez5sjKWQzbuuhuJ/FKYFRZvPE3PuHcSMVZzfsLhGVOkfd20obL5SWEBew5ShlquNxg==}
    optionalDependencies:
      graceful-fs: 4.2.10
    dev: true

  /jsonfile/6.1.0:
    resolution: {integrity: sha512-5dgndWOriYSm5cnYaJNhalLNDKOqFwyDB/rr1E9ZsGciGvKPs8R2xYGCacuf3z6K1YKDz182fd+fY3cn3pMqXQ==}
    dependencies:
      universalify: 2.0.0
    optionalDependencies:
      graceful-fs: 4.2.10
    dev: true

  /jsonify/0.0.0:
    resolution: {integrity: sha512-trvBk1ki43VZptdBI5rIlG4YOzyeH/WefQt5rj1grasPn4iiZWKet8nkgc4GlsAylaztn0qZfUYOiTsASJFdNA==}

  /jsonparse/1.3.1:
    resolution: {integrity: sha512-POQXvpdL69+CluYsillJ7SUhKvytYjW9vG/GKpnf+xP8UWgYEM/RaMzHHofbALDiKbbP1W8UEYmgGl39WkPZsg==}
    engines: {'0': node >= 0.2.0}

  /jsx-ast-utils/3.3.3:
    resolution: {integrity: sha512-fYQHZTZ8jSfmWZ0iyzfwiU4WDX4HpHbMCZ3gPlWYiCl3BoeOTsqKBqnTVfH2rYT7eP5c3sVbeSPHnnJOaTrWiw==}
    engines: {node: '>=4.0'}
    dependencies:
      array-includes: 3.1.5
      object.assign: 4.1.4
    dev: true

  /keccak/3.0.2:
    resolution: {integrity: sha512-PyKKjkH53wDMLGrvmRGSNWgmSxZOUqbnXwKL9tmgbFYA1iAYqW21kfR7mZXV0MlESiefxQQE9X9fTa3X+2MPDQ==}
    engines: {node: '>=10.0.0'}
    requiresBuild: true
    dependencies:
      node-addon-api: 2.0.2
      node-gyp-build: 4.5.0
      readable-stream: 3.6.0

  /keyvaluestorage-interface/1.0.0:
    resolution: {integrity: sha512-8t6Q3TclQ4uZynJY9IGr2+SsIGwK9JHcO6ootkHCGA0CrQCRy+VkouYNO2xicET6b9al7QKzpebNow+gkpCL8g==}

  /kind-of/6.0.3:
    resolution: {integrity: sha512-dcS1ul+9tmeD95T+x28/ehLgd9mENa3LsvDTtzm3vyBEO7RPptvAD+t44WVXaUjTBRcrpFeFlC8WCruUR456hw==}
    engines: {node: '>=0.10.0'}

  /kleur/4.1.5:
    resolution: {integrity: sha512-o+NO+8WrRiQEE4/7nwRJhN1HWpVmJm511pBHUxPLtp0BUISzlBplORYSmTclCnJvQq2tKu/sgl3xVpkc7ZWuQQ==}
    engines: {node: '>=6'}

  /language-subtag-registry/0.3.22:
    resolution: {integrity: sha512-tN0MCzyWnoz/4nHS6uxdlFWoUZT7ABptwKPQ52Ea7URk6vll88bWBVhodtnlfEuCcKWNGoc+uGbw1cwa9IKh/w==}
    dev: true

  /language-tags/1.0.5:
    resolution: {integrity: sha512-qJhlO9cGXi6hBGKoxEG/sKZDAHD5Hnu9Hs4WbOY3pCWXDhw0N8x1NenNzm2EnNLkLkk7J2SdxAkDSbb6ftT+UQ==}
    dependencies:
      language-subtag-registry: 0.3.22
    dev: true

  /levn/0.3.0:
    resolution: {integrity: sha512-0OO4y2iOHix2W6ujICbKIaEQXvFQHue65vUG3pb5EUomzPI90z9hsA1VsO/dbIIpC53J8gxM9Q4Oho0jrCM/yA==}
    engines: {node: '>= 0.8.0'}
    dependencies:
      prelude-ls: 1.1.2
      type-check: 0.3.2
    dev: true

  /levn/0.4.1:
    resolution: {integrity: sha512-+bT2uH4E5LGE7h/n3evcS/sQlJXCpIp6ym8OWJ5eV6+67Dsql/LaaT7qJBAt2rzfoa/5QBGBhxDix1dMt2kQKQ==}
    engines: {node: '>= 0.8.0'}
    dependencies:
      prelude-ls: 1.2.1
      type-check: 0.4.0
    dev: true

  /lilconfig/2.0.6:
    resolution: {integrity: sha512-9JROoBW7pobfsx+Sq2JsASvCo6Pfo6WWoUW79HuB1BCoBXD4PLWJPqDF6fNj67pqBYTbAHkE57M1kS/+L1neOg==}
    engines: {node: '>=10'}
    dev: true

  /lines-and-columns/1.2.4:
    resolution: {integrity: sha512-7ylylesZQ/PV29jhEDl3Ufjo6ZX7gCqJr5F7PKrqc93v7fzSymt1BpwEU8nAUXs8qzzvqhbjhK5QZg6Mt/HkBg==}
    dev: true

  /lint-staged/13.0.4:
    resolution: {integrity: sha512-HxlHCXoYRsq9QCby5wFozmZW00hMs/9e3l+/dz6Qr8Kle4UH0kJTdABAbqhzG+3pcG6QjL9kz7NgGBfph+a5dw==}
    engines: {node: ^14.13.1 || >=16.0.0}
    hasBin: true
    dependencies:
      cli-truncate: 3.1.0
      colorette: 2.0.19
      commander: 9.4.1
      debug: 4.3.4
      execa: 6.1.0
      lilconfig: 2.0.6
      listr2: 5.0.6
      micromatch: 4.0.5
      normalize-path: 3.0.0
      object-inspect: 1.12.2
      pidtree: 0.6.0
      string-argv: 0.3.1
      yaml: 2.1.3
    transitivePeerDependencies:
      - enquirer
      - supports-color
    dev: true

  /listr2/5.0.6:
    resolution: {integrity: sha512-u60KxKBy1BR2uLJNTWNptzWQ1ob/gjMzIJPZffAENzpZqbMZ/5PrXXOomDcevIS/+IB7s1mmCEtSlT2qHWMqag==}
    engines: {node: ^14.13.1 || >=16.0.0}
    peerDependencies:
      enquirer: '>= 2.3.0 < 3'
    peerDependenciesMeta:
      enquirer:
        optional: true
    dependencies:
      cli-truncate: 2.1.0
      colorette: 2.0.19
      log-update: 4.0.0
      p-map: 4.0.0
      rfdc: 1.3.0
      rxjs: 7.5.7
      through: 2.3.8
      wrap-ansi: 7.0.0
    dev: true

  /load-tsconfig/0.2.3:
    resolution: {integrity: sha512-iyT2MXws+dc2Wi6o3grCFtGXpeMvHmJqS27sMPGtV2eUu4PeFnG+33I8BlFK1t1NWMjOpcx9bridn5yxLDX2gQ==}
    engines: {node: ^12.20.0 || ^14.13.1 || >=16.0.0}
    dev: true

  /load-yaml-file/0.2.0:
    resolution: {integrity: sha512-OfCBkGEw4nN6JLtgRidPX6QxjBQGQf72q3si2uvqyFEMbycSFFHwAZeXx6cJgFM9wmLrf9zBwCP3Ivqa+LLZPw==}
    engines: {node: '>=6'}
    dependencies:
      graceful-fs: 4.2.10
      js-yaml: 3.14.1
      pify: 4.0.1
      strip-bom: 3.0.0
    dev: true

  /local-pkg/0.4.2:
    resolution: {integrity: sha512-mlERgSPrbxU3BP4qBqAvvwlgW4MTg78iwJdGGnv7kibKjWcJksrG3t6LB5lXI93wXRDvG4NpUgJFmTG4T6rdrg==}
    engines: {node: '>=14'}
    dev: true

  /locate-path/3.0.0:
    resolution: {integrity: sha512-7AO748wWnIhNqAuaty2ZWHkQHRSNfPVIsPIfwEOWO22AmaoVrWavlOcMR5nzTLNYvp36X220/maaRsrec1G65A==}
    engines: {node: '>=6'}
    dependencies:
      p-locate: 3.0.0
      path-exists: 3.0.0

  /locate-path/5.0.0:
    resolution: {integrity: sha512-t7hw9pI+WvuwNJXwk5zVHpyhIqzg2qTlklJOf0mVxGSbe3Fp2VieZcduNYjaLDoy6p9uGpQEGWG87WpMKlNq8g==}
    engines: {node: '>=8'}
    dependencies:
      p-locate: 4.1.0
    dev: true

  /locate-path/6.0.0:
    resolution: {integrity: sha512-iPZK6eYjbxRu3uB4/WZ3EsEIMJFMqAoopl3R+zuq0UjcAm/MO6KCweDgPfP3elTztoKP3KtnVHxTn2NHBSDVUw==}
    engines: {node: '>=10'}
    dependencies:
      p-locate: 5.0.0
    dev: true

  /lodash.debounce/4.0.8:
    resolution: {integrity: sha512-FT1yDzDYEoYWhnSGnpE/4Kj1fLZkDFyqRb7fNt6FdYOSxlUWAtp42Eh6Wb0rGIv/m9Bgo7x4GhQbm5Ys4SG5ow==}

  /lodash.merge/4.6.2:
    resolution: {integrity: sha512-0KpjqXRVvrYyCsX1swR/XTK0va6VQkQM6MNo7PqW77ByjAhoARA8EfrP1N4+KlKj8YS0ZUCtRT/YUuhyYDujIQ==}
    dev: true

  /lodash.sortby/4.7.0:
    resolution: {integrity: sha512-HDWXG8isMntAyRF5vZ7xKuEvOhT4AhlRt/3czTSjvGUxjYCBVRQY48ViDHyfYz9VIoBkW4TMGQNapx+l3RUwdA==}
    dev: true

  /lodash.startcase/4.4.0:
    resolution: {integrity: sha512-+WKqsK294HMSc2jEbNgpHpd0JfIBhp7rEV4aqXWqFr6AlXov+SlcgB1Fv01y2kGe3Gc8nMW7VA0SrGuSkRfIEg==}
    dev: true

  /lodash/4.17.21:
    resolution: {integrity: sha512-v2kDEe57lecTulaDIuNTPy3Ry4gLGJ6Z1O3vE1krgXZNrsQ+LFTGHVxVjcXPs17LhbZVGedAJv8XZ1tvj5FvSg==}

  /log-symbols/4.1.0:
    resolution: {integrity: sha512-8XPvpAA8uyhfteu8pIvQxpJZ7SYYdpUivZpGy6sFsBuKRY/7rQGavedeB8aK+Zkyq6upMFVL/9AW6vOYzfRyLg==}
    engines: {node: '>=10'}
    dependencies:
      chalk: 4.1.1
      is-unicode-supported: 0.1.0
    dev: true

  /log-update/4.0.0:
    resolution: {integrity: sha512-9fkkDevMefjg0mmzWFBW8YkFP91OrizzkW3diF7CpG+S2EYdy4+TVfGwz1zeF8x7hCx1ovSPTOE9Ngib74qqUg==}
    engines: {node: '>=10'}
    dependencies:
      ansi-escapes: 4.3.2
      cli-cursor: 3.1.0
      slice-ansi: 4.0.0
      wrap-ansi: 6.2.0
    dev: true

  /longest-streak/3.0.1:
    resolution: {integrity: sha512-cHlYSUpL2s7Fb3394mYxwTYj8niTaNHUCLr0qdiCXQfSjfuA7CKofpX2uSwEfFDQ0EB7JcnMnm+GjbqqoinYYg==}

  /loose-envify/1.4.0:
    resolution: {integrity: sha512-lyuxPGr/Wfhrlem2CL/UcnUc1zcqKAImBDzukY7Y5F/yQiNdko6+fRLevlw1HgMySw7f611UIY408EtxRSoK3Q==}
    hasBin: true
    dependencies:
      js-tokens: 4.0.0

  /loupe/2.3.6:
    resolution: {integrity: sha512-RaPMZKiMy8/JruncMU5Bt6na1eftNoo++R4Y+N2FrxkDVTrGvcyzFTsaGif4QTeKESheMGegbhw6iUAq+5A8zA==}
    dependencies:
      get-func-name: 2.0.0
    dev: true

  /lru-cache/4.1.5:
    resolution: {integrity: sha512-sWZlbEP2OsHNkXrMl5GYk/jKk70MBng6UU4YI/qGDYbgf6YbP4EvmqISbXCoJiRKs+1bSpFHVgQxvJ17F2li5g==}
    dependencies:
      pseudomap: 1.0.2
      yallist: 2.1.2

  /lru-cache/6.0.0:
    resolution: {integrity: sha512-Jo6dJ04CmSjuznwJSS3pUeWmd/H0ffTlkXXgwZi+eq1UCmqQwCh+eLsYOYCwY991i2Fah4h1BEMCx4qThGbsiA==}
    engines: {node: '>=10'}
    dependencies:
      yallist: 4.0.0
    dev: true

  /lz-string/1.4.4:
    resolution: {integrity: sha512-0ckx7ZHRPqb0oUm8zNr+90mtf9DQB60H1wMCjBtfi62Kl3a7JbHob6gA2bC+xRvZoOL+1hzUK8jeuEIQE8svEQ==}
    hasBin: true
    dev: true

  /make-dir/3.1.0:
    resolution: {integrity: sha512-g3FeP20LNwhALb/6Cz6Dd4F2ngze0jz7tbzrD2wAV+o9FeNHe4rL+yK2md0J/fiSf1sa1ADhXqi5+oVwOM/eGw==}
    engines: {node: '>=8'}
    dependencies:
      semver: 6.3.0
    dev: true

  /map-obj/1.0.1:
    resolution: {integrity: sha512-7N/q3lyZ+LVCp7PzuxrJr4KMbBE2hW7BT7YNia330OFxIf4d3r5zVpicP2650l7CPN6RM9zOJRl3NGpqSiw3Eg==}
    engines: {node: '>=0.10.0'}
    dev: true

  /map-obj/4.3.0:
    resolution: {integrity: sha512-hdN1wVrZbb29eBGiGjJbeP8JbKjq1urkHJ/LIP/NY48MZ1QVXUsQBV1G1zvYFHn1XE06cwjBsOI2K3Ulnj1YXQ==}
    engines: {node: '>=8'}
    dev: true

  /markdown-extensions/1.1.1:
    resolution: {integrity: sha512-WWC0ZuMzCyDHYCasEGs4IPvLyTGftYwh6wIEOULOF0HXcqZlhwRzrK0w2VUlxWA98xnvb/jszw4ZSkJ6ADpM6Q==}
    engines: {node: '>=0.10.0'}
    dev: false

  /markdown-table/3.0.2:
    resolution: {integrity: sha512-y8j3a5/DkJCmS5x4dMCQL+OR0+2EAq3DOtio1COSHsmW2BGXnNCK3v12hJt1LrUz5iZH5g0LmuYOjDdI+czghA==}
    dev: false

  /match-sorter/6.3.1:
    resolution: {integrity: sha512-mxybbo3pPNuA+ZuCUhm5bwNkXrJTbsk5VWbR5wiwz/GC6LIiegBGn2w3O08UG/jdbYLinw51fSQ5xNU1U3MgBw==}
    dependencies:
      '@babel/runtime': 7.19.0
      remove-accents: 0.4.2
    dev: false

  /md5.js/1.3.5:
    resolution: {integrity: sha512-xitP+WxNPcTTOgnTJcrhM0xvdPepipPSf3I8EIpGKeFLjt3PlJLIDG3u8EX53ZIubkb+5U2+3rELYpEhHhzdkg==}
    dependencies:
      hash-base: 3.1.0
      inherits: 2.0.4
      safe-buffer: 5.2.1

  /mdast-util-definitions/5.1.1:
    resolution: {integrity: sha512-rQ+Gv7mHttxHOBx2dkF4HWTg+EE+UR78ptQWDylzPKaQuVGdG4HIoY3SrS/pCp80nZ04greFvXbVFHT+uf0JVQ==}
    dependencies:
      '@types/mdast': 3.0.10
      '@types/unist': 2.0.6
      unist-util-visit: 4.1.1
    dev: false

  /mdast-util-find-and-replace/2.2.1:
    resolution: {integrity: sha512-SobxkQXFAdd4b5WmEakmkVoh18icjQRxGy5OWTCzgsLRm1Fu/KCtwD1HIQSsmq5ZRjVH0Ehwg6/Fn3xIUk+nKw==}
    dependencies:
      escape-string-regexp: 5.0.0
      unist-util-is: 5.1.1
      unist-util-visit-parents: 5.1.1
    dev: false

  /mdast-util-from-markdown/0.8.5:
    resolution: {integrity: sha512-2hkTXtYYnr+NubD/g6KGBS/0mFmBcifAsI0yIWRiRo0PjVs6SSOSOdtzbp6kSGnShDN6G5aWZpKQ2lWRy27mWQ==}
    dependencies:
      '@types/mdast': 3.0.10
      mdast-util-to-string: 2.0.0
      micromark: 2.11.4
      parse-entities: 2.0.0
      unist-util-stringify-position: 2.0.3
    transitivePeerDependencies:
      - supports-color
    dev: true

  /mdast-util-from-markdown/1.2.0:
    resolution: {integrity: sha512-iZJyyvKD1+K7QX1b5jXdE7Sc5dtoTry1vzV28UZZe8Z1xVnB/czKntJ7ZAkG0tANqRnBF6p3p7GpU1y19DTf2Q==}
    dependencies:
      '@types/mdast': 3.0.10
      '@types/unist': 2.0.6
      decode-named-character-reference: 1.0.2
      mdast-util-to-string: 3.1.0
      micromark: 3.1.0
      micromark-util-decode-numeric-character-reference: 1.0.0
      micromark-util-decode-string: 1.0.2
      micromark-util-normalize-identifier: 1.0.0
      micromark-util-symbol: 1.0.1
      micromark-util-types: 1.0.2
      unist-util-stringify-position: 3.0.2
      uvu: 0.5.6
    transitivePeerDependencies:
      - supports-color

  /mdast-util-gfm-autolink-literal/1.0.2:
    resolution: {integrity: sha512-FzopkOd4xTTBeGXhXSBU0OCDDh5lUj2rd+HQqG92Ld+jL4lpUfgX2AT2OHAVP9aEeDKp7G92fuooSZcYJA3cRg==}
    dependencies:
      '@types/mdast': 3.0.10
      ccount: 2.0.1
      mdast-util-find-and-replace: 2.2.1
      micromark-util-character: 1.1.0
    dev: false

  /mdast-util-gfm-footnote/1.0.1:
    resolution: {integrity: sha512-p+PrYlkw9DeCRkTVw1duWqPRHX6Ywh2BNKJQcZbCwAuP/59B0Lk9kakuAd7KbQprVO4GzdW8eS5++A9PUSqIyw==}
    dependencies:
      '@types/mdast': 3.0.10
      mdast-util-to-markdown: 1.3.0
      micromark-util-normalize-identifier: 1.0.0
    dev: false

  /mdast-util-gfm-strikethrough/1.0.1:
    resolution: {integrity: sha512-zKJbEPe+JP6EUv0mZ0tQUyLQOC+FADt0bARldONot/nefuISkaZFlmVK4tU6JgfyZGrky02m/I6PmehgAgZgqg==}
    dependencies:
      '@types/mdast': 3.0.10
      mdast-util-to-markdown: 1.3.0
    dev: false

  /mdast-util-gfm-table/1.0.6:
    resolution: {integrity: sha512-uHR+fqFq3IvB3Rd4+kzXW8dmpxUhvgCQZep6KdjsLK4O6meK5dYZEayLtIxNus1XO3gfjfcIFe8a7L0HZRGgag==}
    dependencies:
      '@types/mdast': 3.0.10
      markdown-table: 3.0.2
      mdast-util-from-markdown: 1.2.0
      mdast-util-to-markdown: 1.3.0
    transitivePeerDependencies:
      - supports-color
    dev: false

  /mdast-util-gfm-task-list-item/1.0.1:
    resolution: {integrity: sha512-KZ4KLmPdABXOsfnM6JHUIjxEvcx2ulk656Z/4Balw071/5qgnhz+H1uGtf2zIGnrnvDC8xR4Fj9uKbjAFGNIeA==}
    dependencies:
      '@types/mdast': 3.0.10
      mdast-util-to-markdown: 1.3.0
    dev: false

  /mdast-util-gfm/2.0.1:
    resolution: {integrity: sha512-42yHBbfWIFisaAfV1eixlabbsa6q7vHeSPY+cg+BBjX51M8xhgMacqH9g6TftB/9+YkcI0ooV4ncfrJslzm/RQ==}
    dependencies:
      mdast-util-from-markdown: 1.2.0
      mdast-util-gfm-autolink-literal: 1.0.2
      mdast-util-gfm-footnote: 1.0.1
      mdast-util-gfm-strikethrough: 1.0.1
      mdast-util-gfm-table: 1.0.6
      mdast-util-gfm-task-list-item: 1.0.1
      mdast-util-to-markdown: 1.3.0
    transitivePeerDependencies:
      - supports-color
    dev: false

  /mdast-util-mdx-expression/1.3.1:
    resolution: {integrity: sha512-TTb6cKyTA1RD+1su1iStZ5PAv3rFfOUKcoU5EstUpv/IZo63uDX03R8+jXjMEhcobXnNOiG6/ccekvVl4eV1zQ==}
    dependencies:
      '@types/estree-jsx': 1.0.0
      '@types/hast': 2.3.4
      '@types/mdast': 3.0.10
      mdast-util-from-markdown: 1.2.0
      mdast-util-to-markdown: 1.3.0
    transitivePeerDependencies:
      - supports-color

  /mdast-util-mdx-jsx/2.1.0:
    resolution: {integrity: sha512-KzgzfWMhdteDkrY4mQtyvTU5bc/W4ppxhe9SzelO6QUUiwLAM+Et2Dnjjprik74a336kHdo0zKm7Tp+n6FFeRg==}
    dependencies:
      '@types/estree-jsx': 1.0.0
      '@types/hast': 2.3.4
      '@types/mdast': 3.0.10
      ccount: 2.0.1
      mdast-util-to-markdown: 1.3.0
      parse-entities: 4.0.0
      stringify-entities: 4.0.3
      unist-util-remove-position: 4.0.1
      unist-util-stringify-position: 3.0.2
      vfile-message: 3.1.2

  /mdast-util-mdx/2.0.0:
    resolution: {integrity: sha512-M09lW0CcBT1VrJUaF/PYxemxxHa7SLDHdSn94Q9FhxjCQfuW7nMAWKWimTmA3OyDMSTH981NN1csW1X+HPSluw==}
    dependencies:
      mdast-util-mdx-expression: 1.3.1
      mdast-util-mdx-jsx: 2.1.0
      mdast-util-mdxjs-esm: 1.3.0
    transitivePeerDependencies:
      - supports-color

  /mdast-util-mdxjs-esm/1.3.0:
    resolution: {integrity: sha512-7N5ihsOkAEGjFotIX9p/YPdl4TqUoMxL4ajNz7PbT89BqsdWJuBC9rvgt6wpbwTZqWWR0jKWqQbwsOWDBUZv4g==}
    dependencies:
      '@types/estree-jsx': 1.0.0
      '@types/hast': 2.3.4
      '@types/mdast': 3.0.10
      mdast-util-from-markdown: 1.2.0
      mdast-util-to-markdown: 1.3.0
    transitivePeerDependencies:
      - supports-color

  /mdast-util-to-hast/12.2.4:
    resolution: {integrity: sha512-a21xoxSef1l8VhHxS1Dnyioz6grrJkoaCUgGzMD/7dWHvboYX3VW53esRUfB5tgTyz4Yos1n25SPcj35dJqmAg==}
    dependencies:
      '@types/hast': 2.3.4
      '@types/mdast': 3.0.10
      mdast-util-definitions: 5.1.1
      micromark-util-sanitize-uri: 1.1.0
      trim-lines: 3.0.1
      unist-builder: 3.0.0
      unist-util-generated: 2.0.0
      unist-util-position: 4.0.3
      unist-util-visit: 4.1.1
    dev: false

  /mdast-util-to-markdown/1.3.0:
    resolution: {integrity: sha512-6tUSs4r+KK4JGTTiQ7FfHmVOaDrLQJPmpjD6wPMlHGUVXoG9Vjc3jIeP+uyBWRf8clwB2blM+W7+KrlMYQnftA==}
    dependencies:
      '@types/mdast': 3.0.10
      '@types/unist': 2.0.6
      longest-streak: 3.0.1
      mdast-util-to-string: 3.1.0
      micromark-util-decode-string: 1.0.2
      unist-util-visit: 4.1.1
      zwitch: 2.0.2

  /mdast-util-to-string/2.0.0:
    resolution: {integrity: sha512-AW4DRS3QbBayY/jJmD8437V1Gombjf8RSOUCMFBuo5iHi58AGEgVCKQ+ezHkZZDpAQS75hcBMpLqjpJTjtUL7w==}
    dev: true

  /mdast-util-to-string/3.1.0:
    resolution: {integrity: sha512-n4Vypz/DZgwo0iMHLQL49dJzlp7YtAJP+N07MZHpjPf/5XJuHUWstviF4Mn2jEiR/GNmtnRRqnwsXExk3igfFA==}

  /media-query-parser/2.0.2:
    resolution: {integrity: sha512-1N4qp+jE0pL5Xv4uEcwVUhIkwdUO3S/9gML90nqKA7v7FcOS5vUtatfzok9S9U1EJU8dHWlcv95WLnKmmxZI9w==}
    dependencies:
      '@babel/runtime': 7.19.0
    dev: false

  /meow/6.1.1:
    resolution: {integrity: sha512-3YffViIt2QWgTy6Pale5QpopX/IvU3LPL03jOTqp6pGj3VjesdO/U8CuHMKpnQr4shCNCM5fd5XFFvIIl6JBHg==}
    engines: {node: '>=8'}
    dependencies:
      '@types/minimist': 1.2.2
      camelcase-keys: 6.2.2
      decamelize-keys: 1.1.0
      hard-rejection: 2.1.0
      minimist-options: 4.1.0
      normalize-package-data: 2.5.0
      read-pkg-up: 7.0.1
      redent: 3.0.0
      trim-newlines: 3.0.1
      type-fest: 0.13.1
      yargs-parser: 18.1.3
    dev: true

  /merge-stream/2.0.0:
    resolution: {integrity: sha512-abv/qOcuPfk3URPfDzmZU1LKmuw8kT+0nIHvKrKgFrwifol/doWcdA4ZqsWQ8ENrFKkd67Mfpo/LovbIUsbt3w==}
    dev: true

  /merge2/1.4.1:
    resolution: {integrity: sha512-8q7VEgMJW4J8tcfVPy8g09NcQwZdbwFEqhe/WZkoIzjn/3TGDwtOCYtXGxA3O8tPzpczCCDgv+P2P5y00ZJOOg==}
    engines: {node: '>= 8'}
    dev: true

  /micromark-core-commonmark/1.0.6:
    resolution: {integrity: sha512-K+PkJTxqjFfSNkfAhp4GB+cZPfQd6dxtTXnf+RjZOV7T4EEXnvgzOcnp+eSTmpGk9d1S9sL6/lqrgSNn/s0HZA==}
    dependencies:
      decode-named-character-reference: 1.0.2
      micromark-factory-destination: 1.0.0
      micromark-factory-label: 1.0.2
      micromark-factory-space: 1.0.0
      micromark-factory-title: 1.0.2
      micromark-factory-whitespace: 1.0.0
      micromark-util-character: 1.1.0
      micromark-util-chunked: 1.0.0
      micromark-util-classify-character: 1.0.0
      micromark-util-html-tag-name: 1.1.0
      micromark-util-normalize-identifier: 1.0.0
      micromark-util-resolve-all: 1.0.0
      micromark-util-subtokenize: 1.0.2
      micromark-util-symbol: 1.0.1
      micromark-util-types: 1.0.2
      uvu: 0.5.6

  /micromark-extension-gfm-autolink-literal/1.0.3:
    resolution: {integrity: sha512-i3dmvU0htawfWED8aHMMAzAVp/F0Z+0bPh3YrbTPPL1v4YAlCZpy5rBO5p0LPYiZo0zFVkoYh7vDU7yQSiCMjg==}
    dependencies:
      micromark-util-character: 1.1.0
      micromark-util-sanitize-uri: 1.1.0
      micromark-util-symbol: 1.0.1
      micromark-util-types: 1.0.2
      uvu: 0.5.6
    dev: false

  /micromark-extension-gfm-footnote/1.0.4:
    resolution: {integrity: sha512-E/fmPmDqLiMUP8mLJ8NbJWJ4bTw6tS+FEQS8CcuDtZpILuOb2kjLqPEeAePF1djXROHXChM/wPJw0iS4kHCcIg==}
    dependencies:
      micromark-core-commonmark: 1.0.6
      micromark-factory-space: 1.0.0
      micromark-util-character: 1.1.0
      micromark-util-normalize-identifier: 1.0.0
      micromark-util-sanitize-uri: 1.1.0
      micromark-util-symbol: 1.0.1
      micromark-util-types: 1.0.2
      uvu: 0.5.6
    dev: false

  /micromark-extension-gfm-strikethrough/1.0.4:
    resolution: {integrity: sha512-/vjHU/lalmjZCT5xt7CcHVJGq8sYRm80z24qAKXzaHzem/xsDYb2yLL+NNVbYvmpLx3O7SYPuGL5pzusL9CLIQ==}
    dependencies:
      micromark-util-chunked: 1.0.0
      micromark-util-classify-character: 1.0.0
      micromark-util-resolve-all: 1.0.0
      micromark-util-symbol: 1.0.1
      micromark-util-types: 1.0.2
      uvu: 0.5.6
    dev: false

  /micromark-extension-gfm-table/1.0.5:
    resolution: {integrity: sha512-xAZ8J1X9W9K3JTJTUL7G6wSKhp2ZYHrFk5qJgY/4B33scJzE2kpfRL6oiw/veJTbt7jiM/1rngLlOKPWr1G+vg==}
    dependencies:
      micromark-factory-space: 1.0.0
      micromark-util-character: 1.1.0
      micromark-util-symbol: 1.0.1
      micromark-util-types: 1.0.2
      uvu: 0.5.6
    dev: false

  /micromark-extension-gfm-tagfilter/1.0.1:
    resolution: {integrity: sha512-Ty6psLAcAjboRa/UKUbbUcwjVAv5plxmpUTy2XC/3nJFL37eHej8jrHrRzkqcpipJliuBH30DTs7+3wqNcQUVA==}
    dependencies:
      micromark-util-types: 1.0.2
    dev: false

  /micromark-extension-gfm-task-list-item/1.0.3:
    resolution: {integrity: sha512-PpysK2S1Q/5VXi72IIapbi/jliaiOFzv7THH4amwXeYXLq3l1uo8/2Be0Ac1rEwK20MQEsGH2ltAZLNY2KI/0Q==}
    dependencies:
      micromark-factory-space: 1.0.0
      micromark-util-character: 1.1.0
      micromark-util-symbol: 1.0.1
      micromark-util-types: 1.0.2
      uvu: 0.5.6
    dev: false

  /micromark-extension-gfm/2.0.1:
    resolution: {integrity: sha512-p2sGjajLa0iYiGQdT0oelahRYtMWvLjy8J9LOCxzIQsllMCGLbsLW+Nc+N4vi02jcRJvedVJ68cjelKIO6bpDA==}
    dependencies:
      micromark-extension-gfm-autolink-literal: 1.0.3
      micromark-extension-gfm-footnote: 1.0.4
      micromark-extension-gfm-strikethrough: 1.0.4
      micromark-extension-gfm-table: 1.0.5
      micromark-extension-gfm-tagfilter: 1.0.1
      micromark-extension-gfm-task-list-item: 1.0.3
      micromark-util-combine-extensions: 1.0.0
      micromark-util-types: 1.0.2
    dev: false

  /micromark-extension-mdx-expression/1.0.3:
    resolution: {integrity: sha512-TjYtjEMszWze51NJCZmhv7MEBcgYRgb3tJeMAJ+HQCAaZHHRBaDCccqQzGizR/H4ODefP44wRTgOn2vE5I6nZA==}
    dependencies:
      micromark-factory-mdx-expression: 1.0.6
      micromark-factory-space: 1.0.0
      micromark-util-character: 1.1.0
      micromark-util-events-to-acorn: 1.2.0
      micromark-util-symbol: 1.0.1
      micromark-util-types: 1.0.2
      uvu: 0.5.6

  /micromark-extension-mdx-jsx/1.0.3:
    resolution: {integrity: sha512-VfA369RdqUISF0qGgv2FfV7gGjHDfn9+Qfiv5hEwpyr1xscRj/CiVRkU7rywGFCO7JwJ5L0e7CJz60lY52+qOA==}
    dependencies:
      '@types/acorn': 4.0.6
      estree-util-is-identifier-name: 2.0.1
      micromark-factory-mdx-expression: 1.0.6
      micromark-factory-space: 1.0.0
      micromark-util-character: 1.1.0
      micromark-util-symbol: 1.0.1
      micromark-util-types: 1.0.2
      uvu: 0.5.6
      vfile-message: 3.1.2

  /micromark-extension-mdx-md/1.0.0:
    resolution: {integrity: sha512-xaRAMoSkKdqZXDAoSgp20Azm0aRQKGOl0RrS81yGu8Hr/JhMsBmfs4wR7m9kgVUIO36cMUQjNyiyDKPrsv8gOw==}
    dependencies:
      micromark-util-types: 1.0.2

  /micromark-extension-mdxjs-esm/1.0.3:
    resolution: {integrity: sha512-2N13ol4KMoxb85rdDwTAC6uzs8lMX0zeqpcyx7FhS7PxXomOnLactu8WI8iBNXW8AVyea3KIJd/1CKnUmwrK9A==}
    dependencies:
      micromark-core-commonmark: 1.0.6
      micromark-util-character: 1.1.0
      micromark-util-events-to-acorn: 1.2.0
      micromark-util-symbol: 1.0.1
      micromark-util-types: 1.0.2
      unist-util-position-from-estree: 1.1.1
      uvu: 0.5.6
      vfile-message: 3.1.2

  /micromark-extension-mdxjs/1.0.0:
    resolution: {integrity: sha512-TZZRZgeHvtgm+IhtgC2+uDMR7h8eTKF0QUX9YsgoL9+bADBpBY6SiLvWqnBlLbCEevITmTqmEuY3FoxMKVs1rQ==}
    dependencies:
      acorn: 8.8.0
      acorn-jsx: 5.3.2_acorn@8.8.0
      micromark-extension-mdx-expression: 1.0.3
      micromark-extension-mdx-jsx: 1.0.3
      micromark-extension-mdx-md: 1.0.0
      micromark-extension-mdxjs-esm: 1.0.3
      micromark-util-combine-extensions: 1.0.0
      micromark-util-types: 1.0.2

  /micromark-factory-destination/1.0.0:
    resolution: {integrity: sha512-eUBA7Rs1/xtTVun9TmV3gjfPz2wEwgK5R5xcbIM5ZYAtvGF6JkyaDsj0agx8urXnO31tEO6Ug83iVH3tdedLnw==}
    dependencies:
      micromark-util-character: 1.1.0
      micromark-util-symbol: 1.0.1
      micromark-util-types: 1.0.2

  /micromark-factory-label/1.0.2:
    resolution: {integrity: sha512-CTIwxlOnU7dEshXDQ+dsr2n+yxpP0+fn271pu0bwDIS8uqfFcumXpj5mLn3hSC8iw2MUr6Gx8EcKng1dD7i6hg==}
    dependencies:
      micromark-util-character: 1.1.0
      micromark-util-symbol: 1.0.1
      micromark-util-types: 1.0.2
      uvu: 0.5.6

  /micromark-factory-mdx-expression/1.0.6:
    resolution: {integrity: sha512-WRQIc78FV7KrCfjsEf/sETopbYjElh3xAmNpLkd1ODPqxEngP42eVRGbiPEQWpRV27LzqW+XVTvQAMIIRLPnNA==}
    dependencies:
      micromark-factory-space: 1.0.0
      micromark-util-character: 1.1.0
      micromark-util-events-to-acorn: 1.2.0
      micromark-util-symbol: 1.0.1
      micromark-util-types: 1.0.2
      unist-util-position-from-estree: 1.1.1
      uvu: 0.5.6
      vfile-message: 3.1.2

  /micromark-factory-space/1.0.0:
    resolution: {integrity: sha512-qUmqs4kj9a5yBnk3JMLyjtWYN6Mzfcx8uJfi5XAveBniDevmZasdGBba5b4QsvRcAkmvGo5ACmSUmyGiKTLZew==}
    dependencies:
      micromark-util-character: 1.1.0
      micromark-util-types: 1.0.2

  /micromark-factory-title/1.0.2:
    resolution: {integrity: sha512-zily+Nr4yFqgMGRKLpTVsNl5L4PMu485fGFDOQJQBl2NFpjGte1e86zC0da93wf97jrc4+2G2GQudFMHn3IX+A==}
    dependencies:
      micromark-factory-space: 1.0.0
      micromark-util-character: 1.1.0
      micromark-util-symbol: 1.0.1
      micromark-util-types: 1.0.2
      uvu: 0.5.6

  /micromark-factory-whitespace/1.0.0:
    resolution: {integrity: sha512-Qx7uEyahU1lt1RnsECBiuEbfr9INjQTGa6Err+gF3g0Tx4YEviPbqqGKNv/NrBaE7dVHdn1bVZKM/n5I/Bak7A==}
    dependencies:
      micromark-factory-space: 1.0.0
      micromark-util-character: 1.1.0
      micromark-util-symbol: 1.0.1
      micromark-util-types: 1.0.2

  /micromark-util-character/1.1.0:
    resolution: {integrity: sha512-agJ5B3unGNJ9rJvADMJ5ZiYjBRyDpzKAOk01Kpi1TKhlT1APx3XZk6eN7RtSz1erbWHC2L8T3xLZ81wdtGRZzg==}
    dependencies:
      micromark-util-symbol: 1.0.1
      micromark-util-types: 1.0.2

  /micromark-util-chunked/1.0.0:
    resolution: {integrity: sha512-5e8xTis5tEZKgesfbQMKRCyzvffRRUX+lK/y+DvsMFdabAicPkkZV6gO+FEWi9RfuKKoxxPwNL+dFF0SMImc1g==}
    dependencies:
      micromark-util-symbol: 1.0.1

  /micromark-util-classify-character/1.0.0:
    resolution: {integrity: sha512-F8oW2KKrQRb3vS5ud5HIqBVkCqQi224Nm55o5wYLzY/9PwHGXC01tr3d7+TqHHz6zrKQ72Okwtvm/xQm6OVNZA==}
    dependencies:
      micromark-util-character: 1.1.0
      micromark-util-symbol: 1.0.1
      micromark-util-types: 1.0.2

  /micromark-util-combine-extensions/1.0.0:
    resolution: {integrity: sha512-J8H058vFBdo/6+AsjHp2NF7AJ02SZtWaVUjsayNFeAiydTxUwViQPxN0Hf8dp4FmCQi0UUFovFsEyRSUmFH3MA==}
    dependencies:
      micromark-util-chunked: 1.0.0
      micromark-util-types: 1.0.2

  /micromark-util-decode-numeric-character-reference/1.0.0:
    resolution: {integrity: sha512-OzO9AI5VUtrTD7KSdagf4MWgHMtET17Ua1fIpXTpuhclCqD8egFWo85GxSGvxgkGS74bEahvtM0WP0HjvV0e4w==}
    dependencies:
      micromark-util-symbol: 1.0.1

  /micromark-util-decode-string/1.0.2:
    resolution: {integrity: sha512-DLT5Ho02qr6QWVNYbRZ3RYOSSWWFuH3tJexd3dgN1odEuPNxCngTCXJum7+ViRAd9BbdxCvMToPOD/IvVhzG6Q==}
    dependencies:
      decode-named-character-reference: 1.0.2
      micromark-util-character: 1.1.0
      micromark-util-decode-numeric-character-reference: 1.0.0
      micromark-util-symbol: 1.0.1

  /micromark-util-encode/1.0.1:
    resolution: {integrity: sha512-U2s5YdnAYexjKDel31SVMPbfi+eF8y1U4pfiRW/Y8EFVCy/vgxk/2wWTxzcqE71LHtCuCzlBDRU2a5CQ5j+mQA==}

  /micromark-util-events-to-acorn/1.2.0:
    resolution: {integrity: sha512-WWp3bf7xT9MppNuw3yPjpnOxa8cj5ACivEzXJKu0WwnjBYfzaBvIAT9KfeyI0Qkll+bfQtfftSwdgTH6QhTOKw==}
    dependencies:
      '@types/acorn': 4.0.6
      '@types/estree': 1.0.0
      estree-util-visit: 1.2.0
      micromark-util-types: 1.0.2
      uvu: 0.5.6
      vfile-location: 4.0.1
      vfile-message: 3.1.2

  /micromark-util-html-tag-name/1.1.0:
    resolution: {integrity: sha512-BKlClMmYROy9UiV03SwNmckkjn8QHVaWkqoAqzivabvdGcwNGMMMH/5szAnywmsTBUzDsU57/mFi0sp4BQO6dA==}

  /micromark-util-normalize-identifier/1.0.0:
    resolution: {integrity: sha512-yg+zrL14bBTFrQ7n35CmByWUTFsgst5JhA4gJYoty4Dqzj4Z4Fr/DHekSS5aLfH9bdlfnSvKAWsAgJhIbogyBg==}
    dependencies:
      micromark-util-symbol: 1.0.1

  /micromark-util-resolve-all/1.0.0:
    resolution: {integrity: sha512-CB/AGk98u50k42kvgaMM94wzBqozSzDDaonKU7P7jwQIuH2RU0TeBqGYJz2WY1UdihhjweivStrJ2JdkdEmcfw==}
    dependencies:
      micromark-util-types: 1.0.2

  /micromark-util-sanitize-uri/1.1.0:
    resolution: {integrity: sha512-RoxtuSCX6sUNtxhbmsEFQfWzs8VN7cTctmBPvYivo98xb/kDEoTCtJQX5wyzIYEmk/lvNFTat4hL8oW0KndFpg==}
    dependencies:
      micromark-util-character: 1.1.0
      micromark-util-encode: 1.0.1
      micromark-util-symbol: 1.0.1

  /micromark-util-subtokenize/1.0.2:
    resolution: {integrity: sha512-d90uqCnXp/cy4G881Ub4psE57Sf8YD0pim9QdjCRNjfas2M1u6Lbt+XZK9gnHL2XFhnozZiEdCa9CNfXSfQ6xA==}
    dependencies:
      micromark-util-chunked: 1.0.0
      micromark-util-symbol: 1.0.1
      micromark-util-types: 1.0.2
      uvu: 0.5.6

  /micromark-util-symbol/1.0.1:
    resolution: {integrity: sha512-oKDEMK2u5qqAptasDAwWDXq0tG9AssVwAx3E9bBF3t/shRIGsWIRG+cGafs2p/SnDSOecnt6hZPCE2o6lHfFmQ==}

  /micromark-util-types/1.0.2:
    resolution: {integrity: sha512-DCfg/T8fcrhrRKTPjRrw/5LLvdGV7BHySf/1LOZx7TzWZdYRjogNtyNq885z3nNallwr3QUKARjqvHqX1/7t+w==}

  /micromark/2.11.4:
    resolution: {integrity: sha512-+WoovN/ppKolQOFIAajxi7Lu9kInbPxFuTBVEavFcL8eAfVstoc5MocPmqBeAdBOJV00uaVjegzH4+MA0DN/uA==}
    dependencies:
      debug: 4.3.4
      parse-entities: 2.0.0
    transitivePeerDependencies:
      - supports-color
    dev: true

  /micromark/3.1.0:
    resolution: {integrity: sha512-6Mj0yHLdUZjHnOPgr5xfWIMqMWS12zDN6iws9SLuSz76W8jTtAv24MN4/CL7gJrl5vtxGInkkqDv/JIoRsQOvA==}
    dependencies:
      '@types/debug': 4.1.7
      debug: 4.3.4
      decode-named-character-reference: 1.0.2
      micromark-core-commonmark: 1.0.6
      micromark-factory-space: 1.0.0
      micromark-util-character: 1.1.0
      micromark-util-chunked: 1.0.0
      micromark-util-combine-extensions: 1.0.0
      micromark-util-decode-numeric-character-reference: 1.0.0
      micromark-util-encode: 1.0.1
      micromark-util-normalize-identifier: 1.0.0
      micromark-util-resolve-all: 1.0.0
      micromark-util-sanitize-uri: 1.1.0
      micromark-util-subtokenize: 1.0.2
      micromark-util-symbol: 1.0.1
      micromark-util-types: 1.0.2
      uvu: 0.5.6
    transitivePeerDependencies:
      - supports-color

  /micromatch/4.0.5:
    resolution: {integrity: sha512-DMy+ERcEW2q8Z2Po+WNXuw3c5YaUSFjAO5GsJqfEl7UjvtIuFKO6ZrKvcItdy98dwFI2N1tg3zNIdKaQT+aNdA==}
    engines: {node: '>=8.6'}
    dependencies:
      braces: 3.0.2
      picomatch: 2.3.1
    dev: true

  /mime-db/1.52.0:
    resolution: {integrity: sha512-sPU4uV7dYlvtWJxwwxHD0PuihVNiE7TyAbQ5SWxDCB9mUYvOgroQOwYQQOKPJ8CIbE+1ETVlOoK1UC2nU3gYvg==}
    engines: {node: '>= 0.6'}
    dev: true

  /mime-types/2.1.35:
    resolution: {integrity: sha512-ZDY+bPm5zTTF+YpCrAU9nK0UgICYPT0QtT1NZWFv4s++TNkcgVaT0g6+4R2uI4MjQjzysHB1zxuWL50hzaeXiw==}
    engines: {node: '>= 0.6'}
    dependencies:
      mime-db: 1.52.0
    dev: true

  /mimic-fn/2.1.0:
    resolution: {integrity: sha512-OqbOk5oEQeAZ8WXWydlu9HJjz9WVdEIvamMCcXmuqUYjTknH/sqsWvhQ3vgwKFRR1HpjvNBKQ37nbJgYzGqGcg==}
    engines: {node: '>=6'}
    dev: true

  /mimic-fn/4.0.0:
    resolution: {integrity: sha512-vqiC06CuhBTUdZH+RYl8sFrL096vA45Ok5ISO6sE/Mr1jRbGH4Csnhi8f3wKVl7x8mO4Au7Ir9D3Oyv1VYMFJw==}
    engines: {node: '>=12'}
    dev: true

  /min-indent/1.0.1:
    resolution: {integrity: sha512-I9jwMn07Sy/IwOj3zVkVik2JTvgpaykDZEigL6Rx6N9LbMywwUSMtxET+7lVoDLLd3O3IXwJwvuuns8UB/HeAg==}
    engines: {node: '>=4'}
    dev: true

  /minimalistic-assert/1.0.1:
    resolution: {integrity: sha512-UtJcAD4yEaGtjPezWuO9wC4nwUnVH/8/Im3yEHQP4b67cXlD/Qr9hdITCU1xDbSEXg2XKNaP8jsReV7vQd00/A==}

  /minimalistic-crypto-utils/1.0.1:
    resolution: {integrity: sha512-JIYlbt6g8i5jKfJ3xz7rF0LXmv2TkDxBLUkiBeZ7bAx4GnnNMr8xFpGnOxn6GhTEHx3SjRrZEoU+j04prX1ktg==}

  /minimatch/3.1.2:
    resolution: {integrity: sha512-J7p63hRiAjw1NDEww1W7i37+ByIrOWO5XQQAzZ3VOcL0PNybwpfmV/N05zFAzwQ9USyEcX6t3UO+K5aqBQOIHw==}
    dependencies:
      brace-expansion: 1.1.11
    dev: true

  /minimist-options/4.1.0:
    resolution: {integrity: sha512-Q4r8ghd80yhO/0j1O3B2BjweX3fiHg9cdOwjJd2J76Q135c+NDxGCqdYKQ1SKBuFfgWbAUzBfvYjPUEeNgqN1A==}
    engines: {node: '>= 6'}
    dependencies:
      arrify: 1.0.1
      is-plain-obj: 1.1.0
      kind-of: 6.0.3
    dev: true

  /minimist/1.2.6:
    resolution: {integrity: sha512-Jsjnk4bw3YJqYzbdyBiNsPWHPfO++UGG749Cxs6peCu5Xg4nrena6OVxOYxrQTqww0Jmwt+Ref8rggumkTLz9Q==}
    dev: true

  /mixme/0.5.4:
    resolution: {integrity: sha512-3KYa4m4Vlqx98GPdOHghxSdNtTvcP8E0kkaJ5Dlh+h2DRzF7zpuVVcA8B0QpKd11YJeP9QQ7ASkKzOeu195Wzw==}
    engines: {node: '>= 8.0.0'}
    dev: true

  /mri/1.2.0:
    resolution: {integrity: sha512-tzzskb3bG8LvYGFF/mDTpq3jpI6Q9wc3LEmBaghu+DdCssd1FakN7Bc0hVNmEyGq1bq3RgfkCb3cmQLpNPOroA==}
    engines: {node: '>=4'}

  /mrmime/1.0.1:
    resolution: {integrity: sha512-hzzEagAgDyoU1Q6yg5uI+AorQgdvMCur3FcKf7NhMKWsaYg+RnbTyHRa/9IlLF9rf455MOCtcqqrQQ83pPP7Uw==}
    engines: {node: '>=10'}
    dev: true

  /ms/2.0.0:
    resolution: {integrity: sha512-Tpp60P6IUJDTuOq/5Z8cdskzJujfwqfOTkrwIwj7IRISpnkJnT6SyJ4PCPnGMoFjC9ddhal5KVIYtAt97ix05A==}
    dev: true

  /ms/2.1.2:
    resolution: {integrity: sha512-sGkPx+VjMtmA6MX27oA4FBFELFCZZ4S4XqeGOXCv68tT+jb3vk/RyaKWP0PTKyWtmLSM0b+adUTEvbs1PEaH2w==}

  /ms/2.1.3:
    resolution: {integrity: sha512-6FlzubTLZG3J2a/NVCAleEhjzq5oxgHyaCU9yYXvcLsvoVaHJq/s5xXI6/XXP6tz7R9xAOtHnSO/tXtF3WRTlA==}
    dev: true

  /msw/0.47.4_typescript@4.9.3:
    resolution: {integrity: sha512-Psftt8Yfl0+l+qqg9OlmKEsxF8S/vtda0CmlR6y8wTaWrMMzuCDa55n2hEGC0ZRDwuV6FFWc/4CjoDsBpATKBw==}
    engines: {node: '>=14'}
    hasBin: true
    requiresBuild: true
    peerDependencies:
      typescript: '>= 4.2.x <= 4.8.x'
    peerDependenciesMeta:
      typescript:
        optional: true
    dependencies:
      '@mswjs/cookies': 0.2.2
      '@mswjs/interceptors': 0.17.5
      '@open-draft/until': 1.0.3
      '@types/cookie': 0.4.1
      '@types/js-levenshtein': 1.1.1
      chalk: 4.1.1
      chokidar: 3.5.3
      cookie: 0.4.2
      graphql: 16.6.0
      headers-polyfill: 3.1.2
      inquirer: 8.2.4
      is-node-process: 1.0.1
      js-levenshtein: 1.1.6
      node-fetch: 2.6.7
      outvariant: 1.3.0
      path-to-regexp: 6.2.1
      statuses: 2.0.1
      strict-event-emitter: 0.2.7
      type-fest: 2.19.0
      typescript: 4.9.3
      yargs: 17.6.0
    transitivePeerDependencies:
      - encoding
      - supports-color
    dev: true

  /mute-stream/0.0.8:
    resolution: {integrity: sha512-nnbWWOkoWyUsTjKrhgD0dcz22mdkSnpYqbEjIm2nhwhuxlSkpywJmBo8h0ZqJdkp73mb90SssHkN4rsRaBAfAA==}
    dev: true

  /mz/2.7.0:
    resolution: {integrity: sha512-z81GNO7nnYMEhrGh9LeymoE4+Yr0Wn5McHIZMK5cfQCl+NDX08sCZgUc9/6MHni9IWuFLm1Z3HTCXu2z9fN62Q==}
    dependencies:
      any-promise: 1.3.0
      object-assign: 4.1.1
      thenify-all: 1.6.0
    dev: true

  /nanoid/3.3.4:
    resolution: {integrity: sha512-MqBkQh/OHTS2egovRtLk45wEyNXwF+cokD+1YPf9u5VfJiRdAiRwB2froX5Co9Rh20xs4siNPm8naNotSD6RBw==}
    engines: {node: ^10 || ^12 || ^13.7 || ^14 || >=15.0.1}
    hasBin: true

  /natural-compare-lite/1.4.0:
    resolution: {integrity: sha512-Tj+HTDSJJKaZnfiuw+iaF9skdPpTo2GtEly5JHnWV/hfv2Qj/9RKsGISQtLh2ox3l5EAGw487hnBee0sIJ6v2g==}
    dev: true

  /natural-compare/1.4.0:
    resolution: {integrity: sha512-OWND8ei3VtNC9h7V60qff3SVobHr996CTwgxubgyQYEpg290h9J0buyECNNJexkFm5sOajh5G116RYA1c8ZMSw==}
    dev: true

  /next-seo/5.11.1_azq6kxkn3od7qdylwkyksrwopy:
    resolution: {integrity: sha512-P18E5mDaUEvIK/hDlCLAl7w02Ew6a8m1E3KO3d+rIPKWPcBRMckcMzxkdFkafFqwHl4ygCLNCWlKWM9EKD3jIQ==}
    peerDependencies:
      next: ^8.1.1-canary.54 || >=9.0.0
      react: '>=16.0.0'
      react-dom: '>=16.0.0'
    dependencies:
      next: 12.3.1_biqbaboplfbrettd7655fr4n2y
      react: 18.2.0
      react-dom: 18.2.0_react@18.2.0
    dev: false

  /next-themes/0.2.1_azq6kxkn3od7qdylwkyksrwopy:
    resolution: {integrity: sha512-B+AKNfYNIzh0vqQQKqQItTS8evEouKD7H5Hj3kmuPERwddR2TxvDSFZuTj6T7Jfn1oyeUyJMydPl1Bkxkh0W7A==}
    peerDependencies:
      next: '*'
      react: '*'
      react-dom: '*'
    dependencies:
      next: 12.3.1_biqbaboplfbrettd7655fr4n2y
      react: 18.2.0
      react-dom: 18.2.0_react@18.2.0
    dev: false

  /next/12.3.1_biqbaboplfbrettd7655fr4n2y:
    resolution: {integrity: sha512-l7bvmSeIwX5lp07WtIiP9u2ytZMv7jIeB8iacR28PuUEFG5j0HGAPnMqyG5kbZNBG2H7tRsrQ4HCjuMOPnANZw==}
    engines: {node: '>=12.22.0'}
    hasBin: true
    peerDependencies:
      fibers: '>= 3.1.0'
      node-sass: ^6.0.0 || ^7.0.0
      react: ^17.0.2 || ^18.0.0-0
      react-dom: ^17.0.2 || ^18.0.0-0
      sass: ^1.3.0
    peerDependenciesMeta:
      fibers:
        optional: true
      node-sass:
        optional: true
      sass:
        optional: true
    dependencies:
      '@next/env': 12.3.1
      '@swc/helpers': 0.4.11
      caniuse-lite: 1.0.30001418
      postcss: 8.4.14
      react: 18.2.0
      react-dom: 18.2.0_react@18.2.0
      styled-jsx: 5.0.7_react@18.2.0
      use-sync-external-store: 1.2.0_react@18.2.0
    optionalDependencies:
      '@next/swc-android-arm-eabi': 12.3.1
      '@next/swc-android-arm64': 12.3.1
      '@next/swc-darwin-arm64': 12.3.1
      '@next/swc-darwin-x64': 12.3.1
      '@next/swc-freebsd-x64': 12.3.1
      '@next/swc-linux-arm-gnueabihf': 12.3.1
      '@next/swc-linux-arm64-gnu': 12.3.1
      '@next/swc-linux-arm64-musl': 12.3.1
      '@next/swc-linux-x64-gnu': 12.3.1
      '@next/swc-linux-x64-musl': 12.3.1
      '@next/swc-win32-arm64-msvc': 12.3.1
      '@next/swc-win32-ia32-msvc': 12.3.1
      '@next/swc-win32-x64-msvc': 12.3.1
    transitivePeerDependencies:
      - '@babel/core'
      - babel-plugin-macros
    dev: false

  /nextra-theme-docs/2.0.0-beta.41_azq6kxkn3od7qdylwkyksrwopy:
    resolution: {integrity: sha512-KKShzab63vNcfzHmINWFj0UYuoq4b5eXzL4PcJDzF+suXHGVuPQDs/+bnF0U2foK17Edmk7X6mZn3o/0aEZQMw==}
    peerDependencies:
      next: '>=9.5.3'
      react: '>=16.13.1'
      react-dom: '>=16.13.1'
    dependencies:
      '@headlessui/react': 1.7.3_biqbaboplfbrettd7655fr4n2y
      '@mdx-js/react': 2.1.4_react@18.2.0
      '@popperjs/core': 2.11.6
      '@reach/skip-nav': 0.17.0_biqbaboplfbrettd7655fr4n2y
      clsx: 1.2.1
      flexsearch: 0.7.31
      focus-visible: 5.2.0
      git-url-parse: 13.1.0
      github-slugger: 1.4.0
      intersection-observer: 0.12.2
      match-sorter: 6.3.1
      next: 12.3.1_biqbaboplfbrettd7655fr4n2y
      next-seo: 5.11.1_azq6kxkn3od7qdylwkyksrwopy
      next-themes: 0.2.1_azq6kxkn3od7qdylwkyksrwopy
      react: 18.2.0
      react-dom: 18.2.0_react@18.2.0
      scroll-into-view-if-needed: 2.2.29
    dev: false

  /nextra/2.0.0-beta.41_azq6kxkn3od7qdylwkyksrwopy:
    resolution: {integrity: sha512-AlJdLRYe1r/mMKEjGfr6VqwWkUFKj0AdOBby1k2JILgAK33X+/xiJJ4JF2zLQx0clacINKg3wod8txSJwSWJ0g==}
    peerDependencies:
      next: '>=9.5.3'
      react: '>=16.13.1'
      react-dom: '>=16.13.1'
    dependencies:
      '@mdx-js/mdx': 2.1.4
      '@napi-rs/simple-git': 0.1.8
      github-slugger: 1.4.0
      graceful-fs: 4.2.10
      gray-matter: 4.0.3
      next: 12.3.1_biqbaboplfbrettd7655fr4n2y
      react: 18.2.0
      react-dom: 18.2.0_react@18.2.0
      rehype-mdx-title: 1.0.0
      rehype-pretty-code: 0.2.4_shiki@0.10.1
      remark-gfm: 3.0.1
      remark-reading-time: 2.0.1
      shiki: 0.10.1
      slash: 3.0.0
      title: 3.5.3
      unist-util-visit: 4.1.1
    transitivePeerDependencies:
      - supports-color
    dev: false

  /node-addon-api/2.0.2:
    resolution: {integrity: sha512-Ntyt4AIXyaLIuMHF6IOoTakB3K+RWxwtsHNRxllEoA6vPwP9o4866g6YWDLUdnucilZhmkxiHwHr11gAENw+QA==}

  /node-fetch/2.6.7:
    resolution: {integrity: sha512-ZjMPFEfVx5j+y2yF35Kzx5sF7kDzxuDj6ziH4FFbOp87zKDZNx8yExJIb05OGF4Nlt9IHFIMBkRl41VdvcNdbQ==}
    engines: {node: 4.x || >=6.0.0}
    peerDependencies:
      encoding: ^0.1.0
    peerDependenciesMeta:
      encoding:
        optional: true
    dependencies:
      whatwg-url: 5.0.0

  /node-gyp-build/4.5.0:
    resolution: {integrity: sha512-2iGbaQBV+ITgCz76ZEjmhUKAKVf7xfY1sRl4UiKQspfZMH2h06SyhNsnSVy50cwkFQDGLyif6m/6uFXHkOZ6rg==}
    hasBin: true

  /node-releases/2.0.6:
    resolution: {integrity: sha512-PiVXnNuFm5+iYkLBNeq5211hvO38y63T0i2KKh2KnUs3RpzJ+JtODFjkD8yjLwnDkTYF1eKXheUwdssR+NRZdg==}

  /normalize-package-data/2.5.0:
    resolution: {integrity: sha512-/5CMN3T0R4XTj4DcGaexo+roZSdSFW/0AOOTROrjxzCG1wrWXEsGbRKevjlIL+ZDE4sZlJr5ED4YW0yqmkK+eA==}
    dependencies:
      hosted-git-info: 2.8.9
      resolve: 1.22.1
      semver: 5.7.1
      validate-npm-package-license: 3.0.4
    dev: true

  /normalize-path/3.0.0:
    resolution: {integrity: sha512-6eZs5Ls3WtCisHWp9S2GUy8dqkpGi4BVSz3GaqiE6ezub0512ESztXUwUB6C6IKbQkY2Pnb/mD4WYojCRwcwLA==}
    engines: {node: '>=0.10.0'}
    dev: true

  /normalize-range/0.1.2:
    resolution: {integrity: sha512-bdok/XvKII3nUpklnV6P2hxtMNrCboOjAcyBuQnWEhO665FwrSNRxU+AqpsyvO6LgGYPspN+lu5CLtw4jPRKNA==}
    engines: {node: '>=0.10.0'}
    dev: true

  /npm-run-path/2.0.2:
    resolution: {integrity: sha512-lJxZYlT4DW/bRUtFh1MQIWqmLwQfAxnqWG4HhEdjMlkrJYnJn0Jrr2u3mgxqaWsdiBc76TYkTG/mhrnYTuzfHw==}
    engines: {node: '>=4'}
    dependencies:
      path-key: 2.0.1
    dev: false

  /npm-run-path/4.0.1:
    resolution: {integrity: sha512-S48WzZW777zhNIrn7gxOlISNAqi9ZC/uQFnRdbeIHhZhCA6UqpkOT8T1G7BvfdgP4Er8gF4sUbaS0i7QvIfCWw==}
    engines: {node: '>=8'}
    dependencies:
      path-key: 3.1.1
    dev: true

  /npm-run-path/5.1.0:
    resolution: {integrity: sha512-sJOdmRGrY2sjNTRMbSvluQqg+8X7ZK61yvzBEIDhz4f8z1TZFYABsqjjCBd/0PUNE9M6QDgHJXQkGUEm7Q+l9Q==}
    engines: {node: ^12.20.0 || ^14.13.1 || >=16.0.0}
    dependencies:
      path-key: 4.0.0
    dev: true

  /nwsapi/2.2.2:
    resolution: {integrity: sha512-90yv+6538zuvUMnN+zCr8LuV6bPFdq50304114vJYJ8RDyK8D5O9Phpbd6SZWgI7PwzmmfN1upeOJlvybDSgCw==}
    dev: true

  /object-assign/4.1.1:
    resolution: {integrity: sha512-rJgTQnkUnH1sFw8yT6VSU3zD3sWmu6sZhIseY8VX+GRu3P6F7Fu+JNDoXfklElbLJSnc3FUQHVe4cU5hj+BcUg==}
    engines: {node: '>=0.10.0'}
    dev: true

  /object-hash/3.0.0:
    resolution: {integrity: sha512-RSn9F68PjH9HqtltsSnqYC1XXoWe9Bju5+213R98cNGttag9q9yAOTzdbsqvIa7aNm5WffBZFpWYr2aWrklWAw==}
    engines: {node: '>= 6'}
    dev: true

  /object-inspect/1.12.2:
    resolution: {integrity: sha512-z+cPxW0QGUp0mcqcsgQyLVRDoXFQbXOwBaqyF7VIgI4TWNQsDHrBpUQslRmIfAoYWdYzs6UlKJtB2XJpTaNSpQ==}

  /object-keys/1.1.1:
    resolution: {integrity: sha512-NuAESUOUMrlIXOfHKzD6bpPu3tYt3xvjNdRIQ+FeT0lNb4K8WR70CaDxhuNguS2XG+GjkyMwOzsN5ZktImfhLA==}
    engines: {node: '>= 0.4'}

  /object.assign/4.1.4:
    resolution: {integrity: sha512-1mxKf0e58bvyjSCtKYY4sRe9itRk3PJpquJOjeIkz885CczcI4IvJJDLPS72oowuSh+pBxUFROpX+TU++hxhZQ==}
    engines: {node: '>= 0.4'}
    dependencies:
      call-bind: 1.0.2
      define-properties: 1.1.4
      has-symbols: 1.0.3
      object-keys: 1.1.1

  /object.entries/1.1.5:
    resolution: {integrity: sha512-TyxmjUoZggd4OrrU1W66FMDG6CuqJxsFvymeyXI51+vQLN67zYfZseptRge703kKQdo4uccgAKebXFcRCzk4+g==}
    engines: {node: '>= 0.4'}
    dependencies:
      call-bind: 1.0.2
      define-properties: 1.1.4
      es-abstract: 1.20.4
    dev: true

  /object.fromentries/2.0.5:
    resolution: {integrity: sha512-CAyG5mWQRRiBU57Re4FKoTBjXfDoNwdFVH2Y1tS9PqCsfUTymAohOkEMSG3aRNKmv4lV3O7p1et7c187q6bynw==}
    engines: {node: '>= 0.4'}
    dependencies:
      call-bind: 1.0.2
      define-properties: 1.1.4
      es-abstract: 1.20.4
    dev: true

  /object.hasown/1.1.1:
    resolution: {integrity: sha512-LYLe4tivNQzq4JdaWW6WO3HMZZJWzkkH8fnI6EebWl0VZth2wL2Lovm74ep2/gZzlaTdV62JZHEqHQ2yVn8Q/A==}
    dependencies:
      define-properties: 1.1.4
      es-abstract: 1.20.4
    dev: true

  /object.values/1.1.5:
    resolution: {integrity: sha512-QUZRW0ilQ3PnPpbNtgdNV1PDbEqLIiSFB3l+EnGtBQ/8SUTLj1PZwtQHABZtLgwpJZTSZhuGLOGk57Drx2IvYg==}
    engines: {node: '>= 0.4'}
    dependencies:
      call-bind: 1.0.2
      define-properties: 1.1.4
      es-abstract: 1.20.4
    dev: true

  /once/1.4.0:
    resolution: {integrity: sha512-lNaJgI+2Q5URQBkccEKHTQOPaXdUxnZZElQTZY0MFUAuaEqe1E+Nyvgdz/aIyNi6Z9MzO5dv1H8n58/GELp3+w==}
    dependencies:
      wrappy: 1.0.2
    dev: true

  /onetime/5.1.2:
    resolution: {integrity: sha512-kbpaSSGJTWdAY5KPVeMOKXSrPtr8C8C7wodJbcsd51jRnmD+GZu8Y0VoU6Dm5Z4vWr0Ig/1NKuWRKf7j5aaYSg==}
    engines: {node: '>=6'}
    dependencies:
      mimic-fn: 2.1.0
    dev: true

  /onetime/6.0.0:
    resolution: {integrity: sha512-1FlR+gjXK7X+AsAHso35MnyN5KqGwJRi/31ft6x0M194ht7S+rWAvd7PHss9xSKMzE0asv1pyIHaJYq+BbacAQ==}
    engines: {node: '>=12'}
    dependencies:
      mimic-fn: 4.0.0
    dev: true

  /open/8.4.0:
    resolution: {integrity: sha512-XgFPPM+B28FtCCgSb9I+s9szOC1vZRSwgWsRUA5ylIxRTgKozqjOCrVOqGsYABPYK5qnfqClxZTFBa8PKt2v6Q==}
    engines: {node: '>=12'}
    dependencies:
      define-lazy-prop: 2.0.0
      is-docker: 2.2.1
      is-wsl: 2.2.0
    dev: true

  /opener/1.5.2:
    resolution: {integrity: sha512-ur5UIdyw5Y7yEj9wLzhqXiy6GZ3Mwx0yGI+5sMn2r0N0v3cKJvUmFH5yPP+WXh9e0xfyzyJX95D8l088DNFj7A==}
    hasBin: true
    dev: true

  /optionator/0.8.3:
    resolution: {integrity: sha512-+IW9pACdk3XWmmTXG8m3upGUJst5XRGzxMRjXzAuJ1XnIFNvfhjjIuYkDvysnPQ7qzqVzLt78BCruntqRhWQbA==}
    engines: {node: '>= 0.8.0'}
    dependencies:
      deep-is: 0.1.4
      fast-levenshtein: 2.0.6
      levn: 0.3.0
      prelude-ls: 1.1.2
      type-check: 0.3.2
      word-wrap: 1.2.3
    dev: true

  /optionator/0.9.1:
    resolution: {integrity: sha512-74RlY5FCnhq4jRxVUPKDaRwrVNXMqsGsiW6AJw4XK8hmtm10wC0ypZBLw5IIp85NZMr91+qd1RvvENwg7jjRFw==}
    engines: {node: '>= 0.8.0'}
    dependencies:
      deep-is: 0.1.4
      fast-levenshtein: 2.0.6
      levn: 0.4.1
      prelude-ls: 1.2.1
      type-check: 0.4.0
      word-wrap: 1.2.3
    dev: true

  /ora/5.4.1:
    resolution: {integrity: sha512-5b6Y85tPxZZ7QytO+BQzysW31HJku27cRIlkbAXaNx+BdcVi+LlRFmVXzeF6a7JCwJpyw5c4b+YSVImQIrBpuQ==}
    engines: {node: '>=10'}
    dependencies:
      bl: 4.1.0
      chalk: 4.1.1
      cli-cursor: 3.1.0
      cli-spinners: 2.7.0
      is-interactive: 1.0.0
      is-unicode-supported: 0.1.0
      log-symbols: 4.1.0
      strip-ansi: 6.0.1
      wcwidth: 1.0.1
    dev: true

  /os-tmpdir/1.0.2:
    resolution: {integrity: sha512-D2FR03Vir7FIu45XBY20mTb+/ZSWB00sjU9jdQXt83gDrI4Ztz5Fs7/yy74g2N5SVQY4xY1qDr4rNddwYRVX0g==}
    engines: {node: '>=0.10.0'}
    dev: true

  /outdent/0.5.0:
    resolution: {integrity: sha512-/jHxFIzoMXdqPzTaCpFzAAWhpkSjZPF4Vsn6jAfNpmbH/ymsmd7Qc6VE9BGn0L6YMj6uwpQLxCECpus4ukKS9Q==}
    dev: true

  /outdent/0.8.0:
    resolution: {integrity: sha512-KiOAIsdpUTcAXuykya5fnVVT+/5uS0Q1mrkRHcF89tpieSmY33O/tmc54CqwA+bfhbtEfZUNLHaPUiB9X3jt1A==}
    dev: false

  /outvariant/1.3.0:
    resolution: {integrity: sha512-yeWM9k6UPfG/nzxdaPlJkB2p08hCg4xP6Lx99F+vP8YF7xyZVfTmJjrrNalkmzudD4WFvNLVudQikqUmF8zhVQ==}
    dev: true

  /p-filter/2.1.0:
    resolution: {integrity: sha512-ZBxxZ5sL2HghephhpGAQdoskxplTwr7ICaehZwLIlfL6acuVgZPm8yBNuRAFBGEqtD/hmUeq9eqLg2ys9Xr/yw==}
    engines: {node: '>=8'}
    dependencies:
      p-map: 2.1.0
    dev: true

  /p-finally/1.0.0:
    resolution: {integrity: sha512-LICb2p9CB7FS+0eR1oqWnHhp0FljGLZCWBE9aix0Uye9W8LTQPwMTYVGWQWIw9RdQiDg4+epXQODwIYJtSJaow==}
    engines: {node: '>=4'}
    dev: false

  /p-limit/2.3.0:
    resolution: {integrity: sha512-//88mFWSJx8lxCzwdAABTJL2MyWB12+eIY7MDL2SqLmAkeKU9qxRvWuSyTjm3FUmpBEMuFfckAIqEaVGUDxb6w==}
    engines: {node: '>=6'}
    dependencies:
      p-try: 2.2.0

  /p-limit/3.1.0:
    resolution: {integrity: sha512-TYOanM3wGwNGsZN2cVTYPArw454xnXj5qmWF1bEoAc4+cU/ol7GVh7odevjp1FNHduHc3KZMcFduxU5Xc6uJRQ==}
    engines: {node: '>=10'}
    dependencies:
      yocto-queue: 0.1.0
    dev: true

  /p-locate/3.0.0:
    resolution: {integrity: sha512-x+12w/To+4GFfgJhBEpiDcLozRJGegY+Ei7/z0tSLkMmxGZNybVMSfWj9aJn8Z5Fc7dBUNJOOVgPv2H7IwulSQ==}
    engines: {node: '>=6'}
    dependencies:
      p-limit: 2.3.0

  /p-locate/4.1.0:
    resolution: {integrity: sha512-R79ZZ/0wAxKGu3oYMlz8jy/kbhsNrS7SKZ7PxEHBgJ5+F2mtFW2fK2cOtBh1cHYkQsbzFV7I+EoRKe6Yt0oK7A==}
    engines: {node: '>=8'}
    dependencies:
      p-limit: 2.3.0
    dev: true

  /p-locate/5.0.0:
    resolution: {integrity: sha512-LaNjtRWUBY++zB5nE/NwcaoMylSPk+S+ZHNB1TzdbMJMny6dynpAGt7X/tl/QYq3TIeE6nxHppbo2LGymrG5Pw==}
    engines: {node: '>=10'}
    dependencies:
      p-limit: 3.1.0
    dev: true

  /p-map/2.1.0:
    resolution: {integrity: sha512-y3b8Kpd8OAN444hxfBbFfj1FY/RjtTd8tzYwhUqNYXx0fXx2iX4maP4Qr6qhIKbQXI02wTLAda4fYUbDagTUFw==}
    engines: {node: '>=6'}
    dev: true

  /p-map/4.0.0:
    resolution: {integrity: sha512-/bjOqmgETBYB5BoEeGVea8dmvHb2m9GLy1E9W43yeyfP6QQCZGFNa+XRceJEuDB6zqr+gKpIAmlLebMpykw/MQ==}
    engines: {node: '>=10'}
    dependencies:
      aggregate-error: 3.1.0
    dev: true

  /p-try/2.2.0:
    resolution: {integrity: sha512-R4nPAVTAU0B9D35/Gk3uJf/7XYbQcyohSKdvAxIRSNghFl4e71hVoGnBNQz9cWaXxO2I10KTC+3jMdvvoKw6dQ==}
    engines: {node: '>=6'}

  /parent-module/1.0.1:
    resolution: {integrity: sha512-GQ2EWRpQV8/o+Aw8YqtfZZPfNRWZYkbidE9k5rpl/hC3vtHHBfGm2Ifi6qWV+coDGkrUKZAxE3Lot5kcsRlh+g==}
    engines: {node: '>=6'}
    dependencies:
      callsites: 3.1.0
    dev: true

  /parse-entities/2.0.0:
    resolution: {integrity: sha512-kkywGpCcRYhqQIchaWqZ875wzpS/bMKhz5HnN3p7wveJTkTtyAB/AlnS0f8DFSqYW1T82t6yEAkEcB+A1I3MbQ==}
    dependencies:
      character-entities: 1.2.4
      character-entities-legacy: 1.1.4
      character-reference-invalid: 1.1.4
      is-alphanumerical: 1.0.4
      is-decimal: 1.0.4
      is-hexadecimal: 1.0.4
    dev: true

  /parse-entities/4.0.0:
    resolution: {integrity: sha512-5nk9Fn03x3rEhGaX1FU6IDwG/k+GxLXlFAkgrbM1asuAFl3BhdQWvASaIsmwWypRNcZKHPYnIuOSfIWEyEQnPQ==}
    dependencies:
      '@types/unist': 2.0.6
      character-entities: 2.0.2
      character-entities-legacy: 3.0.0
      character-reference-invalid: 2.0.1
      decode-named-character-reference: 1.0.2
      is-alphanumerical: 2.0.1
      is-decimal: 2.0.1
      is-hexadecimal: 2.0.1

  /parse-json/5.2.0:
    resolution: {integrity: sha512-ayCKvm/phCGxOkYRSCM82iDwct8/EonSEgCSxWxD7ve6jHggsFl4fZVQBPRNgQoKiuV/odhFrGzQXZwbifC8Rg==}
    engines: {node: '>=8'}
    dependencies:
      '@babel/code-frame': 7.18.6
      error-ex: 1.3.2
      json-parse-even-better-errors: 2.3.1
      lines-and-columns: 1.2.4
    dev: true

  /parse-numeric-range/1.3.0:
    resolution: {integrity: sha512-twN+njEipszzlMJd4ONUYgSfZPDxgHhT9Ahed5uTigpQn90FggW4SA/AIPq/6a149fTbE9qBEcSwE3FAEp6wQQ==}
    dev: false

  /parse-path/7.0.0:
    resolution: {integrity: sha512-Euf9GG8WT9CdqwuWJGdf3RkUcTBArppHABkO7Lm8IzRQp0e2r/kkFnmhu4TSK30Wcu5rVAZLmfPKSBBi9tWFog==}
    dependencies:
      protocols: 2.0.1
    dev: false

  /parse-url/8.1.0:
    resolution: {integrity: sha512-xDvOoLU5XRrcOZvnI6b8zA6n9O9ejNk/GExuz1yBuWUGn9KA97GI6HTs6u02wKara1CeVmZhH+0TZFdWScR89w==}
    dependencies:
      parse-path: 7.0.0
    dev: false

  /parse5/7.1.1:
    resolution: {integrity: sha512-kwpuwzB+px5WUg9pyK0IcK/shltJN5/OVhQagxhCQNtT9Y9QRZqNY2e1cmbu/paRh5LMnz/oVTVLBpjFmMZhSg==}
    dependencies:
      entities: 4.4.0
    dev: true

  /path-exists/3.0.0:
    resolution: {integrity: sha512-bpC7GYwiDYQ4wYLe+FA8lhRjhQCMcQGuSgGGqDkg/QerRWw9CmGRT0iSOVRSZJ29NMLZgIzqaljJ63oaL4NIJQ==}
    engines: {node: '>=4'}

  /path-exists/4.0.0:
    resolution: {integrity: sha512-ak9Qy5Q7jYb2Wwcey5Fpvg2KoAc/ZIhLSLOSBmRmygPsGwkVVt0fZa0qrtMz+m6tJTAHfZQ8FnmB4MG4LWy7/w==}
    engines: {node: '>=8'}
    dev: true

  /path-is-absolute/1.0.1:
    resolution: {integrity: sha512-AVbw3UJ2e9bq64vSaS9Am0fje1Pa8pbGqTTsmXfaIiMpnr5DlDhfJOuLj9Sf95ZPVDAUerDfEk88MPmPe7UCQg==}
    engines: {node: '>=0.10.0'}
    dev: true

  /path-key/2.0.1:
    resolution: {integrity: sha512-fEHGKCSmUSDPv4uoj8AlD+joPlq3peND+HRYyxFz4KPw4z926S/b8rIuFs2FYJg3BwsxJf6A9/3eIdLaYC+9Dw==}
    engines: {node: '>=4'}
    dev: false

  /path-key/3.1.1:
    resolution: {integrity: sha512-ojmeN0qd+y0jszEtoY48r0Peq5dwMEkIlCOu6Q5f41lfkswXuKtYrhgoTpLnyIcHm24Uhqx+5Tqm2InSwLhE6Q==}
    engines: {node: '>=8'}
    dev: true

  /path-key/4.0.0:
    resolution: {integrity: sha512-haREypq7xkM7ErfgIyA0z+Bj4AGKlMSdlQE2jvJo6huWD1EdkKYV+G/T4nq0YEF2vgTT8kqMFKo1uHn950r4SQ==}
    engines: {node: '>=12'}
    dev: true

  /path-parse/1.0.7:
    resolution: {integrity: sha512-LDJzPVEEEPR+y48z93A0Ed0yXb8pAByGWo/k5YYdYgpY2/2EsOsksJrq7lOHxryrVOn1ejG6oAp8ahvOIQD8sw==}

  /path-to-regexp/6.2.1:
    resolution: {integrity: sha512-JLyh7xT1kizaEvcaXOQwOc2/Yhw6KZOvPf1S8401UyLk86CU79LN3vl7ztXGm/pZ+YjoyAJ4rxmHwbkBXJX+yw==}
    dev: true

  /path-type/4.0.0:
    resolution: {integrity: sha512-gDKb8aZMDeD/tZWs9P6+q0J9Mwkdl6xMV8TjnGP3qJVJ06bdMgkbBlLU8IdfOsIsFz2BW1rNVT3XuNEl8zPAvw==}
    engines: {node: '>=8'}
    dev: true

  /pathval/1.1.1:
    resolution: {integrity: sha512-Dp6zGqpTdETdR63lehJYPeIOqpiNBNtc7BpWSLrOje7UaIsE5aY92r/AunQA7rsXvet3lrJ3JnZX29UPTKXyKQ==}
    dev: true

  /pbkdf2/3.1.2:
    resolution: {integrity: sha512-iuh7L6jA7JEGu2WxDwtQP1ddOpaJNC4KlDEFfdQajSGgGPNi4OyDc2R7QnbY2bR9QjBVGwgvTdNJZoE7RaxUMA==}
    engines: {node: '>=0.12'}
    dependencies:
      create-hash: 1.2.0
      create-hmac: 1.1.7
      ripemd160: 2.0.2
      safe-buffer: 5.2.1
      sha.js: 2.4.11

  /periscopic/3.0.4:
    resolution: {integrity: sha512-SFx68DxCv0Iyo6APZuw/AKewkkThGwssmU0QWtTlvov3VAtPX+QJ4CadwSaz8nrT5jPIuxdvJWB4PnD2KNDxQg==}
    dependencies:
      estree-walker: 3.0.1
      is-reference: 3.0.0
    dev: false

  /picocolors/1.0.0:
    resolution: {integrity: sha512-1fygroTLlHu66zi26VoTDv8yRgm0Fccecssto+MhsZ0D/DGW2sm8E8AjW7NU5VVTRt5GxbeZ5qBuJr+HyLYkjQ==}

  /picomatch/2.3.1:
    resolution: {integrity: sha512-JU3teHTNjmE2VCGFzuY8EXzCDVwEqB2a8fsIvwaStHhAWJEeVd1o1QD80CU6+ZdEXXSLbSsuLwJjkCBWqRQUVA==}
    engines: {node: '>=8.6'}
    dev: true

  /pidtree/0.6.0:
    resolution: {integrity: sha512-eG2dWTVw5bzqGRztnHExczNxt5VGsE6OwTeCG3fdUf9KBsZzO3R5OIIIzWR+iZA0NtZ+RDVdaoE2dK1cn6jH4g==}
    engines: {node: '>=0.10'}
    hasBin: true
    dev: true

  /pify/2.3.0:
    resolution: {integrity: sha512-udgsAY+fTnvv7kI7aaxbqwWNb0AHiB0qBO89PZKPkoTmGOgdbrHDKD+0B2X4uTfJ/FT1R09r9gTsjUjNJotuog==}
    engines: {node: '>=0.10.0'}
    dev: true

  /pify/3.0.0:
    resolution: {integrity: sha512-C3FsVNH1udSEX48gGX1xfvwTWfsYWj5U+8/uK15BGzIGrKoUpghX8hWZwa/OFnakBiiVNmBvemTJR5mcy7iPcg==}
    engines: {node: '>=4'}

  /pify/4.0.1:
    resolution: {integrity: sha512-uB80kBFb/tfd68bVleG9T5GGsGPjJrLAUpR5PZIrhBnIaRTQRjqdJSsIKkOP6OAIFbj7GOrcudc5pNjZ+geV2g==}
    engines: {node: '>=6'}
    dev: true

  /pify/5.0.0:
    resolution: {integrity: sha512-eW/gHNMlxdSP6dmG6uJip6FXN0EQBwm2clYYd8Wul42Cwu/DK8HEftzsapcNdYe2MfLiIwZqsDk2RDEsTE79hA==}
    engines: {node: '>=10'}

  /pirates/4.0.5:
    resolution: {integrity: sha512-8V9+HQPupnaXMA23c5hvl69zXvTwTzyAYasnkb0Tts4XvO4CliqONMOnvlq26rkhLC3nWDFBJf73LU1e1VZLaQ==}
    engines: {node: '>= 6'}
    dev: true

  /pkg-dir/4.2.0:
    resolution: {integrity: sha512-HRDzbaKjC+AOWVXxAU/x54COGeIv9eb+6CkDSQoNTt4XyWoIJvuPsXizxu/Fr23EiekbtZwmh1IcIG/l/a10GQ==}
    engines: {node: '>=8'}
    dependencies:
      find-up: 4.1.0
    dev: true

  /pngjs/3.4.0:
    resolution: {integrity: sha512-NCrCHhWmnQklfH4MtJMRjZ2a8c80qXeMlQMv2uVp9ISJMTt562SbGd6n2oq0PaPgKm7Z6pL9E2UlLIhC+SHL3w==}
    engines: {node: '>=4.0.0'}

  /postcss-import/14.1.0_postcss@8.4.17:
    resolution: {integrity: sha512-flwI+Vgm4SElObFVPpTIT7SU7R3qk2L7PyduMcokiaVKuWv9d/U+Gm/QAd8NDLuykTWTkcrjOeD2Pp1rMeBTGw==}
    engines: {node: '>=10.0.0'}
    peerDependencies:
      postcss: ^8.0.0
    dependencies:
      postcss: 8.4.17
      postcss-value-parser: 4.2.0
      read-cache: 1.0.0
      resolve: 1.22.1
    dev: true

  /postcss-js/4.0.0_postcss@8.4.17:
    resolution: {integrity: sha512-77QESFBwgX4irogGVPgQ5s07vLvFqWr228qZY+w6lW599cRlK/HmnlivnnVUxkjHnCu4J16PDMHcH+e+2HbvTQ==}
    engines: {node: ^12 || ^14 || >= 16}
    peerDependencies:
      postcss: ^8.3.3
    dependencies:
      camelcase-css: 2.0.1
      postcss: 8.4.17
    dev: true

  /postcss-load-config/3.1.4:
    resolution: {integrity: sha512-6DiM4E7v4coTE4uzA8U//WhtPwyhiim3eyjEMFCnUpzbrkK9wJHgKDT2mR+HbtSrd/NubVaYTOpSpjUl8NQeRg==}
    engines: {node: '>= 10'}
    peerDependencies:
      postcss: '>=8.0.9'
      ts-node: '>=9.0.0'
    peerDependenciesMeta:
      postcss:
        optional: true
      ts-node:
        optional: true
    dependencies:
      lilconfig: 2.0.6
      yaml: 1.10.2
    dev: true

  /postcss-load-config/3.1.4_postcss@8.4.17:
    resolution: {integrity: sha512-6DiM4E7v4coTE4uzA8U//WhtPwyhiim3eyjEMFCnUpzbrkK9wJHgKDT2mR+HbtSrd/NubVaYTOpSpjUl8NQeRg==}
    engines: {node: '>= 10'}
    peerDependencies:
      postcss: '>=8.0.9'
      ts-node: '>=9.0.0'
    peerDependenciesMeta:
      postcss:
        optional: true
      ts-node:
        optional: true
    dependencies:
      lilconfig: 2.0.6
      postcss: 8.4.17
      yaml: 1.10.2
    dev: true

  /postcss-nested/5.0.6_postcss@8.4.17:
    resolution: {integrity: sha512-rKqm2Fk0KbA8Vt3AdGN0FB9OBOMDVajMG6ZCf/GoHgdxUJ4sBFp0A/uMIRm+MJUdo33YXEtjqIz8u7DAp8B7DA==}
    engines: {node: '>=12.0'}
    peerDependencies:
      postcss: ^8.2.14
    dependencies:
      postcss: 8.4.17
      postcss-selector-parser: 6.0.10
    dev: true

  /postcss-selector-parser/6.0.10:
    resolution: {integrity: sha512-IQ7TZdoaqbT+LCpShg46jnZVlhWD2w6iQYAcYXfHARZ7X1t/UGhhceQDs5X0cGqKvYlHNOuv7Oa1xmb0oQuA3w==}
    engines: {node: '>=4'}
    dependencies:
      cssesc: 3.0.0
      util-deprecate: 1.0.2
    dev: true

  /postcss-value-parser/4.2.0:
    resolution: {integrity: sha512-1NNCs6uurfkVbeXG4S8JFT9t19m45ICnif8zWLd5oPSZ50QnwMfK+H3jv408d4jw/7Bttv5axS5IiHoLaVNHeQ==}
    dev: true

  /postcss/8.4.14:
    resolution: {integrity: sha512-E398TUmfAYFPBSdzgeieK2Y1+1cpdxJx8yXbK/m57nRhKSmk1GB2tO4lbLBtlkfPQTDKfe4Xqv1ASWPpayPEig==}
    engines: {node: ^10 || ^12 || >=14}
    dependencies:
      nanoid: 3.3.4
      picocolors: 1.0.0
      source-map-js: 1.0.2
    dev: false

  /postcss/8.4.17:
    resolution: {integrity: sha512-UNxNOLQydcOFi41yHNMcKRZ39NeXlr8AxGuZJsdub8vIb12fHzcq37DTU/QtbI6WLxNg2gF9Z+8qtRwTj1UI1Q==}
    engines: {node: ^10 || ^12 || >=14}
    dependencies:
      nanoid: 3.3.4
      picocolors: 1.0.0
      source-map-js: 1.0.2
    dev: true

  /postcss/8.4.19:
    resolution: {integrity: sha512-h+pbPsyhlYj6N2ozBmHhHrs9DzGmbaarbLvWipMRO7RLS+v4onj26MPFXA5OBYFxyqYhUJK456SwDcY9H2/zsA==}
    engines: {node: ^10 || ^12 || >=14}
    dependencies:
      nanoid: 3.3.4
      picocolors: 1.0.0
      source-map-js: 1.0.2
    dev: true

  /preact/10.11.1:
    resolution: {integrity: sha512-1Wz5PCRm6Fg+6BTXWJHhX4wRK9MZbZBHuwBqfZlOdVm2NqPe8/rjYpufvYCwJSGb9layyzB2jTTXfpCTynLqFQ==}

  /preact/10.4.1:
    resolution: {integrity: sha512-WKrRpCSwL2t3tpOOGhf2WfTpcmbpxaWtDbdJdKdjd0aEiTkvOmS4NBkG6kzlaAHI9AkQ3iVqbFWM3Ei7mZ4o1Q==}

  /preferred-pm/3.0.3:
    resolution: {integrity: sha512-+wZgbxNES/KlJs9q40F/1sfOd/j7f1O9JaHcW5Dsn3aUUOZg3L2bjpVUcKV2jvtElYfoTuQiNeMfQJ4kwUAhCQ==}
    engines: {node: '>=10'}
    dependencies:
      find-up: 5.0.0
      find-yarn-workspace-root2: 1.2.16
      path-exists: 4.0.0
      which-pm: 2.0.0
    dev: true

  /prelude-ls/1.1.2:
    resolution: {integrity: sha512-ESF23V4SKG6lVSGZgYNpbsiaAkdab6ZgOxe52p7+Kid3W3u3bxR4Vfd/o21dmN7jSt0IwgZ4v5MUd26FEtXE9w==}
    engines: {node: '>= 0.8.0'}
    dev: true

  /prelude-ls/1.2.1:
    resolution: {integrity: sha512-vkcDPrRZo1QZLbn5RLGPpg/WmIQ65qoWWhcGKf/b5eplkkarX0m9z8ppCat4mlOqUsWpyNuYgO3VRyrYHSzX5g==}
    engines: {node: '>= 0.8.0'}
    dev: true

  /prettier-linter-helpers/1.0.0:
    resolution: {integrity: sha512-GbK2cP9nraSSUF9N2XwUwqfzlAFlMNYYl+ShE/V+H8a9uNl/oUqB1w2EL54Jh0OlyRSd8RfWYJ3coVS4TROP2w==}
    engines: {node: '>=6.0.0'}
    dependencies:
      fast-diff: 1.2.0
    dev: true

  /prettier/2.8.0:
    resolution: {integrity: sha512-9Lmg8hTFZKG0Asr/kW9Bp8tJjRVluO8EJQVfY2T7FMw9T5jy4I/Uvx0Rca/XWf50QQ1/SS48+6IJWnrb+2yemA==}
    engines: {node: '>=10.13.0'}
    hasBin: true
    dev: true

  /pretty-format/27.5.1:
    resolution: {integrity: sha512-Qb1gy5OrP5+zDf2Bvnzdl3jsTf1qXVMazbvCoKhtKqVs4/YK4ozX4gKQJJVyNe+cajNPn0KoC0MC3FUmaHWEmQ==}
    engines: {node: ^10.13.0 || ^12.13.0 || ^14.15.0 || >=15.0.0}
    dependencies:
      ansi-regex: 5.0.1
      ansi-styles: 5.2.0
      react-is: 17.0.2
    dev: true

  /prop-types/15.8.1:
    resolution: {integrity: sha512-oj87CgZICdulUohogVAR7AjlC0327U4el4L6eAvOqCeudMDVU0NThNaV+b9Df4dXgSP1gXMTnPdhfe/2qDH5cg==}
    dependencies:
      loose-envify: 1.4.0
      object-assign: 4.1.1
      react-is: 16.13.1
    dev: true

  /property-information/6.1.1:
    resolution: {integrity: sha512-hrzC564QIl0r0vy4l6MvRLhafmUowhO/O3KgVSoXIbbA2Sz4j8HGpJc6T2cubRVwMwpdiG/vKGfhT4IixmKN9w==}
    dev: false

  /protocols/2.0.1:
    resolution: {integrity: sha512-/XJ368cyBJ7fzLMwLKv1e4vLxOju2MNAIokcr7meSaNcVbWz/CPcW22cP04mwxOErdA5mwjA8Q6w/cdAQxVn7Q==}
    dev: false

  /pseudomap/1.0.2:
    resolution: {integrity: sha512-b/YwNhb8lk1Zz2+bXXpS/LK9OisiZZ1SNsSLxN1x2OXVEhW2Ckr/7mWE5vrC1ZTiJlD9g19jWszTmJsB+oEpFQ==}

  /psl/1.9.0:
    resolution: {integrity: sha512-E/ZsdU4HLs/68gYzgGTkMicWTLPdAftJLfJFlLUAAKZGkStNU72sZjT66SnMDVOfOWY/YAoiD7Jxa9iHvngcag==}
    dev: true

  /punycode/2.1.1:
    resolution: {integrity: sha512-XRsRjdf+j5ml+y/6GKHPZbrF/8p2Yga0JPtdqTIY2Xe5ohJPD9saDJJLPvp9+NSBprVvevdXZybnj2cv8OEd0A==}
    engines: {node: '>=6'}

  /pvtsutils/1.3.2:
    resolution: {integrity: sha512-+Ipe2iNUyrZz+8K/2IOo+kKikdtfhRKzNpQbruF2URmqPtoqAs8g3xS7TJvFF2GcPXjh7DkqMnpVveRFq4PgEQ==}
    dependencies:
      tslib: 2.4.0
    dev: false

  /pvutils/1.1.3:
    resolution: {integrity: sha512-pMpnA0qRdFp32b1sJl1wOJNxZLQ2cbQx+k6tjNtZ8CpvVhNqEPRgivZ2WOUev2YMajecdH7ctUPDvEe87nariQ==}
    engines: {node: '>=6.0.0'}
    dev: false

  /qrcode/1.4.4:
    resolution: {integrity: sha512-oLzEC5+NKFou9P0bMj5+v6Z40evexeE29Z9cummZXZ9QXyMr3lphkURzxjXgPJC5azpxcshoDWV1xE46z+/c3Q==}
    engines: {node: '>=4'}
    hasBin: true
    dependencies:
      buffer: 5.7.1
      buffer-alloc: 1.2.0
      buffer-from: 1.1.2
      dijkstrajs: 1.0.2
      isarray: 2.0.5
      pngjs: 3.4.0
      yargs: 13.3.2

  /qs/6.11.0:
    resolution: {integrity: sha512-MvjoMCJwEarSbUYk5O+nmoSzSutSsTwF85zcHPQ9OrlFoZOYIjaqBAJIqIXjptyD5vThxGq52Xu/MaJzRkIk4Q==}
    engines: {node: '>=0.6'}
    dependencies:
      side-channel: 1.0.4

  /query-string/6.13.5:
    resolution: {integrity: sha512-svk3xg9qHR39P3JlHuD7g3nRnyay5mHbrPctEBDUxUkHRifPHXJDhBUycdCC0NBjXoDf44Gb+IsOZL1Uwn8M/Q==}
    engines: {node: '>=6'}
    dependencies:
      decode-uri-component: 0.2.0
      split-on-first: 1.1.0
      strict-uri-encode: 2.0.0

  /querystringify/2.2.0:
    resolution: {integrity: sha512-FIqgj2EUvTa7R50u0rGsyTftzjYmv/a3hO345bZNrqabNqjtgiDMgmo4mkUjd+nzU5oF3dClKqFIPUKybUyqoQ==}
    dev: true

  /queue-microtask/1.2.3:
    resolution: {integrity: sha512-NuaNSa6flKT5JaSYQzJok04JzTL1CA6aGhv5rfLW3PgqA+M2ChpZQnAC8h8i4ZFkBS8X5RqkDBHA7r4hej3K9A==}
    dev: true

  /quick-lru/4.0.1:
    resolution: {integrity: sha512-ARhCpm70fzdcvNQfPoy49IaanKkTlRWF2JMzqhcJbhSFRZv7nPTvZJdcY7301IPmvW+/p0RgIWnQDLJxifsQ7g==}
    engines: {node: '>=8'}
    dev: true

  /quick-lru/5.1.1:
    resolution: {integrity: sha512-WuyALRjWPDGtt/wzJiadO5AXY+8hZ80hVpe6MyivgraREW751X3SbhRvG3eLKOYN+8VEvqLcf3wdnt44Z4S4SA==}
    engines: {node: '>=10'}
    dev: true

  /randombytes/2.1.0:
    resolution: {integrity: sha512-vYl3iOX+4CKUWuxGi9Ukhie6fsqXqS9FE2Zaic4tNFD2N2QQaXOMFbuKK4QmDHC0JO6B1Zp41J0LpT0oR68amQ==}
    dependencies:
      safe-buffer: 5.2.1

  /react-dom/17.0.2_react@18.2.0:
    resolution: {integrity: sha512-s4h96KtLDUQlsENhMn1ar8t2bEa+q/YAtj8pPPdIjPDGBDIVNsrD9aXNWqspUe6AzKCIG0C1HZZLqLV7qpOBGA==}
    peerDependencies:
      react: 17.0.2
    dependencies:
      loose-envify: 1.4.0
      object-assign: 4.1.1
      react: 18.2.0
      scheduler: 0.20.2
    dev: true

  /react-dom/18.2.0_react@18.2.0:
    resolution: {integrity: sha512-6IMTriUmvsjHUjNtEDudZfuDQUoWXVxKHhlEGSk81n4YFS+r/Kl99wXiwlVXtPBtJenozv2P+hxDsw9eA7Xo6g==}
    peerDependencies:
      react: ^18.2.0
    dependencies:
      loose-envify: 1.4.0
      react: 18.2.0
      scheduler: 0.23.0

  /react-error-boundary/3.1.4_react@18.2.0:
    resolution: {integrity: sha512-uM9uPzZJTF6wRQORmSrvOIgt4lJ9MC1sNgEOj2XGsDTRE4kmpWxg7ENK9EWNKJRMAOY9z0MuF4yIfl6gp4sotA==}
    engines: {node: '>=10', npm: '>=6'}
    peerDependencies:
      react: '>=16.13.1'
    dependencies:
      '@babel/runtime': 7.19.0
      react: 18.2.0
    dev: true

  /react-is/16.13.1:
    resolution: {integrity: sha512-24e6ynE2H+OKt4kqsOvNd8kBpV65zoxbA4BVsEOB3ARVWQki/DHzaUoC5KuON/BiccDaCCTZBuOcfZs70kR8bQ==}
    dev: true

  /react-is/17.0.2:
    resolution: {integrity: sha512-w2GsyukL62IJnlaff/nRegPQR94C/XXamvMWmSHRJ4y7Ts/4ocGRmTHvOs8PSE6pB3dWOrD/nueuU5sduBsQ4w==}
    dev: true

  /react-native-url-polyfill/1.3.0:
    resolution: {integrity: sha512-w9JfSkvpqqlix9UjDvJjm1EjSt652zVQ6iwCIj1cVVkwXf4jQhQgTNXY6EVTwuAmUjg6BC6k9RHCBynoLFo3IQ==}
    peerDependencies:
      react-native: '*'
    dependencies:
      whatwg-url-without-unicode: 8.0.0-3

  /react/17.0.2:
    resolution: {integrity: sha512-gnhPt75i/dq/z3/6q/0asP78D0u592D5L1pd7M8P+dck6Fu/jJeL6iVVK23fptSUZj8Vjf++7wXA8UNclGQcbA==}
    engines: {node: '>=0.10.0'}
    dependencies:
      loose-envify: 1.4.0
      object-assign: 4.1.1
    dev: true

  /react/18.2.0:
    resolution: {integrity: sha512-/3IjMdb2L9QbBdWiW5e3P2/npwMBaU9mHCSCUzNln0ZCYbcfTsGbTJrU/kGemdH2IWmB2ioZ+zkxtmq6g09fGQ==}
    engines: {node: '>=0.10.0'}
    dependencies:
      loose-envify: 1.4.0

  /read-cache/1.0.0:
    resolution: {integrity: sha512-Owdv/Ft7IjOgm/i0xvNDZ1LrRANRfew4b2prF3OWMQLxLfu3bS8FVhCsrSCMK4lR56Y9ya+AThoTpDCTxCmpRA==}
    dependencies:
      pify: 2.3.0
    dev: true

  /read-pkg-up/7.0.1:
    resolution: {integrity: sha512-zK0TB7Xd6JpCLmlLmufqykGE+/TlOePD6qKClNW7hHDKFh/J7/7gCWGR7joEQEW1bKq3a3yUZSObOoWLFQ4ohg==}
    engines: {node: '>=8'}
    dependencies:
      find-up: 4.1.0
      read-pkg: 5.2.0
      type-fest: 0.8.1
    dev: true

  /read-pkg/5.2.0:
    resolution: {integrity: sha512-Ug69mNOpfvKDAc2Q8DRpMjjzdtrnv9HcSMX+4VsZxD1aZ6ZzrIE7rlzXBtWTyhULSMKg076AW6WR5iZpD0JiOg==}
    engines: {node: '>=8'}
    dependencies:
      '@types/normalize-package-data': 2.4.1
      normalize-package-data: 2.5.0
      parse-json: 5.2.0
      type-fest: 0.6.0
    dev: true

  /read-yaml-file/1.1.0:
    resolution: {integrity: sha512-VIMnQi/Z4HT2Fxuwg5KrY174U1VdUIASQVWXXyqtNRtxSr9IYkn1rsI6Tb6HsrHCmB7gVpNwX6JxPTHcH6IoTA==}
    engines: {node: '>=6'}
    dependencies:
      graceful-fs: 4.2.10
      js-yaml: 3.14.1
      pify: 4.0.1
      strip-bom: 3.0.0
    dev: true

  /readable-stream/3.6.0:
    resolution: {integrity: sha512-BViHy7LKeTz4oNnkcLJ+lVSL6vpiFeX6/d3oSH8zCW7UxP2onchk+vTGB143xuFjHS3deTgkKoXXymXqymiIdA==}
    engines: {node: '>= 6'}
    dependencies:
      inherits: 2.0.4
      string_decoder: 1.3.0
      util-deprecate: 1.0.2

  /readdirp/3.6.0:
    resolution: {integrity: sha512-hOS089on8RduqdbhvQ5Z37A0ESjsqz6qnRcffsMU3495FuTdqSm+7bhJ29JvIOsBDEEnan5DPu9t3To9VRlMzA==}
    engines: {node: '>=8.10.0'}
    dependencies:
      picomatch: 2.3.1
    dev: true

  /reading-time/1.5.0:
    resolution: {integrity: sha512-onYyVhBNr4CmAxFsKS7bz+uTLRakypIe4R+5A824vBSkQy/hB3fZepoVEf8OVAxzLvK+H/jm9TzpI3ETSm64Kg==}
    dev: false

  /redent/3.0.0:
    resolution: {integrity: sha512-6tDA8g98We0zd0GvVeMT9arEOnTw9qM03L9cJXaCjrip1OO764RDBLBfrB4cwzNGDj5OA5ioymC9GkizgWJDUg==}
    engines: {node: '>=8'}
    dependencies:
      indent-string: 4.0.0
      strip-indent: 3.0.0
    dev: true

  /regenerator-runtime/0.13.9:
    resolution: {integrity: sha512-p3VT+cOEgxFsRRA9X4lkI1E+k2/CtnKtU4gcxyaCUreilL/vqI6CdZ3wxVUx3UOUg+gnUOQQcRI7BmSI656MYA==}

  /regexp.prototype.flags/1.4.3:
    resolution: {integrity: sha512-fjggEOO3slI6Wvgjwflkc4NFRCTZAu5CnNfBd5qOMYhWdn67nJBBu34/TkD++eeFmd8C9r9jfXJ27+nSiRkSUA==}
    engines: {node: '>= 0.4'}
    dependencies:
      call-bind: 1.0.2
      define-properties: 1.1.4
      functions-have-names: 1.2.3

  /regexpp/3.2.0:
    resolution: {integrity: sha512-pq2bWo9mVD43nbts2wGv17XLiNLya+GklZ8kaDLV2Z08gDCsGpnKn9BFMepvWuHCbyVvY7J5o5+BVvoQbmlJLg==}
    engines: {node: '>=8'}
    dev: true

  /rehype-mdx-title/1.0.0:
    resolution: {integrity: sha512-5B/53Y+KQHm4/nrE6pIIPc9Ie2fbPMCLs8WwMGYWWHr+5g3TkmEijRkr8TGYHULtc+C7bOoPR8LIF5DpGROIDg==}
    engines: {node: '>=12.2.0'}
    dependencies:
      estree-util-is-identifier-name: 1.1.0
      hast-util-to-string: 1.0.4
      unist-util-visit: 2.0.3
    dev: false

  /rehype-pretty-code/0.2.4_shiki@0.10.1:
    resolution: {integrity: sha512-vbqwIa4cNwRaVur9caUw/b0jOQR88Svrs9c9RaQoogvbBxs5X9bWrSe5oFypaRTTq2cpZ45YzJQ7UUPO76LMKA==}
    engines: {node: ^12.16.0 || >=13.2.0}
    peerDependencies:
      shiki: '*'
    dependencies:
      parse-numeric-range: 1.3.0
      shiki: 0.10.1
    dev: false

  /remark-gfm/3.0.1:
    resolution: {integrity: sha512-lEFDoi2PICJyNrACFOfDD3JlLkuSbOa5Wd8EPt06HUdptv8Gn0bxYTdbU/XXQ3swAPkEaGxxPN9cbnMHvVu1Ig==}
    dependencies:
      '@types/mdast': 3.0.10
      mdast-util-gfm: 2.0.1
      micromark-extension-gfm: 2.0.1
      unified: 10.1.2
    transitivePeerDependencies:
      - supports-color
    dev: false

  /remark-mdx/2.1.4:
    resolution: {integrity: sha512-zZxHdd0s8xfMmIKcxhFoUT4x54VOJTUJ+lPys7ZR2Vcgb4xwuAwxvUfkVrsCTdo/lBVxLQv43bXVNu3ZIbahnA==}
    dependencies:
      mdast-util-mdx: 2.0.0
      micromark-extension-mdxjs: 1.0.0
    transitivePeerDependencies:
      - supports-color

  /remark-parse/10.0.1:
    resolution: {integrity: sha512-1fUyHr2jLsVOkhbvPRBJ5zTKZZyD6yZzYaWCS6BPBdQ8vEMBCH+9zNCDA6tET/zHCi/jLqjCWtlJZUPk+DbnFw==}
    dependencies:
      '@types/mdast': 3.0.10
      mdast-util-from-markdown: 1.2.0
      unified: 10.1.2
    transitivePeerDependencies:
      - supports-color

  /remark-reading-time/2.0.1:
    resolution: {integrity: sha512-fy4BKy9SRhtYbEHvp6AItbRTnrhiDGbqLQTSYVbQPGuRCncU1ubSsh9p/W5QZSxtYcUXv8KGL0xBgPLyNJA1xw==}
    dependencies:
      estree-util-is-identifier-name: 2.0.1
      estree-util-value-to-estree: 1.3.0
      reading-time: 1.5.0
      unist-util-visit: 3.1.0
    dev: false

  /remark-rehype/10.1.0:
    resolution: {integrity: sha512-EFmR5zppdBp0WQeDVZ/b66CWJipB2q2VLNFMabzDSGR66Z2fQii83G5gTBbgGEnEEA0QRussvrFHxk1HWGJskw==}
    dependencies:
      '@types/hast': 2.3.4
      '@types/mdast': 3.0.10
      mdast-util-to-hast: 12.2.4
      unified: 10.1.2
    dev: false

  /remark-stringify/10.0.2:
    resolution: {integrity: sha512-6wV3pvbPvHkbNnWB0wdDvVFHOe1hBRAx1Q/5g/EpH4RppAII6J8Gnwe7VbHuXaoKIF6LAg6ExTel/+kNqSQ7lw==}
    dependencies:
      '@types/mdast': 3.0.10
      mdast-util-to-markdown: 1.3.0
      unified: 10.1.2
    dev: true

  /remove-accents/0.4.2:
    resolution: {integrity: sha1-CkPTqq4egNuRngeuJUsoXZ4ce7U=}
    dev: false

  /require-directory/2.1.1:
    resolution: {integrity: sha512-fGxEI7+wsG9xrvdjsrlmL22OMTTiHRwAMroiEeMgq8gzoLC/PQr7RsRDSTLUg/bZAZtF+TVIkHc6/4RIKrui+Q==}
    engines: {node: '>=0.10.0'}

  /require-main-filename/2.0.0:
    resolution: {integrity: sha512-NKN5kMDylKuldxYLSUfrbo5Tuzh4hd+2E8NPPX02mZtn1VuREQToYe/ZdlJy+J3uCpfaiGF05e7B8W0iXbQHmg==}

  /requires-port/1.0.0:
    resolution: {integrity: sha512-KigOCHcocU3XODJxsu8i/j8T9tzT4adHiecwORRQ0ZZFcp7ahwXuRU1m+yuO90C5ZUyGeGfocHDI14M3L3yDAQ==}
    dev: true

  /resolve-from/4.0.0:
    resolution: {integrity: sha512-pb/MYmXstAkysRFx8piNI1tGFNQIFA3vkE3Gq4EuA1dF6gHp/+vgZqsCGJapvy8N3Q+4o7FwvquPJcnZ7RYy4g==}
    engines: {node: '>=4'}
    dev: true

  /resolve-from/5.0.0:
    resolution: {integrity: sha512-qYg9KP24dD5qka9J47d0aVky0N+b4fTU89LN9iDnjB5waksiC49rvMB0PrUJQGoTmH50XPiqOvAjDfaijGxYZw==}
    engines: {node: '>=8'}
    dev: true

  /resolve/1.22.1:
    resolution: {integrity: sha512-nBpuuYuY5jFsli/JIs1oldw6fOQCBioohqWZg/2hiaOybXOft4lonv85uDOKXdf8rhyK159cxU5cDcK/NKk8zw==}
    hasBin: true
    dependencies:
      is-core-module: 2.10.0
      path-parse: 1.0.7
      supports-preserve-symlinks-flag: 1.0.0

  /resolve/2.0.0-next.4:
    resolution: {integrity: sha512-iMDbmAWtfU+MHpxt/I5iWI7cY6YVEZUQ3MBgPQ++XD1PELuJHIl82xBmObyP2KyQmkNB2dsqF7seoQQiAn5yDQ==}
    hasBin: true
    dependencies:
      is-core-module: 2.10.0
      path-parse: 1.0.7
      supports-preserve-symlinks-flag: 1.0.0
    dev: true

  /restore-cursor/3.1.0:
    resolution: {integrity: sha512-l+sSefzHpj5qimhFSE5a8nufZYAM3sBSVMAPtYkmC+4EH2anSGaEMXSD0izRQbu9nfyQ9y5JrVmp7E8oZrUjvA==}
    engines: {node: '>=8'}
    dependencies:
      onetime: 5.1.2
      signal-exit: 3.0.7
    dev: true

  /reusify/1.0.4:
    resolution: {integrity: sha512-U9nH88a3fc/ekCF1l0/UP1IosiuIjyTh7hBvXVMHYgVcfGvt897Xguj2UOLDeI5BG2m7/uwyaLVT6fbtCwTyzw==}
    engines: {iojs: '>=1.0.0', node: '>=0.10.0'}
    dev: true

  /rfdc/1.3.0:
    resolution: {integrity: sha512-V2hovdzFbOi77/WajaSMXk2OLm+xNIeQdMMuB7icj7bk6zi2F8GGAxigcnDFpJHbNyNcgyJDiP+8nOrY5cZGrA==}
    dev: true

  /rimraf/3.0.2:
    resolution: {integrity: sha512-JZkJMZkAGFFPP2YqXZXPbMlMBgsxzE8ILs4lMIX/2o0L9UBw9O/Y3o6wFw/i9YLapcUJWwqbi3kdxIPdC62TIA==}
    hasBin: true
    dependencies:
      glob: 7.2.3
    dev: true

  /ripemd160/2.0.2:
    resolution: {integrity: sha512-ii4iagi25WusVoiC4B4lq7pbXfAp3D9v5CwfkY33vffw2+pkDjY1D8GaN7spsxvCSx8dkPqOZCEZyfxcmJG2IA==}
    dependencies:
      hash-base: 3.1.0
      inherits: 2.0.4

  /rlp/2.2.7:
    resolution: {integrity: sha512-d5gdPmgQ0Z+AklL2NVXr/IoSjNZFfTVvQWzL/AM2AOcSzYP2xjlb0AC8YyCLc41MSNf6P6QVtjgPdmVtzb+4lQ==}
    hasBin: true
    dependencies:
      bn.js: 5.2.1

  /rollup/2.79.1:
    resolution: {integrity: sha512-uKxbd0IhMZOhjAiD5oAFp7BqvkA4Dv47qpOCtaNvng4HBwdbWtdOh8f5nZNuk2rp51PMGk3bzfWu5oayNEuYnw==}
    engines: {node: '>=10.0.0'}
    hasBin: true
    optionalDependencies:
      fsevents: 2.3.2
    dev: true

  /rollup/3.5.1:
    resolution: {integrity: sha512-hdQWTvPeiAbM6SUkxV70HdGUVxsgsc+CLy5fuh4KdgUBJ0SowXiix8gANgXoG3wEuLwfoJhCT2V+WwxfWq9Ikw==}
    engines: {node: '>=14.18.0', npm: '>=8.0.0'}
    hasBin: true
    optionalDependencies:
      fsevents: 2.3.2
    dev: true

  /rpc-websockets/7.5.0:
    resolution: {integrity: sha512-9tIRi1uZGy7YmDjErf1Ax3wtqdSSLIlnmL5OtOzgd5eqPKbsPpwDP5whUDO2LQay3Xp0CcHlcNSGzacNRluBaQ==}
    dependencies:
      '@babel/runtime': 7.19.0
      eventemitter3: 4.0.7
      uuid: 8.3.2
      ws: 8.9.0_3cxu5zja4e2r5wmvge7mdcljwq
    optionalDependencies:
      bufferutil: 4.0.7
      utf-8-validate: 5.0.10

  /run-async/2.4.1:
    resolution: {integrity: sha512-tvVnVv01b8c1RrA6Ep7JkStj85Guv/YrMcwqYQnwjsAS2cTmmPGBBjAjpCW7RrSodNSoE2/qg9O4bceNvUuDgQ==}
    engines: {node: '>=0.12.0'}
    dev: true

  /run-parallel/1.2.0:
    resolution: {integrity: sha512-5l4VyZR86LZ/lDxZTR6jqL8AFE2S0IFLMP26AbjsLVADxHdhB/c0GUsH+y39UfCi3dzz8OlQuPmnaJOMoDHQBA==}
    dependencies:
      queue-microtask: 1.2.3
    dev: true

  /rxjs/6.6.7:
    resolution: {integrity: sha512-hTdwr+7yYNIT5n4AMYp85KA6yw2Va0FLa3Rguvbpa4W3I5xynaBZo41cM3XM+4Q6fRMj3sBYIR1VAmZMXYJvRQ==}
    engines: {npm: '>=2.0.0'}
    dependencies:
      tslib: 1.14.1

  /rxjs/7.5.7:
    resolution: {integrity: sha512-z9MzKh/UcOqB3i20H6rtrlaE/CgjLOvheWK/9ILrbhROGTweAi1BaFsTT9FbwZi5Trr1qNRs+MXkhmR06awzQA==}
    dependencies:
      tslib: 2.4.1
    dev: true

  /sade/1.8.1:
    resolution: {integrity: sha512-xal3CZX1Xlo/k4ApwCFrHVACi9fBqJ7V+mwhBsuf/1IOKbBy098Fex+Wa/5QMubw09pSZ/u8EY8PWgevJsXp1A==}
    engines: {node: '>=6'}
    dependencies:
      mri: 1.2.0

  /safe-buffer/5.2.1:
    resolution: {integrity: sha512-rp3So07KcdmmKbGvgaNxQSJr7bGVSVk5S9Eq1F+ppbRo70+YeaDxkw5Dd8NPN+GD6bjnYm2VuPuCXmpuYvmCXQ==}

  /safe-event-emitter/1.0.1:
    resolution: {integrity: sha512-e1wFe99A91XYYxoQbcq2ZJUWurxEyP8vfz7A7vuUe1s95q8r5ebraVaA1BukYJcpM6V16ugWoD9vngi8Ccu5fg==}
    deprecated: Renamed to @metamask/safe-event-emitter
    dependencies:
      events: 3.3.0

  /safe-json-utils/1.1.1:
    resolution: {integrity: sha512-SAJWGKDs50tAbiDXLf89PDwt9XYkWyANFWVzn4dTXl5QyI8t2o/bW5/OJl3lvc2WVU4MEpTo9Yz5NVFNsp+OJQ==}

  /safe-regex-test/1.0.0:
    resolution: {integrity: sha512-JBUUzyOgEwXQY1NuPtvcj/qcBDbDmEvWufhlnXZIm75DEHp+afM1r1ujJpJsV/gSM4t59tpDyPi1sd6ZaPFfsA==}
    dependencies:
      call-bind: 1.0.2
      get-intrinsic: 1.1.3
      is-regex: 1.1.4

  /safer-buffer/2.1.2:
    resolution: {integrity: sha512-YZo3K82SD7Riyi0E1EQPojLz7kpepnSQI9IyPbHHg1XXXevb5dJI7tpyN2ADxGcQbHG7vcyRHk0cbwqcQriUtg==}
    dev: true

  /saxes/6.0.0:
    resolution: {integrity: sha512-xAg7SOnEhrm5zI3puOOKyy1OMcMlIJZYNJY7xLBwSze0UjhPLnWfj2GF2EpT0jmzaJKIWKHLsaSSajf35bcYnA==}
    engines: {node: '>=v12.22.7'}
    dependencies:
      xmlchars: 2.2.0
    dev: true

  /scheduler/0.20.2:
    resolution: {integrity: sha512-2eWfGgAqqWFGqtdMmcL5zCMK1U8KlXv8SQFGglL3CEtd0aDVDWgeF/YoCmvln55m5zSk3J/20hTaSBeSObsQDQ==}
    dependencies:
      loose-envify: 1.4.0
      object-assign: 4.1.1
    dev: true

  /scheduler/0.23.0:
    resolution: {integrity: sha512-CtuThmgHNg7zIZWAXi3AsyIzA3n4xx7aNyjwC2VJldO2LMVDhFK+63xGqq6CsJH4rTAt6/M+N4GhZiDYPx9eUw==}
    dependencies:
      loose-envify: 1.4.0

  /scroll-into-view-if-needed/2.2.29:
    resolution: {integrity: sha512-hxpAR6AN+Gh53AdAimHM6C8oTN1ppwVZITihix+WqalywBeFcQ6LdQP5ABNl26nX8GTEL7VT+b8lKpdqq65wXg==}
    dependencies:
      compute-scroll-into-view: 1.0.17
    dev: false

  /scrypt-js/3.0.1:
    resolution: {integrity: sha512-cdwTTnqPu0Hyvf5in5asVdZocVDTNRmR7XEcJuIzMjJeSHybHl7vpB66AzwTaIg6CLSbtjcxc8fqcySfnTkccA==}

  /secp256k1/4.0.3:
    resolution: {integrity: sha512-NLZVf+ROMxwtEj3Xa562qgv2BK5e2WNmXPiOdVIPLgs6lyTzMvBq0aWTYMI5XCP9jZMVKOcqZLw/Wc4vDkuxhA==}
    engines: {node: '>=10.0.0'}
    requiresBuild: true
    dependencies:
      elliptic: 6.5.4
      node-addon-api: 2.0.2
      node-gyp-build: 4.5.0

  /section-matter/1.0.0:
    resolution: {integrity: sha512-vfD3pmTzGpufjScBh50YHKzEu2lxBWhVEHsNGoEXmCmn2hKGfeNLYMzCJpe8cD7gqX7TJluOVpBkAequ6dgMmA==}
    engines: {node: '>=4'}
    dependencies:
      extend-shallow: 2.0.1
      kind-of: 6.0.3
    dev: false

  /semver/5.7.1:
    resolution: {integrity: sha512-sauaDf/PZdVgrLTNYHRtpXa1iRiKcaebiKQ1BJdpQlWH2lCvexQdX55snPFyK7QzpudqbCI0qXFfOasHdyNDGQ==}
    hasBin: true
    dev: true

  /semver/6.3.0:
    resolution: {integrity: sha512-b39TBaTSfV6yBrapU89p5fKekE2m/NwnDocOVruQFS1/veMgdzuPcnOM34M6CwxW8jH/lxEa5rBoDeUwu5HHTw==}
    hasBin: true

  /semver/7.3.8:
    resolution: {integrity: sha512-NB1ctGL5rlHrPJtFDVIVzTyQylMLu9N9VICA6HSFJo8MCGVTMW6gfpicwKmmK/dAjTOrqu5l63JJOpDSrAis3A==}
    engines: {node: '>=10'}
    hasBin: true
    dependencies:
      lru-cache: 6.0.0
    dev: true

  /set-blocking/2.0.0:
    resolution: {integrity: sha512-KiKBS8AnWGEyLzofFfmvKwpdPzqiy16LvQfK3yv/fVH7Bj13/wl3JSR1J+rfgRE9q7xUJK4qvgS8raSOeLUehw==}

  /set-cookie-parser/2.5.1:
    resolution: {integrity: sha512-1jeBGaKNGdEq4FgIrORu/N570dwoPYio8lSoYLWmX7sQ//0JY08Xh9o5pBcgmHQ/MbsYp/aZnOe1s1lIsbLprQ==}
    dev: true

  /setimmediate/1.0.5:
    resolution: {integrity: sha512-MATJdZp8sLqDl/68LfQmbP8zKPLQNV6BIZoIgrscFDQ+RsvK/BxeDQOgyxKKoh0y/8h3BqVFnCqQ/gd+reiIXA==}

  /sha.js/2.4.11:
    resolution: {integrity: sha512-QMEp5B7cftE7APOjk5Y6xgrbWu+WkLVQwk8JNjZ8nKRciZaByEW6MubieAiToS7+dwvrjGhH8jRXz3MVd0AYqQ==}
    hasBin: true
    dependencies:
      inherits: 2.0.4
      safe-buffer: 5.2.1

  /shebang-command/1.2.0:
    resolution: {integrity: sha512-EV3L1+UQWGor21OmnvojK36mhg+TyIKDh3iFBKBohr5xeXIhNBcx8oWdgkTEEQ+BEFFYdLRuqMfd5L84N1V5Vg==}
    engines: {node: '>=0.10.0'}
    dependencies:
      shebang-regex: 1.0.0

  /shebang-command/2.0.0:
    resolution: {integrity: sha512-kHxr2zZpYtdmrN1qDjrrX/Z1rR1kG8Dx+gkpK1G4eXmvXswmcE1hTWBWYUzlraYw1/yZp6YuDY77YtvbN0dmDA==}
    engines: {node: '>=8'}
    dependencies:
      shebang-regex: 3.0.0
    dev: true

  /shebang-regex/1.0.0:
    resolution: {integrity: sha512-wpoSFAxys6b2a2wHZ1XpDSgD7N9iVjg29Ph9uV/uaP9Ex/KXlkTZTeddxDPSYQpgvzKLGJke2UU0AzoGCjNIvQ==}
    engines: {node: '>=0.10.0'}

  /shebang-regex/3.0.0:
    resolution: {integrity: sha512-7++dFhtcx3353uBaq8DDR4NuxBetBzC7ZQOhmTQInHEd6bSrXdiEyzCvG07Z44UYdLShWUyXt5M/yhz8ekcb1A==}
    engines: {node: '>=8'}
    dev: true

  /shiki/0.10.1:
    resolution: {integrity: sha512-VsY7QJVzU51j5o1+DguUd+6vmCmZ5v/6gYu4vyYAhzjuNQU6P/vmSy4uQaOhvje031qQMiW0d2BwgMH52vqMng==}
    dependencies:
      jsonc-parser: 3.2.0
      vscode-oniguruma: 1.6.2
      vscode-textmate: 5.2.0
    dev: false

  /side-channel/1.0.4:
    resolution: {integrity: sha512-q5XPytqFEIKHkGdiMIrY10mvLRvnQh42/+GoBlFW3b2LXLE2xxJpZFdm94we0BaoV3RwJyGqg5wS7epxTv0Zvw==}
    dependencies:
      call-bind: 1.0.2
      get-intrinsic: 1.1.3
      object-inspect: 1.12.2

  /signal-exit/3.0.7:
    resolution: {integrity: sha512-wnD2ZE+l+SPC/uoS0vXeE9L1+0wuaMqKlfz9AMUo38JsyLSBWSFcHR1Rri62LZc12vLr1gb3jl7iwQhgwpAbGQ==}

  /simple-git-hooks/2.8.1:
    resolution: {integrity: sha512-DYpcVR1AGtSfFUNzlBdHrQGPsOhuuEJ/FkmPOOlFysP60AHd3nsEpkGq/QEOdtUyT1Qhk7w9oLmFoMG+75BDog==}
    hasBin: true
    requiresBuild: true
    dev: true

  /sirv/1.0.19:
    resolution: {integrity: sha512-JuLThK3TnZG1TAKDwNIqNq6QA2afLOCcm+iE8D1Kj3GA40pSPsxQjjJl0J8X3tsR7T+CP1GavpzLwYkgVLWrZQ==}
    engines: {node: '>= 10'}
    dependencies:
      '@polka/url': 1.0.0-next.21
      mrmime: 1.0.1
      totalist: 1.1.0
    dev: true

  /sirv/2.0.2:
    resolution: {integrity: sha512-4Qog6aE29nIjAOKe/wowFTxOdmbEZKb+3tsLljaBRzJwtqto0BChD2zzH0LhgCSXiI+V7X+Y45v14wBZQ1TK3w==}
    engines: {node: '>= 10'}
    dependencies:
      '@polka/url': 1.0.0-next.21
      mrmime: 1.0.1
      totalist: 3.0.0
    dev: true

  /siwe/1.1.6_ethers@5.7.1:
    resolution: {integrity: sha512-3WRdEil32Tc2vuNzqJ2/Z/MIvsvy0Nkzc2ov+QujmpHO7tM83dgcb47z0Pu236T4JQkOQCqQkq3AJ/rVIezniA==}
    peerDependencies:
      ethers: 5.5.1
    dependencies:
      '@spruceid/siwe-parser': 1.1.3
      '@stablelib/random': 1.0.2
      apg-js: 4.1.2
      ethers: 5.7.1
    dev: false

  /slash/3.0.0:
    resolution: {integrity: sha512-g9Q1haeby36OSStwb4ntCGGGaKsaVSjQ68fBxoQcutl5fS1vuY18H3wSt3jFyFtrkx+Kz0V1G85A4MyAdDMi2Q==}
    engines: {node: '>=8'}

  /slice-ansi/3.0.0:
    resolution: {integrity: sha512-pSyv7bSTC7ig9Dcgbw9AuRNUb5k5V6oDudjZoMBSr13qpLBG7tB+zgCkARjq7xIUgdz5P1Qe8u+rSGdouOOIyQ==}
    engines: {node: '>=8'}
    dependencies:
      ansi-styles: 4.3.0
      astral-regex: 2.0.0
      is-fullwidth-code-point: 3.0.0
    dev: true

  /slice-ansi/4.0.0:
    resolution: {integrity: sha512-qMCMfhY040cVHT43K9BFygqYbUPFZKHOg7K73mtTWJRb8pyP3fzf4Ixd5SzdEJQ6MRUg/WBnOLxghZtKKurENQ==}
    engines: {node: '>=10'}
    dependencies:
      ansi-styles: 4.3.0
      astral-regex: 2.0.0
      is-fullwidth-code-point: 3.0.0
    dev: true

  /slice-ansi/5.0.0:
    resolution: {integrity: sha512-FC+lgizVPfie0kkhqUScwRu1O/lF6NOgJmlCgK+/LYxDCTk8sGelYaHDhFcDN+Sn3Cv+3VSa4Byeo+IMCzpMgQ==}
    engines: {node: '>=12'}
    dependencies:
      ansi-styles: 6.2.1
      is-fullwidth-code-point: 4.0.0
    dev: true

  /smartwrap/2.0.2:
    resolution: {integrity: sha512-vCsKNQxb7PnCNd2wY1WClWifAc2lwqsG8OaswpJkVJsvMGcnEntdTCDajZCkk93Ay1U3t/9puJmb525Rg5MZBA==}
    engines: {node: '>=6'}
    hasBin: true
    dependencies:
      array.prototype.flat: 1.3.0
      breakword: 1.0.5
      grapheme-splitter: 1.0.4
      strip-ansi: 6.0.1
      wcwidth: 1.0.1
      yargs: 15.4.1
    dev: true

  /source-map-js/1.0.2:
    resolution: {integrity: sha512-R0XvVJ9WusLiqTCEiGCmICCMplcCkIwwR11mOSD9CR5u+IXYdiseeEuXCVAjS54zqwkLcPNnmU4OeJ6tUrWhDw==}
    engines: {node: '>=0.10.0'}

  /source-map/0.6.1:
    resolution: {integrity: sha512-UjgapumWlbMhkBgzT7Ykc5YXUT46F0iKu8SGXq0bcwP5dz/h0Plj6enJqjz1Zbq2l5WaqYnrVbwWOWMyF3F47g==}
    engines: {node: '>=0.10.0'}
    requiresBuild: true
    dev: true

  /source-map/0.7.4:
    resolution: {integrity: sha512-l3BikUxvPOcn5E74dZiq5BGsTb5yEwhaTSzccU6t4sDOH8NWJCstKO5QT2CvtFoK6F0saL7p9xHAqHOlCPJygA==}
    engines: {node: '>= 8'}
    dev: false

  /source-map/0.8.0-beta.0:
    resolution: {integrity: sha512-2ymg6oRBpebeZi9UUNsgQ89bhx01TcTkmNTGnNO88imTmbSgy4nfujrgVEFKWpMTEGA11EDkTt7mqObTPdigIA==}
    engines: {node: '>= 8'}
    dependencies:
      whatwg-url: 7.1.0
    dev: true

  /space-separated-tokens/2.0.1:
    resolution: {integrity: sha512-ekwEbFp5aqSPKaqeY1PGrlGQxPNaq+Cnx4+bE2D8sciBQrHpbwoBbawqTN2+6jPs9IdWxxiUcN0K2pkczD3zmw==}
    dev: false

  /spawndamnit/2.0.0:
    resolution: {integrity: sha512-j4JKEcncSjFlqIwU5L/rp2N5SIPsdxaRsIv678+TZxZ0SRDJTm8JrxJMjE/XuiEZNEir3S8l0Fa3Ke339WI4qA==}
    dependencies:
      cross-spawn: 5.1.0
      signal-exit: 3.0.7
    dev: true

  /spdx-correct/3.1.1:
    resolution: {integrity: sha512-cOYcUWwhCuHCXi49RhFRCyJEK3iPj1Ziz9DpViV3tbZOwXD49QzIN3MpOLJNxh2qwq2lJJZaKMVw9qNi4jTC0w==}
    dependencies:
      spdx-expression-parse: 3.0.1
      spdx-license-ids: 3.0.12
    dev: true

  /spdx-exceptions/2.3.0:
    resolution: {integrity: sha512-/tTrYOC7PPI1nUAgx34hUpqXuyJG+DTHJTnIULG4rDygi4xu/tfgmq1e1cIRwRzwZgo4NLySi+ricLkZkw4i5A==}
    dev: true

  /spdx-expression-parse/3.0.1:
    resolution: {integrity: sha512-cbqHunsQWnJNE6KhVSMsMeH5H/L9EpymbzqTQ3uLwNCLZ1Q481oWaofqH7nO6V07xlXwY6PhQdQ2IedWx/ZK4Q==}
    dependencies:
      spdx-exceptions: 2.3.0
      spdx-license-ids: 3.0.12
    dev: true

  /spdx-license-ids/3.0.12:
    resolution: {integrity: sha512-rr+VVSXtRhO4OHbXUiAF7xW3Bo9DuuF6C5jH+q/x15j2jniycgKbxU09Hr0WqlSLUs4i4ltHGXqTe7VHclYWyA==}
    dev: true

  /split-on-first/1.1.0:
    resolution: {integrity: sha512-43ZssAJaMusuKWL8sKUBQXHWOpq8d6CfN/u1p4gUzfJkM05C8rxTmYrkIPTXapZpORA6LkkzcUulJ8FqA7Uudw==}
    engines: {node: '>=6'}

  /sprintf-js/1.0.3:
    resolution: {integrity: sha512-D9cPgkvLlV3t3IzL0D0YLvGA9Ahk4PcvVwUbN0dSGr1aP0Nrt4AEnTUbuGvquEC0mA64Gqt1fzirlRs5ibXx8g==}

  /statuses/2.0.1:
    resolution: {integrity: sha512-RwNA9Z/7PrK06rYLIzFMlaF+l73iwpzsqRIFgbMLbTcLD6cOao82TaWefPXQvB2fOC4AjuYSEndS7N/mTCbkdQ==}
    engines: {node: '>= 0.8'}
    dev: true

  /stream-browserify/3.0.0:
    resolution: {integrity: sha512-H73RAHsVBapbim0tU2JwwOiXUj+fikfiaoYAKHF3VJfA0pe2BCzkhAHBlLG6REzE+2WNZcxOXjK7lkso+9euLA==}
    dependencies:
      inherits: 2.0.4
      readable-stream: 3.6.0

  /stream-transform/2.1.3:
    resolution: {integrity: sha512-9GHUiM5hMiCi6Y03jD2ARC1ettBXkQBoQAe7nJsPknnI0ow10aXjTnew8QtYQmLjzn974BnmWEAJgCY6ZP1DeQ==}
    dependencies:
      mixme: 0.5.4
    dev: true

  /strict-event-emitter/0.2.7:
    resolution: {integrity: sha512-TavbHJ87WD2tDbKI7bTrmc6U4J4Qjh8E9fVvFkIFw2gCu34Wxstn2Yas0+4D78FJN8DOTEzxiT+udBdraRk4UQ==}
    dependencies:
      events: 3.3.0
    dev: true

  /strict-uri-encode/2.0.0:
    resolution: {integrity: sha512-QwiXZgpRcKkhTj2Scnn++4PKtWsH0kpzZ62L2R6c/LUVYv7hVnZqcg2+sMuT6R7Jusu1vviK/MFsu6kNJfWlEQ==}
    engines: {node: '>=4'}

  /string-argv/0.3.1:
    resolution: {integrity: sha512-a1uQGz7IyVy9YwhqjZIZu1c8JO8dNIe20xBmSS6qu9kv++k3JGzCVmprbNN5Kn+BgzD5E7YYwg1CcjuJMRNsvg==}
    engines: {node: '>=0.6.19'}
    dev: true

  /string-width/3.1.0:
    resolution: {integrity: sha512-vafcv6KjVZKSgz06oM/H6GDBrAtz8vdhQakGjFIvNrHA6y3HCF1CInLy+QLq8dTJPQ1b+KDUqDFctkdRW44e1w==}
    engines: {node: '>=6'}
    dependencies:
      emoji-regex: 7.0.3
      is-fullwidth-code-point: 2.0.0
      strip-ansi: 5.2.0

  /string-width/4.2.3:
    resolution: {integrity: sha512-wKyQRQpjJ0sIp62ErSZdGsjMJWsap5oRNihHhu6G7JVO/9jIB6UyevL+tXuOqrng8j/cxKTWyWUwvSTriiZz/g==}
    engines: {node: '>=8'}
    dependencies:
      emoji-regex: 8.0.0
      is-fullwidth-code-point: 3.0.0
      strip-ansi: 6.0.1
    dev: true

  /string-width/5.1.2:
    resolution: {integrity: sha512-HnLOCR3vjcY8beoNLtcjZ5/nxn2afmME6lhrDrebokqMap+XbeW8n9TXpPDOqdGK5qcI3oT0GKTW6wC7EMiVqA==}
    engines: {node: '>=12'}
    dependencies:
      eastasianwidth: 0.2.0
      emoji-regex: 9.2.2
      strip-ansi: 7.0.1
    dev: true

  /string.prototype.matchall/4.0.7:
    resolution: {integrity: sha512-f48okCX7JiwVi1NXCVWcFnZgADDC/n2vePlQ/KUCNqCikLLilQvwjMO8+BHVKvgzH0JB0J9LEPgxOGT02RoETg==}
    dependencies:
      call-bind: 1.0.2
      define-properties: 1.1.4
      es-abstract: 1.20.4
      get-intrinsic: 1.1.3
      has-symbols: 1.0.3
      internal-slot: 1.0.3
      regexp.prototype.flags: 1.4.3
      side-channel: 1.0.4
    dev: true

  /string.prototype.trimend/1.0.5:
    resolution: {integrity: sha512-I7RGvmjV4pJ7O3kdf+LXFpVfdNOxtCW/2C8f6jNiW4+PQchwxkCDzlk1/7p+Wl4bqFIZeF47qAHXLuHHWKAxog==}
    dependencies:
      call-bind: 1.0.2
      define-properties: 1.1.4
      es-abstract: 1.20.4

  /string.prototype.trimstart/1.0.5:
    resolution: {integrity: sha512-THx16TJCGlsN0o6dl2o6ncWUsdgnLRSA23rRE5pyGBw/mLr3Ej/R2LaqCtgP8VNMGZsvMWnf9ooZPyY2bHvUFg==}
    dependencies:
      call-bind: 1.0.2
      define-properties: 1.1.4
      es-abstract: 1.20.4

  /string_decoder/1.3.0:
    resolution: {integrity: sha512-hkRX8U1WjJFd8LsDJ2yQ/wWWxaopEsABU1XfkM8A+j0+85JAGppt16cr1Whg6KIbb4okU6Mql6BOj+uup/wKeA==}
    dependencies:
      safe-buffer: 5.2.1

  /stringify-entities/4.0.3:
    resolution: {integrity: sha512-BP9nNHMhhfcMbiuQKCqMjhDP5yBCAxsPu4pHFFzJ6Alo9dZgY4VLDPutXqIjpRiMoKdp7Av85Gr73Q5uH9k7+g==}
    dependencies:
      character-entities-html4: 2.1.0
      character-entities-legacy: 3.0.0

  /strip-ansi/5.2.0:
    resolution: {integrity: sha512-DuRs1gKbBqsMKIZlrffwlug8MHkcnpjs5VPmL1PAh+mA30U0DTotfDZ0d2UUsXpPmPmMMJ6W773MaA3J+lbiWA==}
    engines: {node: '>=6'}
    dependencies:
      ansi-regex: 4.1.1

  /strip-ansi/6.0.1:
    resolution: {integrity: sha512-Y38VPSHcqkFrCpFnQ9vuSXmquuv5oXOKpGeT6aGrr3o3Gc9AlVa6JBfUSOCnbxGGZF+/0ooI7KrPuUSztUdU5A==}
    engines: {node: '>=8'}
    dependencies:
      ansi-regex: 5.0.1
    dev: true

  /strip-ansi/7.0.1:
    resolution: {integrity: sha512-cXNxvT8dFNRVfhVME3JAe98mkXDYN2O1l7jmcwMnOslDeESg1rF/OZMtK0nRAhiari1unG5cD4jG3rapUAkLbw==}
    engines: {node: '>=12'}
    dependencies:
      ansi-regex: 6.0.1
    dev: true

  /strip-bom-string/1.0.0:
    resolution: {integrity: sha512-uCC2VHvQRYu+lMh4My/sFNmF2klFymLX1wHJeXnbEJERpV/ZsVuonzerjfrGpIGF7LBVa1O7i9kjiWvJiFck8g==}
    engines: {node: '>=0.10.0'}
    dev: false

  /strip-bom/3.0.0:
    resolution: {integrity: sha512-vavAMRXOgBVNF6nyEEmL3DBK19iRpDcoIwW+swQ+CbGiu7lju6t+JklA1MHweoWtadgt4ISVUsXLyDq34ddcwA==}
    engines: {node: '>=4'}
    dev: true

  /strip-eof/1.0.0:
    resolution: {integrity: sha512-7FCwGGmx8mD5xQd3RPUvnSpUXHM3BWuzjtpD4TXsfcZ9EL4azvVVUscFYwD9nx8Kh+uCBC00XBtAykoMHwTh8Q==}
    engines: {node: '>=0.10.0'}
    dev: false

  /strip-final-newline/2.0.0:
    resolution: {integrity: sha512-BrpvfNAE3dcvq7ll3xVumzjKjZQ5tI1sEUIKr3Uoks0XUl45St3FlatVqef9prk4jRDzhW6WZg+3bk93y6pLjA==}
    engines: {node: '>=6'}
    dev: true

  /strip-final-newline/3.0.0:
    resolution: {integrity: sha512-dOESqjYr96iWYylGObzd39EuNTa5VJxyvVAEm5Jnh7KGo75V43Hk1odPQkNDyXNmUR6k+gEiDVXnjB8HJ3crXw==}
    engines: {node: '>=12'}
    dev: true

  /strip-hex-prefix/1.0.0:
    resolution: {integrity: sha512-q8d4ue7JGEiVcypji1bALTos+0pWtyGlivAWyPuTkHzuTCJqrK9sWxYQZUq6Nq3cuyv3bm734IhHvHtGGURU6A==}
    engines: {node: '>=6.5.0', npm: '>=3'}
    dependencies:
      is-hex-prefixed: 1.0.0

  /strip-indent/3.0.0:
    resolution: {integrity: sha512-laJTa3Jb+VQpaC6DseHhF7dXVqHTfJPCRDaEbid/drOhgitgYku/letMUqOXFoWV0zIIUbjpdH2t+tYj4bQMRQ==}
    engines: {node: '>=8'}
    dependencies:
      min-indent: 1.0.1
    dev: true

  /strip-json-comments/3.1.1:
    resolution: {integrity: sha512-6fPc+R4ihwqP6N/aIv2f1gMH8lOVtWQHoqC4yK6oSDVVocumAsfCqjkXnqiYMhmMwS/mEHLp7Vehlt3ql6lEig==}
    engines: {node: '>=8'}
    dev: true

  /strip-literal/0.4.2:
    resolution: {integrity: sha512-pv48ybn4iE1O9RLgCAN0iU4Xv7RlBTiit6DKmMiErbs9x1wH6vXBs45tWc0H5wUIF6TLTrKweqkmYF/iraQKNw==}
    dependencies:
      acorn: 8.8.0
    dev: true

  /style-to-object/0.3.0:
    resolution: {integrity: sha512-CzFnRRXhzWIdItT3OmF8SQfWyahHhjq3HwcMNCNLn+N7klOOqPjMeG/4JSu77D7ypZdGvSzvkrbyeTMizz2VrA==}
    dependencies:
      inline-style-parser: 0.1.1
    dev: false

  /styled-jsx/5.0.7_react@18.2.0:
    resolution: {integrity: sha512-b3sUzamS086YLRuvnaDigdAewz1/EFYlHpYBP5mZovKEdQQOIIYq8lApylub3HHZ6xFjV051kkGU7cudJmrXEA==}
    engines: {node: '>= 12.0.0'}
    peerDependencies:
      '@babel/core': '*'
      babel-plugin-macros: '*'
      react: '>= 16.8.0 || 17.x.x || ^18.0.0-0'
    peerDependenciesMeta:
      '@babel/core':
        optional: true
      babel-plugin-macros:
        optional: true
    dependencies:
      react: 18.2.0
    dev: false

  /sucrase/3.28.0:
    resolution: {integrity: sha512-TK9600YInjuiIhVM3729rH4ZKPOsGeyXUwY+Ugu9eilNbdTFyHr6XcAGYbRVZPDgWj6tgI7bx95aaJjHnbffag==}
    engines: {node: '>=8'}
    hasBin: true
    dependencies:
      commander: 4.1.1
      glob: 7.1.6
      lines-and-columns: 1.2.4
      mz: 2.7.0
      pirates: 4.0.5
      ts-interface-checker: 0.1.13
    dev: true

  /superstruct/0.14.2:
    resolution: {integrity: sha512-nPewA6m9mR3d6k7WkZ8N8zpTWfenFH3q9pA2PkuiZxINr9DKB2+40wEQf0ixn8VaGuJ78AB6iWOtStI+/4FKZQ==}

  /supports-color/4.5.0:
    resolution: {integrity: sha512-ycQR/UbvI9xIlEdQT1TQqwoXtEldExbCEAJgRo5YXlmSKjv6ThHnP9/vwGa1gr19Gfw+LkFd7KqYMhzrRC5JYw==}
    engines: {node: '>=4'}
    dependencies:
      has-flag: 2.0.0
    dev: false

  /supports-color/5.5.0:
    resolution: {integrity: sha512-QjVjwdXIt408MIiAqCX4oUKsgU2EqAGzs2Ppkm4aQYbjm+ZEWEcW4SfFNTr4uMNZma0ey4f5lgLrkB0aX0QMow==}
    engines: {node: '>=4'}
    dependencies:
      has-flag: 3.0.0
    dev: true

  /supports-color/7.2.0:
    resolution: {integrity: sha512-qpCAvRl9stuOHveKsn7HncJRvv501qIacKzQlO/+Lwxc9+0q2wLyv4Dfvt80/DPn2pqOBsJdDiogXGR9+OvwRw==}
    engines: {node: '>=8'}
    dependencies:
      has-flag: 4.0.0

  /supports-preserve-symlinks-flag/1.0.0:
    resolution: {integrity: sha512-ot0WnXS9fgdkgIcePe6RHNk1WA8+muPa6cSjeR3V8K27q9BB1rTE3R1p7Hv0z1ZyAc8s6Vvv8DIyWf681MAt0w==}
    engines: {node: '>= 0.4'}

  /symbol-tree/3.2.4:
    resolution: {integrity: sha512-9QNk5KwDF+Bvz+PyObkmSYjI5ksVUYtjW7AU22r2NKcfLJcXp96hkDWU3+XndOsUb+AQ9QhfzfCT2O+CNWT5Tw==}
    dev: true

  /synckit/0.8.4:
    resolution: {integrity: sha512-Dn2ZkzMdSX827QbowGbU/4yjWuvNaCoScLLoMo/yKbu+P4GBR6cRGKZH27k6a9bRzdqcyd1DE96pQtQ6uNkmyw==}
    engines: {node: ^14.18.0 || >=16.0.0}
    dependencies:
      '@pkgr/utils': 2.3.1
      tslib: 2.4.0
    dev: true

  /tailwindcss/3.1.8_postcss@8.4.17:
    resolution: {integrity: sha512-YSneUCZSFDYMwk+TGq8qYFdCA3yfBRdBlS7txSq0LUmzyeqRe3a8fBQzbz9M3WS/iFT4BNf/nmw9mEzrnSaC0g==}
    engines: {node: '>=12.13.0'}
    hasBin: true
    peerDependencies:
      postcss: ^8.0.9
    dependencies:
      arg: 5.0.2
      chokidar: 3.5.3
      color-name: 1.1.4
      detective: 5.2.1
      didyoumean: 1.2.2
      dlv: 1.1.3
      fast-glob: 3.2.12
      glob-parent: 6.0.2
      is-glob: 4.0.3
      lilconfig: 2.0.6
      normalize-path: 3.0.0
      object-hash: 3.0.0
      picocolors: 1.0.0
      postcss: 8.4.17
      postcss-import: 14.1.0_postcss@8.4.17
      postcss-js: 4.0.0_postcss@8.4.17
      postcss-load-config: 3.1.4_postcss@8.4.17
      postcss-nested: 5.0.6_postcss@8.4.17
      postcss-selector-parser: 6.0.10
      postcss-value-parser: 4.2.0
      quick-lru: 5.1.1
      resolve: 1.22.1
    transitivePeerDependencies:
      - ts-node
    dev: true

  /term-size/2.2.1:
    resolution: {integrity: sha512-wK0Ri4fOGjv/XPy8SBHZChl8CM7uMc5VML7SqiQ0zG7+J5Vr+RMQDoHa2CNT6KHUnTGIXH34UDMkPzAUyapBZg==}
    engines: {node: '>=8'}
    dev: true

  /test-exclude/6.0.0:
    resolution: {integrity: sha512-cAGWPIyOHU6zlmg88jwm7VRyXnMN7iV68OGAbYDk/Mh/xC/pzVPlQtY6ngoIH/5/tciuhGfvESU8GrHrcxD56w==}
    engines: {node: '>=8'}
    dependencies:
      '@istanbuljs/schema': 0.1.3
      glob: 7.2.3
      minimatch: 3.1.2
    dev: true

  /text-encoding-utf-8/1.0.2:
    resolution: {integrity: sha512-8bw4MY9WjdsD2aMtO0OzOCY3pXGYNx2d2FfHRVUKkiCPDWjKuOlhLVASS+pD7VkLTVjW268LYJHwsnPFlBpbAg==}

  /text-table/0.2.0:
    resolution: {integrity: sha512-N+8UisAXDGk8PFXP4HAzVR9nbfmVJ3zYLAWiTIoqC5v5isinhr+r5uaO8+7r3BMfuNIufIsA7RdpVgacC2cSpw==}
    dev: true

  /thenify-all/1.6.0:
    resolution: {integrity: sha512-RNxQH/qI8/t3thXJDwcstUO4zeqo64+Uy/+sNVRBx4Xn2OX+OZ9oP+iJnNFqplFra2ZUVeKCSa2oVWi3T4uVmA==}
    engines: {node: '>=0.8'}
    dependencies:
      thenify: 3.3.1
    dev: true

  /thenify/3.3.1:
    resolution: {integrity: sha512-RVZSIV5IG10Hk3enotrhvz0T9em6cyHBLkH/YAZuKqd8hRkKhSfCGIcP2KUY0EPxndzANBmNllzWPwak+bheSw==}
    dependencies:
      any-promise: 1.3.0
    dev: true

  /through/2.3.8:
    resolution: {integrity: sha512-w89qg7PI8wAdvX60bMDP+bFoD5Dvhm9oLheFp5O4a2QF0cSBGsBX4qZmadPMvVqlLJBBci+WqGGOAPvcDeNSVg==}

  /tiny-glob/0.2.9:
    resolution: {integrity: sha512-g/55ssRPUjShh+xkfx9UPDXqhckHEsHr4Vd9zX55oSdGZc/MD0m3sferOkwWtp98bv+kcVfEHtRJgBVJzelrzg==}
    dependencies:
      globalyzer: 0.1.0
      globrex: 0.1.2
    dev: true

  /tiny-warning/1.0.3:
    resolution: {integrity: sha512-lBN9zLN/oAf68o3zNXYrdCt1kP8WsiGW8Oo2ka41b2IM5JL/S1CTyX1rW0mb/zSuJun0ZUrDxx4sqvYS2FWzPA==}
    dev: false

  /tinybench/2.3.1:
    resolution: {integrity: sha512-hGYWYBMPr7p4g5IarQE7XhlyWveh1EKhy4wUBS1LrHXCKYgvz+4/jCqgmJqZxxldesn05vccrtME2RLLZNW7iA==}
    dev: true

  /tinypool/0.3.0:
    resolution: {integrity: sha512-NX5KeqHOBZU6Bc0xj9Vr5Szbb1j8tUHIeD18s41aDJaPeC5QTdEhK0SpdpUrZlj2nv5cctNcSjaKNanXlfcVEQ==}
    engines: {node: '>=14.0.0'}
    dev: true

  /tinyspy/1.0.2:
    resolution: {integrity: sha512-bSGlgwLBYf7PnUsQ6WOc6SJ3pGOcd+d8AA6EUnLDDM0kWEstC1JIlSZA3UNliDXhd9ABoS7hiRBDCu+XP/sf1Q==}
    engines: {node: '>=14.0.0'}
    dev: true

  /title/3.5.3:
    resolution: {integrity: sha512-20JyowYglSEeCvZv3EZ0nZ046vLarO37prvV0mbtQV7C8DJPGgN967r8SJkqd3XK3K3lD3/Iyfp3avjfil8Q2Q==}
    hasBin: true
    dependencies:
      arg: 1.0.0
      chalk: 2.3.0
      clipboardy: 1.2.2
      titleize: 1.0.0
    dev: false

  /titleize/1.0.0:
    resolution: {integrity: sha512-TARUb7z1pGvlLxgPk++7wJ6aycXF3GJ0sNSBTAsTuJrQG5QuZlkUQP+zl+nbjAh4gMX9yDw9ZYklMd7vAfJKEw==}
    engines: {node: '>=0.10.0'}
    dev: false

  /tmp/0.0.33:
    resolution: {integrity: sha512-jRCJlojKnZ3addtTOjdIqoRuPEKBvNXcGYqzO6zWZX8KfKEpnGY5jfggJQ3EjKuu8D4bJRr0y+cYJFmYbImXGw==}
    engines: {node: '>=0.6.0'}
    dependencies:
      os-tmpdir: 1.0.2
    dev: true

  /to-fast-properties/2.0.0:
    resolution: {integrity: sha512-/OaKK0xYrs3DmxRYqL/yDc+FxFUVYhDlXMhRmv3z915w2HF1tnN1omB354j8VUGO/hbRzyD6Y3sA7v7GS/ceog==}
    engines: {node: '>=4'}

  /to-regex-range/5.0.1:
    resolution: {integrity: sha512-65P7iz6X5yEr1cwcgvQxbbIw7Uk3gOy5dIdtZ4rDveLqhrdJP+Li/Hx6tyK0NEb+2GCyneCMJiGqrADCSNk8sQ==}
    engines: {node: '>=8.0'}
    dependencies:
      is-number: 7.0.0
    dev: true

  /toggle-selection/1.0.6:
    resolution: {integrity: sha512-BiZS+C1OS8g/q2RRbJmy59xpyghNBqrr6k5L/uKBGRsTfxmu3ffiRnd8mlGPUVayg8pvfi5urfnu8TU7DVOkLQ==}

  /totalist/1.1.0:
    resolution: {integrity: sha512-gduQwd1rOdDMGxFG1gEvhV88Oirdo2p+KjoYFU7k2g+i7n6AFFbDQ5kMPUsW0pNbfQsB/cwXvT1i4Bue0s9g5g==}
    engines: {node: '>=6'}
    dev: true

  /totalist/3.0.0:
    resolution: {integrity: sha512-eM+pCBxXO/njtF7vdFsHuqb+ElbxqtI4r5EAvk6grfAFyJ6IvWlSkfZ5T9ozC6xWw3Fj1fGoSmrl0gUs46JVIw==}
    engines: {node: '>=6'}
    dev: true

  /tough-cookie/4.1.2:
    resolution: {integrity: sha512-G9fqXWoYFZgTc2z8Q5zaHy/vJMjm+WV0AkAeHxVCQiEB1b+dGvWzFW6QV07cY5jQ5gRkeid2qIkzkxUnmoQZUQ==}
    engines: {node: '>=6'}
    dependencies:
      psl: 1.9.0
      punycode: 2.1.1
      universalify: 0.2.0
      url-parse: 1.5.10
    dev: true

  /tr46/0.0.3:
    resolution: {integrity: sha512-N3WMsuqV66lT30CrXNbEjx4GEwlow3v6rr4mCcv6prnfwhS01rkgyFdjPNBYd9br7LpXV1+Emh01fHnq2Gdgrw==}

  /tr46/1.0.1:
    resolution: {integrity: sha512-dTpowEjclQ7Kgx5SdBkqRzVhERQXov8/l9Ft9dVM9fmg0W0KQSVaXX9T4i6twCPNtYiZM53lpSSUAwJbFPOHxA==}
    dependencies:
      punycode: 2.1.1
    dev: true

  /tr46/3.0.0:
    resolution: {integrity: sha512-l7FvfAHlcmulp8kr+flpQZmVwtu7nfRV7NZujtN0OqES8EL4O4e0qqzL0DC5gAvx/ZC/9lk6rhcUwYvkBnBnYA==}
    engines: {node: '>=12'}
    dependencies:
      punycode: 2.1.1
    dev: true

  /tree-kill/1.2.2:
    resolution: {integrity: sha512-L0Orpi8qGpRG//Nd+H90vFB+3iHnue1zSSGmNOOCh1GLJ7rUKVwV2HvijphGQS2UmhUZewS9VgvxYIdgr+fG1A==}
    hasBin: true
    dev: true

  /trim-lines/3.0.1:
    resolution: {integrity: sha512-kRj8B+YHZCc9kQYdWfJB2/oUl9rA99qbowYYBtr4ui4mZyAQ2JpvVBd/6U2YloATfqBhBTSMhTpgBHtU0Mf3Rg==}
    dev: false

  /trim-newlines/3.0.1:
    resolution: {integrity: sha512-c1PTsA3tYrIsLGkJkzHF+w9F2EyxfXGo4UyJc4pFL++FMjnq0HJS69T3M7d//gKrFKwy429bouPescbjecU+Zw==}
    engines: {node: '>=8'}
    dev: true

  /trough/2.1.0:
    resolution: {integrity: sha512-AqTiAOLcj85xS7vQ8QkAV41hPDIJ71XJB4RCUrzo/1GM2CQwhkJGaf9Hgr7BOugMRpgGUrqRg/DrBDl4H40+8g==}

  /ts-interface-checker/0.1.13:
    resolution: {integrity: sha512-Y/arvbn+rrz3JCKl9C4kVNfTfSm2/mEp5FSz5EsZSANGPSlQrpRI5M4PKF+mJnE52jOO90PnPSc3Ur3bTQw0gA==}
    dev: true

  /tsconfig-paths/3.14.1:
    resolution: {integrity: sha512-fxDhWnFSLt3VuTwtvJt5fpwxBHg5AdKWMsgcPOOIilyjymcYVZoCQF8fvFRezCNfblEXmi+PcM1eYHeOAgXCOQ==}
    dependencies:
      '@types/json5': 0.0.29
      json5: 1.0.1
      minimist: 1.2.6
      strip-bom: 3.0.0
    dev: true

  /tslib/1.14.1:
    resolution: {integrity: sha512-Xni35NKzjgMrwevysHTCArtLDpPvye8zV/0E4EyYn43P7/7qvQwPh9BGkHewbMulVntbigmcT7rdX3BNo9wRJg==}

  /tslib/2.4.0:
    resolution: {integrity: sha512-d6xOpEDfsi2CZVlPQzGeux8XMwLT9hssAsaPYExaQMuYskwb+x1x7J371tWlbBdWHroy99KnVB6qIkUbs5X3UQ==}

  /tslib/2.4.1:
    resolution: {integrity: sha512-tGyy4dAjRIEwI7BzsB0lynWgOpfqjUdq91XXAlIWD2OwKBH7oCl/GZG/HT4BOHrTlPMOASlMQ7veyTqpmRcrNA==}
    dev: true

  /tsup/6.5.0_typescript@4.9.3:
    resolution: {integrity: sha512-36u82r7rYqRHFkD15R20Cd4ercPkbYmuvRkz3Q1LCm5BsiFNUgpo36zbjVhCOgvjyxNBWNKHsaD5Rl8SykfzNA==}
    engines: {node: '>=14'}
    hasBin: true
    peerDependencies:
      '@swc/core': ^1
      postcss: ^8.4.12
      typescript: ^4.1.0
    peerDependenciesMeta:
      '@swc/core':
        optional: true
      postcss:
        optional: true
      typescript:
        optional: true
    dependencies:
      bundle-require: 3.1.2_esbuild@0.15.13
      cac: 6.7.14
      chokidar: 3.5.3
      debug: 4.3.4
      esbuild: 0.15.13
      execa: 5.1.1
      globby: 11.1.0
      joycon: 3.1.1
      postcss-load-config: 3.1.4
      resolve-from: 5.0.0
      rollup: 3.5.1
      source-map: 0.8.0-beta.0
      sucrase: 3.28.0
      tree-kill: 1.2.2
      typescript: 4.9.3
    transitivePeerDependencies:
      - supports-color
      - ts-node
    dev: true

  /tsutils/3.21.0_typescript@4.9.3:
    resolution: {integrity: sha512-mHKK3iUXL+3UF6xL5k0PEhKRUBKPBCv/+RkEOpjRWxxx27KKRBmmA60A9pgOUvMi8GKhRMPEmjBRPzs2W7O1OA==}
    engines: {node: '>= 6'}
    peerDependencies:
      typescript: '>=2.8.0 || >= 3.2.0-dev || >= 3.3.0-dev || >= 3.4.0-dev || >= 3.5.0-dev || >= 3.6.0-dev || >= 3.6.0-beta || >= 3.7.0-dev || >= 3.7.0-beta'
    dependencies:
      tslib: 1.14.1
      typescript: 4.9.3
    dev: true

  /tty-table/4.1.6:
    resolution: {integrity: sha512-kRj5CBzOrakV4VRRY5kUWbNYvo/FpOsz65DzI5op9P+cHov3+IqPbo1JE1ZnQGkHdZgNFDsrEjrfqqy/Ply9fw==}
    engines: {node: '>=8.0.0'}
    hasBin: true
    dependencies:
      chalk: 4.1.2
      csv: 5.5.3
      kleur: 4.1.5
      smartwrap: 2.0.2
      strip-ansi: 6.0.1
      wcwidth: 1.0.1
      yargs: 17.6.0
    dev: true

  /tweetnacl/1.0.3:
    resolution: {integrity: sha512-6rt+RN7aOi1nGMyC4Xa5DdYiukl2UWCbcJft7YhxReBGQD7OAM8Pbxw6YMo4r2diNEA8FEmu32YOn9rhaiE5yw==}

  /type-check/0.3.2:
    resolution: {integrity: sha512-ZCmOJdvOWDBYJlzAoFkC+Q0+bUyEOS1ltgp1MGU03fqHG+dbi9tBFU2Rd9QKiDZFAYrhPh2JUf7rZRIuHRKtOg==}
    engines: {node: '>= 0.8.0'}
    dependencies:
      prelude-ls: 1.1.2
    dev: true

  /type-check/0.4.0:
    resolution: {integrity: sha512-XleUoc9uwGXqjWwXaUTZAmzMcFZ5858QA2vvx1Ur5xIcixXIP+8LnFDgRplU30us6teqdlskFfu+ae4K79Ooew==}
    engines: {node: '>= 0.8.0'}
    dependencies:
      prelude-ls: 1.2.1
    dev: true

  /type-detect/4.0.8:
    resolution: {integrity: sha512-0fr/mIH1dlO+x7TlcMy+bIDqKPsw/70tVyeHW787goQjhmqaZe10uwLujubK9q9Lg6Fiho1KUKDYz0Z7k7g5/g==}
    engines: {node: '>=4'}
    dev: true

  /type-fest/0.13.1:
    resolution: {integrity: sha512-34R7HTnG0XIJcBSn5XhDd7nNFPRcXYRZrBB2O2jdKqYODldSzBAqzsWoZYYvduky73toYS/ESqxPvkDf/F0XMg==}
    engines: {node: '>=10'}
    dev: true

  /type-fest/0.20.2:
    resolution: {integrity: sha512-Ne+eE4r0/iWnpAxD852z3A+N0Bt5RN//NjJwRd2VFHEmrywxf5vsZlh4R6lixl6B+wz/8d+maTSAkN1FIkI3LQ==}
    engines: {node: '>=10'}
    dev: true

  /type-fest/0.21.3:
    resolution: {integrity: sha512-t0rzBq87m3fVcduHDUFhKmyyX+9eo6WQjZvf51Ea/M0Q7+T374Jp1aUiyUl0GKxp8M/OETVHSDvmkyPgvX+X2w==}
    engines: {node: '>=10'}
    dev: true

  /type-fest/0.6.0:
    resolution: {integrity: sha512-q+MB8nYR1KDLrgr4G5yemftpMC7/QLqVndBmEEdqzmNj5dcFOO4Oo8qlwZE3ULT3+Zim1F8Kq4cBnikNhlCMlg==}
    engines: {node: '>=8'}
    dev: true

  /type-fest/0.8.1:
    resolution: {integrity: sha512-4dbzIzqvjtgiM5rw1k5rEHtBANKmdudhGyBEajN01fEyhaAIhsoKNy6y7+IN93IfpFtwY9iqi7kD+xwKhQsNJA==}
    engines: {node: '>=8'}
    dev: true

  /type-fest/2.19.0:
    resolution: {integrity: sha512-RAH822pAdBgcNMAfWnCBU3CFZcfZ/i1eZjwFU/dsLKumyuuP3niueg2UAukXYF0E2AAoc82ZSSf9J0WQBinzHA==}
    engines: {node: '>=12.20'}
    dev: true

  /typedarray-to-buffer/3.1.5:
    resolution: {integrity: sha512-zdu8XMNEDepKKR+XYOXAVPtWui0ly0NtohUscw+UmaHiAWT8hrV1rr//H6V+0DvJ3OQ19S979M0laLfX8rm82Q==}
    dependencies:
      is-typedarray: 1.0.0

  /typescript/4.9.3:
    resolution: {integrity: sha512-CIfGzTelbKNEnLpLdGFgdyKhG23CKdKgQPOBc+OUNrkJ2vr+KSzsSV5kq5iWhEQbok+quxgGzrAtGWCyU7tHnA==}
    engines: {node: '>=4.2.0'}
    hasBin: true

  /unbox-primitive/1.0.2:
    resolution: {integrity: sha512-61pPlCD9h51VoreyJ0BReideM3MDKMKnh6+V9L08331ipq6Q8OFXZYiqP6n/tbHx4s5I9uRhcye6BrbkizkBDw==}
    dependencies:
      call-bind: 1.0.2
      has-bigints: 1.0.2
      has-symbols: 1.0.3
      which-boxed-primitive: 1.0.2

  /unified/10.1.2:
    resolution: {integrity: sha512-pUSWAi/RAnVy1Pif2kAoeWNBa3JVrx0MId2LASj8G+7AiHWoKZNTomq6LG326T68U7/e263X6fTdcXIy7XnF7Q==}
    dependencies:
      '@types/unist': 2.0.6
      bail: 2.0.2
      extend: 3.0.2
      is-buffer: 2.0.5
      is-plain-obj: 4.1.0
      trough: 2.1.0
      vfile: 5.3.5

  /unist-builder/3.0.0:
    resolution: {integrity: sha512-GFxmfEAa0vi9i5sd0R2kcrI9ks0r82NasRq5QHh2ysGngrc6GiqD5CDf1FjPenY4vApmFASBIIlk/jj5J5YbmQ==}
    dependencies:
      '@types/unist': 2.0.6
    dev: false

  /unist-util-generated/2.0.0:
    resolution: {integrity: sha512-TiWE6DVtVe7Ye2QxOVW9kqybs6cZexNwTwSMVgkfjEReqy/xwGpAXb99OxktoWwmL+Z+Epb0Dn8/GNDYP1wnUw==}
    dev: false

  /unist-util-is/4.1.0:
    resolution: {integrity: sha512-ZOQSsnce92GrxSqlnEEseX0gi7GH9zTJZ0p9dtu87WRb/37mMPO2Ilx1s/t9vBHrFhbgweUwb+t7cIn5dxPhZg==}
    dev: false

  /unist-util-is/5.1.1:
    resolution: {integrity: sha512-F5CZ68eYzuSvJjGhCLPL3cYx45IxkqXSetCcRgUXtbcm50X2L9oOWQlfUfDdAf+6Pd27YDblBfdtmsThXmwpbQ==}

  /unist-util-position-from-estree/1.1.1:
    resolution: {integrity: sha512-xtoY50b5+7IH8tFbkw64gisG9tMSpxDjhX9TmaJJae/XuxQ9R/Kc8Nv1eOsf43Gt4KV/LkriMy9mptDr7XLcaw==}
    dependencies:
      '@types/unist': 2.0.6

  /unist-util-position/4.0.3:
    resolution: {integrity: sha512-p/5EMGIa1qwbXjA+QgcBXaPWjSnZfQ2Sc3yBEEfgPwsEmJd8Qh+DSk3LGnmOM4S1bY2C0AjmMnB8RuEYxpPwXQ==}
    dependencies:
      '@types/unist': 2.0.6
    dev: false

  /unist-util-remove-position/4.0.1:
    resolution: {integrity: sha512-0yDkppiIhDlPrfHELgB+NLQD5mfjup3a8UYclHruTJWmY74je8g+CIFr79x5f6AkmzSwlvKLbs63hC0meOMowQ==}
    dependencies:
      '@types/unist': 2.0.6
      unist-util-visit: 4.1.1

  /unist-util-stringify-position/2.0.3:
    resolution: {integrity: sha512-3faScn5I+hy9VleOq/qNbAd6pAx7iH5jYBMS9I1HgQVijz/4mv5Bvw5iw1sC/90CODiKo81G/ps8AJrISn687g==}
    dependencies:
      '@types/unist': 2.0.6
    dev: true

  /unist-util-stringify-position/3.0.2:
    resolution: {integrity: sha512-7A6eiDCs9UtjcwZOcCpM4aPII3bAAGv13E96IkawkOAW0OhH+yRxtY0lzo8KiHpzEMfH7Q+FizUmwp8Iqy5EWg==}
    dependencies:
      '@types/unist': 2.0.6

  /unist-util-visit-parents/3.1.1:
    resolution: {integrity: sha512-1KROIZWo6bcMrZEwiH2UrXDyalAa0uqzWCxCJj6lPOvTve2WkfgCytoDTPaMnodXh1WrXOq0haVYHj99ynJlsg==}
    dependencies:
      '@types/unist': 2.0.6
      unist-util-is: 4.1.0
    dev: false

  /unist-util-visit-parents/4.1.1:
    resolution: {integrity: sha512-1xAFJXAKpnnJl8G7K5KgU7FY55y3GcLIXqkzUj5QF/QVP7biUm0K0O2oqVkYsdjzJKifYeWn9+o6piAK2hGSHw==}
    dependencies:
      '@types/unist': 2.0.6
      unist-util-is: 5.1.1
    dev: false

  /unist-util-visit-parents/5.1.1:
    resolution: {integrity: sha512-gks4baapT/kNRaWxuGkl5BIhoanZo7sC/cUT/JToSRNL1dYoXRFl75d++NkjYk4TAu2uv2Px+l8guMajogeuiw==}
    dependencies:
      '@types/unist': 2.0.6
      unist-util-is: 5.1.1

  /unist-util-visit/2.0.3:
    resolution: {integrity: sha512-iJ4/RczbJMkD0712mGktuGpm/U4By4FfDonL7N/9tATGIF4imikjOuagyMY53tnZq3NP6BcmlrHhEKAfGWjh7Q==}
    dependencies:
      '@types/unist': 2.0.6
      unist-util-is: 4.1.0
      unist-util-visit-parents: 3.1.1
    dev: false

  /unist-util-visit/3.1.0:
    resolution: {integrity: sha512-Szoh+R/Ll68QWAyQyZZpQzZQm2UPbxibDvaY8Xc9SUtYgPsDzx5AWSk++UUt2hJuow8mvwR+rG+LQLw+KsuAKA==}
    dependencies:
      '@types/unist': 2.0.6
      unist-util-is: 5.1.1
      unist-util-visit-parents: 4.1.1
    dev: false

  /unist-util-visit/4.1.1:
    resolution: {integrity: sha512-n9KN3WV9k4h1DxYR1LoajgN93wpEi/7ZplVe02IoB4gH5ctI1AaF2670BLHQYbwj+pY83gFtyeySFiyMHJklrg==}
    dependencies:
      '@types/unist': 2.0.6
      unist-util-is: 5.1.1
      unist-util-visit-parents: 5.1.1

  /universalify/0.1.2:
    resolution: {integrity: sha512-rBJeI5CXAlmy1pV+617WB9J63U6XcazHHF2f2dbJix4XzpUF0RS3Zbj0FGIOCAva5P/d/GBOYaACQ1w+0azUkg==}
    engines: {node: '>= 4.0.0'}
    dev: true

  /universalify/0.2.0:
    resolution: {integrity: sha512-CJ1QgKmNg3CwvAv/kOFmtnEN05f0D/cn9QntgNOQlQF9dgvVTHj3t+8JPdjqawCHk7V/KA+fbUqzZ9XWhcqPUg==}
    engines: {node: '>= 4.0.0'}
    dev: true

  /universalify/2.0.0:
    resolution: {integrity: sha512-hAZsKq7Yy11Zu1DE0OzWjw7nnLZmJZYTDZZyEFHZdUhV8FkH5MCfoU1XMaxXovpyW5nq5scPqq0ZDP9Zyl04oQ==}
    engines: {node: '>= 10.0.0'}
    dev: true

  /update-browserslist-db/1.0.10_browserslist@4.21.4:
    resolution: {integrity: sha512-OztqDenkfFkbSG+tRxBeAnCVPckDBcvibKd35yDONx6OU8N7sqgwc7rCbkJ/WcYtVRZ4ba68d6byhC21GFh7sQ==}
    hasBin: true
    peerDependencies:
      browserslist: '>= 4.21.0'
    dependencies:
      browserslist: 4.21.4
      escalade: 3.1.1
      picocolors: 1.0.0

  /uri-js/4.4.1:
    resolution: {integrity: sha512-7rKUyy33Q1yc98pQ1DAmLtwX109F7TIfWlW1Ydo8Wl1ii1SeHieeh0HHfPeL2fMXK6z0s8ecKs9frCuLJvndBg==}
    dependencies:
      punycode: 2.1.1
    dev: true

  /url-parse/1.5.10:
    resolution: {integrity: sha512-WypcfiRhfeUP9vvF0j6rw0J3hrWrw6iZv3+22h6iRMJ/8z1Tj6XfLP4DsUix5MhMPnXpiHDoKyoZ/bdCkwBCiQ==}
    dependencies:
      querystringify: 2.2.0
      requires-port: 1.0.0
    dev: true

  /use-sync-external-store/1.2.0:
    resolution: {integrity: sha512-eEgnFxGQ1Ife9bzYs6VLi8/4X6CObHMw9Qr9tPY43iKwsPw8xE8+EFsf/2cFZ5S3esXgpWgtSCtLNS41F+sKPA==}
    peerDependencies:
      react: ^16.8.0 || ^17.0.0 || ^18.0.0
    dev: false

  /use-sync-external-store/1.2.0_react@18.2.0:
    resolution: {integrity: sha512-eEgnFxGQ1Ife9bzYs6VLi8/4X6CObHMw9Qr9tPY43iKwsPw8xE8+EFsf/2cFZ5S3esXgpWgtSCtLNS41F+sKPA==}
    peerDependencies:
      react: ^16.8.0 || ^17.0.0 || ^18.0.0
    dependencies:
      react: 18.2.0
    dev: false

  /utf-8-validate/5.0.10:
    resolution: {integrity: sha512-Z6czzLq4u8fPOyx7TU6X3dvUZVvoJmxSQ+IcrlmagKhilxlhZgxPK6C5Jqbkw1IDUmFTM+cz9QDnnLTwDz/2gQ==}
    engines: {node: '>=6.14.2'}
    requiresBuild: true
    dependencies:
      node-gyp-build: 4.5.0

  /util-deprecate/1.0.2:
    resolution: {integrity: sha512-EPD5q1uXyFxJpCrLnCc1nHnq3gOa6DZBocAIiI2TaSCA7VCJ1UJDMagCzIkXNsUYfD1daK//LTEQ8xiIbrHtcw==}

  /util/0.12.4:
    resolution: {integrity: sha512-bxZ9qtSlGUWSOy9Qa9Xgk11kSslpuZwaxCg4sNIDj6FLucDab2JxnHwyNTCpHMtK1MjoQiWQ6DiUMZYbSrO+Sw==}
    dependencies:
      inherits: 2.0.4
      is-arguments: 1.1.1
      is-generator-function: 1.0.10
      is-typed-array: 1.1.9
      safe-buffer: 5.2.1
      which-typed-array: 1.1.8

  /uuid/8.3.2:
    resolution: {integrity: sha512-+NYs2QeMWy+GWFOEm9xnn6HCDp0l7QBD7ml8zLUmJ+93Q5NF0NocErnwkTkXVFNiX3/fpC6afS8Dhb/gz7R7eg==}
    hasBin: true

  /uvu/0.5.6:
    resolution: {integrity: sha512-+g8ENReyr8YsOc6fv/NVJs2vFdHBnBNdfE49rshrTzDWOlUx4Gq7KOS2GD8eqhy2j+Ejq29+SbKH8yjkAqXqoA==}
    engines: {node: '>=8'}
    hasBin: true
    dependencies:
      dequal: 2.0.3
      diff: 5.1.0
      kleur: 4.1.5
      sade: 1.8.1

  /v8-compile-cache/2.3.0:
    resolution: {integrity: sha512-l8lCEmLcLYZh4nbunNZvQCJc5pv7+RCwa8q/LdUx8u7lsWvPDKmpodJAJNwkAhJC//dFY48KuIEmjtd4RViDrA==}
    dev: true

  /v8-to-istanbul/9.0.1:
    resolution: {integrity: sha512-74Y4LqY74kLE6IFyIjPtkSTWzUZmj8tdHT9Ii/26dvQ6K9Dl2NbEfj0XgU2sHCtKgt5VupqhlO/5aWuqS+IY1w==}
    engines: {node: '>=10.12.0'}
    dependencies:
      '@jridgewell/trace-mapping': 0.3.17
      '@types/istanbul-lib-coverage': 2.0.4
      convert-source-map: 1.9.0
    dev: true

  /validate-npm-package-license/3.0.4:
    resolution: {integrity: sha512-DpKm2Ui/xN7/HQKCtpZxoRWBhZ9Z0kqtygG8XCgNQ8ZlDnxuQmWhj566j8fN4Cu3/JmbhsDo7fcAJq4s9h27Ew==}
    dependencies:
      spdx-correct: 3.1.1
      spdx-expression-parse: 3.0.1
    dev: true

  /vfile-location/4.0.1:
    resolution: {integrity: sha512-JDxPlTbZrZCQXogGheBHjbRWjESSPEak770XwWPfw5mTc1v1nWGLB/apzZxsx8a0SJVfF8HK8ql8RD308vXRUw==}
    dependencies:
      '@types/unist': 2.0.6
      vfile: 5.3.5

  /vfile-message/3.1.2:
    resolution: {integrity: sha512-QjSNP6Yxzyycd4SVOtmKKyTsSvClqBPJcd00Z0zuPj3hOIjg0rUPG6DbFGPvUKRgYyaIWLPKpuEclcuvb3H8qA==}
    dependencies:
      '@types/unist': 2.0.6
      unist-util-stringify-position: 3.0.2

  /vfile/5.3.5:
    resolution: {integrity: sha512-U1ho2ga33eZ8y8pkbQLH54uKqGhFJ6GYIHnnG5AhRpAh3OWjkrRHKa/KogbmQn8We+c0KVV3rTOgR9V/WowbXQ==}
    dependencies:
      '@types/unist': 2.0.6
      is-buffer: 2.0.5
      unist-util-stringify-position: 3.0.2
      vfile-message: 3.1.2

  /vite/3.2.4_@types+node@17.0.21:
    resolution: {integrity: sha512-Z2X6SRAffOUYTa+sLy3NQ7nlHFU100xwanq1WDwqaiFiCe+25zdxP1TfCS5ojPV2oDDcXudHIoPnI1Z/66B7Yw==}
    engines: {node: ^14.18.0 || >=16.0.0}
    hasBin: true
    peerDependencies:
      '@types/node': '>= 14'
      less: '*'
      sass: '*'
      stylus: '*'
      sugarss: '*'
      terser: ^5.4.0
    peerDependenciesMeta:
      '@types/node':
        optional: true
      less:
        optional: true
      sass:
        optional: true
      stylus:
        optional: true
      sugarss:
        optional: true
      terser:
        optional: true
    dependencies:
      '@types/node': 17.0.21
      esbuild: 0.15.13
      postcss: 8.4.19
      resolve: 1.22.1
      rollup: 2.79.1
    optionalDependencies:
      fsevents: 2.3.2
    dev: true

  /vite/3.2.4_@types+node@18.8.3:
    resolution: {integrity: sha512-Z2X6SRAffOUYTa+sLy3NQ7nlHFU100xwanq1WDwqaiFiCe+25zdxP1TfCS5ojPV2oDDcXudHIoPnI1Z/66B7Yw==}
    engines: {node: ^14.18.0 || >=16.0.0}
    hasBin: true
    peerDependencies:
      '@types/node': '>= 14'
      less: '*'
      sass: '*'
      stylus: '*'
      sugarss: '*'
      terser: ^5.4.0
    peerDependenciesMeta:
      '@types/node':
        optional: true
      less:
        optional: true
      sass:
        optional: true
      stylus:
        optional: true
      sugarss:
        optional: true
      terser:
        optional: true
    dependencies:
      '@types/node': 18.8.3
      esbuild: 0.15.13
      postcss: 8.4.19
      resolve: 1.22.1
      rollup: 2.79.1
    optionalDependencies:
      fsevents: 2.3.2
    dev: true

  /vitest/0.25.3_vateklu3eoqp3m23r6t6ghnz24:
    resolution: {integrity: sha512-/UzHfXIKsELZhL7OaM2xFlRF8HRZgAHtPctacvNK8H4vOcbJJAMEgbWNGSAK7Y9b1NBe5SeM7VTuz2RsTHFJJA==}
    engines: {node: '>=v14.16.0'}
    hasBin: true
    peerDependencies:
      '@edge-runtime/vm': '*'
      '@vitest/browser': '*'
      '@vitest/ui': '*'
      happy-dom: '*'
      jsdom: '*'
    peerDependenciesMeta:
      '@edge-runtime/vm':
        optional: true
      '@vitest/browser':
        optional: true
      '@vitest/ui':
        optional: true
      happy-dom:
        optional: true
      jsdom:
        optional: true
    dependencies:
      '@types/chai': 4.3.4
      '@types/chai-subset': 1.3.3
      '@types/node': 18.8.3
      '@vitest/ui': 0.25.3
      acorn: 8.8.1
      acorn-walk: 8.2.0
      chai: 4.3.7
      debug: 4.3.4
      jsdom: 20.0.3
      local-pkg: 0.4.2
      source-map: 0.6.1
      strip-literal: 0.4.2
      tinybench: 2.3.1
      tinypool: 0.3.0
      tinyspy: 1.0.2
      vite: 3.2.4_@types+node@18.8.3
    transitivePeerDependencies:
      - less
      - sass
      - stylus
      - sugarss
      - supports-color
      - terser
    dev: true

  /vscode-oniguruma/1.6.2:
    resolution: {integrity: sha512-KH8+KKov5eS/9WhofZR8M8dMHWN2gTxjMsG4jd04YhpbPR91fUj7rYQ2/XjeHCJWbg7X++ApRIU9NUwM2vTvLA==}
    dev: false

  /vscode-textmate/5.2.0:
    resolution: {integrity: sha512-Uw5ooOQxRASHgu6C7GVvUxisKXfSgW4oFlO+aa+PAkgmH89O3CXxEEzNRNtHSqtXFTl0nAC1uYj0GMSH27uwtQ==}
    dev: false

  /w3c-xmlserializer/4.0.0:
    resolution: {integrity: sha512-d+BFHzbiCx6zGfz0HyQ6Rg69w9k19nviJspaj4yNscGjrHu94sVP+aRm75yEbCh+r2/yR+7q6hux9LVtbuTGBw==}
    engines: {node: '>=14'}
    dependencies:
      xml-name-validator: 4.0.0
    dev: true

  /wcwidth/1.0.1:
    resolution: {integrity: sha512-XHPEwS0q6TaxcvG85+8EYkbiCux2XtWG2mkc47Ng2A77BQu9+DqIOJldST4HgPkuea7dvKSj5VgX3P1d4rW8Tg==}
    dependencies:
      defaults: 1.0.3
    dev: true

  /web-encoding/1.1.5:
    resolution: {integrity: sha512-HYLeVCdJ0+lBYV2FvNZmv3HJ2Nt0QYXqZojk3d9FJOLkwnuhzM9tmamh8d7HPM8QqjKH8DeHkFTx+CFlWpZZDA==}
    dependencies:
      util: 0.12.4
    optionalDependencies:
      '@zxing/text-encoding': 0.9.0
    dev: true

  /webcrypto-core/1.7.5:
    resolution: {integrity: sha512-gaExY2/3EHQlRNNNVSrbG2Cg94Rutl7fAaKILS1w8ZDhGxdFOaw6EbCfHIxPy9vt/xwp5o0VQAx9aySPF6hU1A==}
    dependencies:
      '@peculiar/asn1-schema': 2.3.0
      '@peculiar/json-schema': 1.1.12
      asn1js: 3.0.5
      pvtsutils: 1.3.2
      tslib: 2.4.0
    dev: false

  /webidl-conversions/3.0.1:
    resolution: {integrity: sha512-2JAn3z8AR6rjK8Sm8orRC0h/bcl/DqL7tRPdGZ4I1CjdF+EaMLmYxBHyXuKL849eucPFhvBoxMsflfOb8kxaeQ==}

  /webidl-conversions/4.0.2:
    resolution: {integrity: sha512-YQ+BmxuTgd6UXZW3+ICGfyqRyHXVlD5GtQr5+qjiNW7bF0cqrzX500HVXPBOvgXb5YnzDd+h0zqyv61KUD7+Sg==}
    dev: true

  /webidl-conversions/5.0.0:
    resolution: {integrity: sha512-VlZwKPCkYKxQgeSbH5EyngOmRp7Ww7I9rQLERETtf5ofd9pGeswWiOtogpEO850jziPRarreGxn5QIiTqpb2wA==}
    engines: {node: '>=8'}

  /webidl-conversions/7.0.0:
    resolution: {integrity: sha512-VwddBukDzu71offAQR975unBIGqfKZpM+8ZX6ySk8nYhVoo5CYaZyzt3YBvYtRtO+aoGlqxPg/B87NGVZ/fu6g==}
    engines: {node: '>=12'}
    dev: true

  /webpack-bundle-analyzer/4.3.0:
    resolution: {integrity: sha512-J3TPm54bPARx6QG8z4cKBszahnUglcv70+N+8gUqv2I5KOFHJbzBiLx+pAp606so0X004fxM7hqRu10MLjJifA==}
    engines: {node: '>= 10.13.0'}
    hasBin: true
    dependencies:
      acorn: 8.8.0
      acorn-walk: 8.2.0
      chalk: 4.1.2
      commander: 6.2.1
      gzip-size: 6.0.0
      lodash: 4.17.21
      opener: 1.5.2
      sirv: 1.0.19
      ws: 7.5.9
    transitivePeerDependencies:
      - bufferutil
      - utf-8-validate
    dev: true

  /whatwg-encoding/2.0.0:
    resolution: {integrity: sha512-p41ogyeMUrw3jWclHWTQg1k05DSVXPLcVxRTYsXUk+ZooOCZLcoYgPZ/HL/D/N+uQPOtcp1me1WhBEaX02mhWg==}
    engines: {node: '>=12'}
    dependencies:
      iconv-lite: 0.6.3
    dev: true

  /whatwg-mimetype/3.0.0:
    resolution: {integrity: sha512-nt+N2dzIutVRxARx1nghPKGv1xHikU7HKdfafKkLNLindmPU/ch3U31NOCGGA/dmPcmb1VlofO0vnKAcsm0o/Q==}
    engines: {node: '>=12'}
    dev: true

  /whatwg-url-without-unicode/8.0.0-3:
    resolution: {integrity: sha512-HoKuzZrUlgpz35YO27XgD28uh/WJH4B0+3ttFqRo//lmq+9T/mIOJ6kqmINI9HpUpz1imRC/nR/lxKpJiv0uig==}
    engines: {node: '>=10'}
    dependencies:
      buffer: 5.7.1
      punycode: 2.1.1
      webidl-conversions: 5.0.0

  /whatwg-url/11.0.0:
    resolution: {integrity: sha512-RKT8HExMpoYx4igMiVMY83lN6UeITKJlBQ+vR/8ZJ8OCdSiN3RwCq+9gH0+Xzj0+5IrM6i4j/6LuvzbZIQgEcQ==}
    engines: {node: '>=12'}
    dependencies:
      tr46: 3.0.0
      webidl-conversions: 7.0.0
    dev: true

  /whatwg-url/5.0.0:
    resolution: {integrity: sha512-saE57nupxk6v3HY35+jzBwYa0rKSy0XR8JSxZPwgLr7ys0IBzhGviA1/TUGJLmSVqs8pb9AnvICXEuOHLprYTw==}
    dependencies:
      tr46: 0.0.3
      webidl-conversions: 3.0.1

  /whatwg-url/7.1.0:
    resolution: {integrity: sha512-WUu7Rg1DroM7oQvGWfOiAK21n74Gg+T4elXEQYkOhtyLeWiJFoOGLXPKI/9gzIie9CtwVLm8wtw6YJdKyxSjeg==}
    dependencies:
      lodash.sortby: 4.7.0
      tr46: 1.0.1
      webidl-conversions: 4.0.2
    dev: true

  /which-boxed-primitive/1.0.2:
    resolution: {integrity: sha512-bwZdv0AKLpplFY2KZRX6TvyuN7ojjr7lwkg6ml0roIy9YeuSr7JS372qlNW18UQYzgYK9ziGcerWqZOmEn9VNg==}
    dependencies:
      is-bigint: 1.0.4
      is-boolean-object: 1.1.2
      is-number-object: 1.0.7
      is-string: 1.0.7
      is-symbol: 1.0.4

  /which-module/2.0.0:
    resolution: {integrity: sha512-B+enWhmw6cjfVC7kS8Pj9pCrKSc5txArRyaYGe088shv/FGWH+0Rjx/xPgtsWfsUtS27FkP697E4DDhgrgoc0Q==}

  /which-pm/2.0.0:
    resolution: {integrity: sha512-Lhs9Pmyph0p5n5Z3mVnN0yWcbQYUAD7rbQUiMsQxOJ3T57k7RFe35SUwWMf7dsbDZks1uOmw4AecB/JMDj3v/w==}
    engines: {node: '>=8.15'}
    dependencies:
      load-yaml-file: 0.2.0
      path-exists: 4.0.0
    dev: true

  /which-typed-array/1.1.8:
    resolution: {integrity: sha512-Jn4e5PItbcAHyLoRDwvPj1ypu27DJbtdYXUa5zsinrUx77Uvfb0cXwwnGMTn7cjUfhhqgVQnVJCwF+7cgU7tpw==}
    engines: {node: '>= 0.4'}
    dependencies:
      available-typed-arrays: 1.0.5
      call-bind: 1.0.2
      es-abstract: 1.20.4
      for-each: 0.3.3
      has-tostringtag: 1.0.0
      is-typed-array: 1.1.9

  /which/1.3.1:
    resolution: {integrity: sha512-HxJdYWq1MTIQbJ3nw0cqssHoTNU267KlrDuGZ1WYlxDStUtKUhOaJmh112/TZmHxxUfuJqPXSOm7tDyas0OSIQ==}
    hasBin: true
    dependencies:
      isexe: 2.0.0

  /which/2.0.2:
    resolution: {integrity: sha512-BLI3Tl1TW3Pvl70l3yq3Y64i+awpwXqsGBYWkkqMtnbXgrMD+yj7rhW0kuEDxzJaYXGjEW5ogapKNMEKNMjibA==}
    engines: {node: '>= 8'}
    hasBin: true
    dependencies:
      isexe: 2.0.0
    dev: true

  /word-wrap/1.2.3:
    resolution: {integrity: sha512-Hz/mrNwitNRh/HUAtM/VT/5VH+ygD6DV7mYKZAtHOrbs8U7lvPS6xf7EJKMF0uW1KJCl0H701g3ZGus+muE5vQ==}
    engines: {node: '>=0.10.0'}
    dev: true

  /wrap-ansi/5.1.0:
    resolution: {integrity: sha512-QC1/iN/2/RPVJ5jYK8BGttj5z83LmSKmvbvrXPNCLZSEb32KKVDJDl/MOt2N01qU2H/FkzEa9PKto1BqDjtd7Q==}
    engines: {node: '>=6'}
    dependencies:
      ansi-styles: 3.2.1
      string-width: 3.1.0
      strip-ansi: 5.2.0

  /wrap-ansi/6.2.0:
    resolution: {integrity: sha512-r6lPcBGxZXlIcymEu7InxDMhdW0KDxpLgoFLcguasxCaJ/SOIZwINatK9KY/tf+ZrlywOKU0UDj3ATXUBfxJXA==}
    engines: {node: '>=8'}
    dependencies:
      ansi-styles: 4.3.0
      string-width: 4.2.3
      strip-ansi: 6.0.1
    dev: true

  /wrap-ansi/7.0.0:
    resolution: {integrity: sha512-YVGIj2kamLSTxw6NsZjoBxfSwsn0ycdesmc4p+Q21c5zPuZ1pl+NfxVdxPtdHvmNVOQ6XSYG4AUtyt/Fi7D16Q==}
    engines: {node: '>=10'}
    dependencies:
      ansi-styles: 4.3.0
      string-width: 4.2.3
      strip-ansi: 6.0.1
    dev: true

  /wrappy/1.0.2:
    resolution: {integrity: sha512-l4Sp/DRseor9wL6EvV2+TuQn63dMkPjZ/sp9XkghTEbV9KlPS1xUsZ3u7/IQO4wxtcFB4bgpQPRcR3QCvezPcQ==}
    dev: true

  /ws/7.4.6:
    resolution: {integrity: sha512-YmhHDO4MzaDLB+M9ym/mDA5z0naX8j7SIlT8f8z+I0VtzsRbekxEutHSme7NPS2qE8StCYQNUnfWdXta/Yu85A==}
    engines: {node: '>=8.3.0'}
    peerDependencies:
      bufferutil: ^4.0.1
      utf-8-validate: ^5.0.2
    peerDependenciesMeta:
      bufferutil:
        optional: true
      utf-8-validate:
        optional: true

  /ws/7.5.3:
    resolution: {integrity: sha512-kQ/dHIzuLrS6Je9+uv81ueZomEwH0qVYstcAQ4/Z93K8zeko9gtAbttJWzoC5ukqXY1PpoouV3+VSOqEAFt5wg==}
    engines: {node: '>=8.3.0'}
    peerDependencies:
      bufferutil: ^4.0.1
      utf-8-validate: ^5.0.2
    peerDependenciesMeta:
      bufferutil:
        optional: true
      utf-8-validate:
        optional: true

  /ws/7.5.9:
    resolution: {integrity: sha512-F+P9Jil7UiSKSkppIiD94dN07AwvFixvLIj1Og1Rl9GGMuNipJnV9JzjD6XuqmAeiswGvUmNLjr5cFuXwNS77Q==}
    engines: {node: '>=8.3.0'}
    peerDependencies:
      bufferutil: ^4.0.1
      utf-8-validate: ^5.0.2
    peerDependenciesMeta:
      bufferutil:
        optional: true
      utf-8-validate:
        optional: true

  /ws/8.11.0:
    resolution: {integrity: sha512-HPG3wQd9sNQoT9xHyNCXoDUa+Xw/VevmY9FoHyQ+g+rrMn4j6FB4np7Z0OhdTgjx6MgQLK7jwSy1YecU1+4Asg==}
    engines: {node: '>=10.0.0'}
    peerDependencies:
      bufferutil: ^4.0.1
      utf-8-validate: ^5.0.2
    peerDependenciesMeta:
      bufferutil:
        optional: true
      utf-8-validate:
        optional: true
    dev: true

  /ws/8.9.0_3cxu5zja4e2r5wmvge7mdcljwq:
    resolution: {integrity: sha512-Ja7nszREasGaYUYCI2k4lCKIRTt+y7XuqVoHR44YpI49TtryyqbqvDMn5eqfW7e6HzTukDRIsXqzVHScqRcafg==}
    engines: {node: '>=10.0.0'}
    peerDependencies:
      bufferutil: ^4.0.1
      utf-8-validate: ^5.0.2
    peerDependenciesMeta:
      bufferutil:
        optional: true
      utf-8-validate:
        optional: true
    dependencies:
      bufferutil: 4.0.7
      utf-8-validate: 5.0.10

  /xml-name-validator/4.0.0:
    resolution: {integrity: sha512-ICP2e+jsHvAj2E2lIHxa5tjXRlKDJo4IdvPvCXbXQGdzSfmSpNVyIKMvoZHjDY9DP0zV17iI85o90vRFXNccRw==}
    engines: {node: '>=12'}
    dev: true

  /xmlchars/2.2.0:
    resolution: {integrity: sha512-JZnDKK8B0RCDw84FNdDAIpZK+JuJw+s7Lz8nksI7SIuU3UXJJslUthsi+uWBUYOwPFwW7W7PRLRfUKpxjtjFCw==}
    dev: true

  /xtend/4.0.2:
    resolution: {integrity: sha512-LKYU1iAXJXUgAXn9URjiu+MWhyUXHsvfp7mcuYm9dSUKK0/CjtrUwFAxD82/mCWbtLsGjFIad0wIsod4zrTAEQ==}
    engines: {node: '>=0.4'}

  /y18n/4.0.3:
    resolution: {integrity: sha512-JKhqTOwSrqNA1NY5lSztJ1GrBiUodLMmIZuLiDaMRJ+itFd+ABVE8XBjOvIWL+rSqNDC74LCSFmlb/U4UZ4hJQ==}

  /y18n/5.0.8:
    resolution: {integrity: sha512-0pfFzegeDWJHJIAmTLRP2DwHjdF5s7jo9tuztdQxAhINCdvS+3nGINqPd00AphqJR/0LhANUS6/+7SCb98YOfA==}
    engines: {node: '>=10'}
    dev: true

  /yallist/2.1.2:
    resolution: {integrity: sha512-ncTzHV7NvsQZkYe1DW7cbDLm0YpzHmZF5r/iyP3ZnQtMiJ+pjzisCiMNI+Sj+xQF5pXhSHxSB3uDbsBTzY/c2A==}

  /yallist/4.0.0:
    resolution: {integrity: sha512-3wdGidZyq5PB084XLES5TpOSRA3wjXAlIWMhum2kRcv/41Sn2emQ0dycQW4uZXLejwKvg6EsvbdlVL+FYEct7A==}
    dev: true

  /yaml/1.10.2:
    resolution: {integrity: sha512-r3vXyErRCYJ7wg28yvBY5VSoAF8ZvlcW9/BwUzEtUsjvX/DKs24dIkuwjtuprwJJHsbyUbLApepYTR1BN4uHrg==}
    engines: {node: '>= 6'}
    dev: true

  /yaml/2.1.3:
    resolution: {integrity: sha512-AacA8nRULjKMX2DvWvOAdBZMOfQlypSFkjcOcu9FalllIDJ1kvlREzcdIZmidQUqqeMv7jorHjq2HlLv/+c2lg==}
    engines: {node: '>= 14'}
    dev: true

  /yargs-parser/13.1.2:
    resolution: {integrity: sha512-3lbsNRf/j+A4QuSZfDRA7HRSfWrzO0YjqTJd5kjAq37Zep1CEgaYmrH9Q3GwPiB9cHyd1Y1UwggGhJGoxipbzg==}
    dependencies:
      camelcase: 5.3.1
      decamelize: 1.2.0

  /yargs-parser/18.1.3:
    resolution: {integrity: sha512-o50j0JeToy/4K6OZcaQmW6lyXXKhq7csREXcDwk2omFPJEwUNOVtJKvmDr9EI1fAJZUyZcRF7kxGBWmRXudrCQ==}
    engines: {node: '>=6'}
    dependencies:
      camelcase: 5.3.1
      decamelize: 1.2.0
    dev: true

  /yargs-parser/20.2.9:
    resolution: {integrity: sha512-y11nGElTIV+CT3Zv9t7VKl+Q3hTQoT9a1Qzezhhl6Rp21gJ/IVTW7Z3y9EWXhuUBC2Shnf+DX0antecpAwSP8w==}
    engines: {node: '>=10'}
    dev: true

  /yargs-parser/21.1.1:
    resolution: {integrity: sha512-tVpsJW7DdjecAiFpbIB1e3qxIQsE6NoPc5/eTdrbbIC4h0LVsWhnoa3g+m2HclBIujHzsxZ4VJVA+GUuc2/LBw==}
    engines: {node: '>=12'}
    dev: true

  /yargs/13.3.2:
    resolution: {integrity: sha512-AX3Zw5iPruN5ie6xGRIDgqkT+ZhnRlZMLMHAs8tg7nRruy2Nb+i5o9bwghAogtM08q1dpr2LVoS8KSTMYpWXUw==}
    dependencies:
      cliui: 5.0.0
      find-up: 3.0.0
      get-caller-file: 2.0.5
      require-directory: 2.1.1
      require-main-filename: 2.0.0
      set-blocking: 2.0.0
      string-width: 3.1.0
      which-module: 2.0.0
      y18n: 4.0.3
      yargs-parser: 13.1.2

  /yargs/15.4.1:
    resolution: {integrity: sha512-aePbxDmcYW++PaqBsJ+HYUFwCdv4LVvdnhBy78E57PIor8/OVvhMrADFFEDh8DHDFRv/O9i3lPhsENjO7QX0+A==}
    engines: {node: '>=8'}
    dependencies:
      cliui: 6.0.0
      decamelize: 1.2.0
      find-up: 4.1.0
      get-caller-file: 2.0.5
      require-directory: 2.1.1
      require-main-filename: 2.0.0
      set-blocking: 2.0.0
      string-width: 4.2.3
      which-module: 2.0.0
      y18n: 4.0.3
      yargs-parser: 18.1.3
    dev: true

  /yargs/16.2.0:
    resolution: {integrity: sha512-D1mvvtDG0L5ft/jGWkLpG1+m0eQxOfaBvTNELraWj22wSVUMWxZUvYgJYcKh6jGGIkJFhH4IZPQhR4TKpc8mBw==}
    engines: {node: '>=10'}
    dependencies:
      cliui: 7.0.4
      escalade: 3.1.1
      get-caller-file: 2.0.5
      require-directory: 2.1.1
      string-width: 4.2.3
      y18n: 5.0.8
      yargs-parser: 20.2.9
    dev: true

  /yargs/17.6.0:
    resolution: {integrity: sha512-8H/wTDqlSwoSnScvV2N/JHfLWOKuh5MVla9hqLjK3nsfyy6Y4kDSYSvkU5YCUEPOSnRXfIyx3Sq+B/IWudTo4g==}
    engines: {node: '>=12'}
    dependencies:
      cliui: 8.0.1
      escalade: 3.1.1
      get-caller-file: 2.0.5
      require-directory: 2.1.1
      string-width: 4.2.3
      y18n: 5.0.8
      yargs-parser: 21.1.1
    dev: true

  /yocto-queue/0.1.0:
    resolution: {integrity: sha512-rVksvsnNCdJ/ohGc6xgPwyN8eheCxsiLM8mxuE/t/mOVqJewPuO1miLpTHQiRgTKCLexL4MeAFVagts7HmNZ2Q==}
    engines: {node: '>=10'}
    dev: true

  /zustand/4.1.4:
    resolution: {integrity: sha512-k2jVOlWo8p4R83mQ+/uyB8ILPO2PCJOf+QVjcL+1PbMCk1w5OoPYpAIxy9zd93FSfmJqoH6lGdwzzjwqJIRU5A==}
    engines: {node: '>=12.7.0'}
    peerDependencies:
      immer: '>=9.0'
      react: '>=16.8'
    peerDependenciesMeta:
      immer:
        optional: true
      react:
        optional: true
    dependencies:
      use-sync-external-store: 1.2.0
    dev: false

  /zwitch/2.0.2:
    resolution: {integrity: sha512-JZxotl7SxAJH0j7dN4pxsTV6ZLXoLdGME+PsjkL/DaBrVryK9kTGq06GfKrwcSOqypP+fdXGoCHE36b99fWVoA==}

  github.com/ethereumjs/ethereumjs-abi/ee3994657fa7a427238e6ba92a84d0b529bbcde0:
    resolution: {tarball: https://codeload.github.com/ethereumjs/ethereumjs-abi/tar.gz/ee3994657fa7a427238e6ba92a84d0b529bbcde0}
    name: ethereumjs-abi
    version: 0.6.8
    dependencies:
      bn.js: 4.12.0
      ethereumjs-util: 6.2.1<|MERGE_RESOLUTION|>--- conflicted
+++ resolved
@@ -14,18 +14,11 @@
       '@types/fs-extra': ^9.0.13
       '@types/node': 17.0.21
       '@types/prettier': ^2.7.0
-<<<<<<< HEAD
-      '@typescript-eslint/eslint-plugin': ^5.40.1
-      '@typescript-eslint/parser': ^5.40.1
-      '@vitest/coverage-c8': ^0.25.2
-      '@vitest/ui': ^0.25.2
-      '@wagmi/chains': 0.0.0-20221201004721
-=======
       '@typescript-eslint/eslint-plugin': ^5.45.0
       '@typescript-eslint/parser': ^5.45.0
       '@vitest/coverage-c8': ^0.25.3
       '@vitest/ui': ^0.25.3
->>>>>>> ad7a7b5d
+      '@wagmi/chains': 0.0.0-20221201004721
       eslint: 8.17.0
       eslint-config-prettier: ^8.5.0
       eslint-import-resolver-typescript: ^2.7.1
@@ -55,18 +48,11 @@
       '@types/fs-extra': 9.0.13
       '@types/node': 17.0.21
       '@types/prettier': 2.7.1
-<<<<<<< HEAD
-      '@typescript-eslint/eslint-plugin': 5.40.1_lvrd64vezopahu63du6xkdkcb4
-      '@typescript-eslint/parser': 5.40.1_vhsckgnokn2tf7m5xkrurmvfv4
-      '@vitest/coverage-c8': 0.25.2_x2zn6a5llgt6lhphkokshgpjpi
-      '@vitest/ui': 0.25.2
-      '@wagmi/chains': 0.0.0-20221201004721
-=======
       '@typescript-eslint/eslint-plugin': 5.45.0_4ygjxfiuw6nxmeeh6cooqh5k6y
       '@typescript-eslint/parser': 5.45.0_t556sga2mdjl5mfp5u2n75qejq
       '@vitest/coverage-c8': 0.25.3_vateklu3eoqp3m23r6t6ghnz24
       '@vitest/ui': 0.25.3
->>>>>>> ad7a7b5d
+      '@wagmi/chains': 0.0.0-20221201004721
       eslint: 8.17.0
       eslint-config-prettier: 8.5.0_eslint@8.17.0
       eslint-import-resolver-typescript: 2.7.1_3yxiwxzsqipdmy4jwrlv6vgfmy
@@ -185,12 +171,8 @@
       typescript: ^4.9.3
       zustand: ^4.1.4
     dependencies:
-<<<<<<< HEAD
       '@wagmi/chains': 0.0.0-20221201004721
-      abitype: 0.1.8_typescript@4.8.4
-=======
       abitype: 0.1.8_typescript@4.9.3
->>>>>>> ad7a7b5d
       eventemitter3: 4.0.7
       zustand: 4.1.4
     devDependencies:
