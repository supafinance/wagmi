{
  "name": "docs",
  "version": "0.0.1",
  "private": true,
  "scripts": {
    "dev": "next dev",
    "build": "next build",
    "start": "next start",
    "lint": "next lint"
  },
  "dependencies": {
<<<<<<< HEAD
    "@reach/skip-nav": "^0.16.0",
    "@wagmi/chains": "0.0.0-20221201004721",
=======
>>>>>>> 57c4b5a6
    "degen": "^0.0.49",
    "ethers": "^5.7.1",
    "fathom-client": "^3.5.0",
    "iron-session": "^6.1.3",
    "next": "^13.0.5",
    "next-themes": "^0.2.0",
    "nextra": "^2.0.0",
    "nextra-theme-docs": "^2.0.0",
    "react": "^18.2.0",
    "react-dom": "^18.2.0",
    "siwe": "^1.1.6",
    "wagmi": "workspace:*"
  },
  "devDependencies": {
    "@preconstruct/next": "^4.0.0",
    "@types/node": "^18.11.9",
    "@types/react": "^18.0.9",
    "@types/react-dom": "^18.0.3",
    "autoprefixer": "^10.4.13",
    "eslint": "^8.15.0",
    "eslint-config-next": "^12.1.6",
    "postcss": "^8.4.19",
    "tailwindcss": "^3.2.4",
    "typescript": "^4.9.3"
  }
}<|MERGE_RESOLUTION|>--- conflicted
+++ resolved
@@ -9,11 +9,6 @@
     "lint": "next lint"
   },
   "dependencies": {
-<<<<<<< HEAD
-    "@reach/skip-nav": "^0.16.0",
-    "@wagmi/chains": "0.0.0-20221201004721",
-=======
->>>>>>> 57c4b5a6
     "degen": "^0.0.49",
     "ethers": "^5.7.1",
     "fathom-client": "^3.5.0",
