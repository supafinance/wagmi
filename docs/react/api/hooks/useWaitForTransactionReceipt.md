--- conflicted
+++ resolved
@@ -106,20 +106,9 @@
 
 ### onReplaced
 
-<<<<<<< HEAD
 `
 (({ reason: 'replaced' | 'repriced' | 'cancelled'; replacedTransaction: Transaction; transaction: Transaction; transactionReceipt: TransactionReceipt }) => void) | undefined
 `
-=======
-```
-(({ 
-  reason: 'replaced' | 'repriced' | 'cancelled', 
-  replacedTransaction: Transaction, 
-  transaction: Transaction, 
-  transactionReceipt: TransactionReceipt 
-}) => void) | undefined
-```
->>>>>>> 152709c5
 
 Optional callback to emit if the transaction has been replaced.
 
@@ -153,11 +142,7 @@
 
 ### hash
 
-<<<<<<< HEAD
-`` `0x${string}` ``
-=======
-`"0x${string}" | undefined`
->>>>>>> 152709c5
+`` `0x${string}` | undefined ``
 
 The transaction hash to wait for. [`enabled`](#enabled) set to `false` if `hash` is `undefined`.
 
