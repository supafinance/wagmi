import { DefaultTheme } from 'vitepress'

export function getSidebar() {
  return {
    '/react': [
      {
        text: 'Introduction',
        items: [
          { text: 'Why Wagmi 🚧', link: '/react/why-wagmi' },
          { text: 'Installation', link: '/react/installation' },
          { text: 'Getting Started', link: '/react/getting-started' },
          { text: 'TypeScript', link: '/react/typescript' },
          { text: 'Comparisons 🚧', link: '/react/comparisons' },
        ],
      },
      {
        text: 'Guides',
        items: [
          {
            text: 'Connect Wallet 🚧',
            link: '/react/guides/connect-wallet',
          },
          {
            text: 'TanStack Query 🚧',
            link: '/react/guides/tanstack-query',
          },
          {
            text: 'Ethers & Web3.js 🚧',
            link: '/react/guides/ethers-web3',
          },
          {
            text: 'Testing 🚧',
            link: '/react/guides/testing',
          },
          {
            text: 'Chain Properties 🚧',
            link: '/react/guides/chain-properties',
          },
          {
            text: 'Viem Usage 🚧',
            link: '/react/guides/viem',
          },
          {
            text: 'FAQ / Troubleshooting',
            link: '/react/guides/faq',
          },
          {
            text: 'Migrate from v1 to v2 🚧',
            link: '/react/guides/migrate-from-v1-to-v2',
          },
        ],
      },
      {
        text: 'Configuration',
        items: [
          { text: 'createConfig', link: '/react/api/createConfig' },
          { text: 'createStorage', link: '/react/api/createStorage' },
          { text: 'Chains', link: '/react/api/chains' },
          { text: 'WagmiProvider', link: '/react/api/WagmiProvider' },
        ],
      },
      {
        text: 'Connectors 🚧',
        link: '/react/api/connectors',
        items: [
          {
<<<<<<< HEAD
            text: 'Connectors 🚧',
            collapsed: true,
            link: '/react/api/connectors',
            items: [
              {
                text: 'coinbaseWallet',
                link: '/react/api/connectors/coinbaseWallet',
              },
              { text: 'injected', link: '/react/api/connectors/injected' },
              {
                text: 'ledger',
                link: '/react/api/connectors/ledger',
              },
              {
                text: 'safe',
                link: '/react/api/connectors/safe',
              },
              {
                text: 'walletConnect 🚧',
                link: '/react/api/connectors/walletConnect',
              },
            ],
=======
            text: 'coinbaseWallet',
            link: '/react/api/connectors/coinbaseWallet',
>>>>>>> d216ba0a
          },
          { text: 'injected', link: '/react/api/connectors/injected' },
          {
            text: 'ledger 🚧',
            link: '/react/api/connectors/ledger',
          },
          {
            text: 'safe 🚧',
            link: '/react/api/connectors/safe',
          },
          {
            text: 'walletConnect 🚧',
            link: '/react/api/connectors/walletConnect',
          },
        ],
      },
      {
        text: 'Hooks',
        link: '/react/api/hooks',
        items: [
          { text: 'useAccount', link: '/react/api/hooks/useAccount' },
          {
            text: 'useAccountEffect 🚧',
            link: '/react/api/hooks/useAccountEffect',
          },
          { text: 'useBalance', link: '/react/api/hooks/useBalance' },
          {
            text: 'useBlock',
            link: '/react/api/hooks/useBlock',
          },
          {
            text: 'useBlockNumber',
            link: '/react/api/hooks/useBlockNumber',
          },
          { text: 'useChainId', link: '/react/api/hooks/useChainId' },
          { text: 'useClient 🚧', link: '/react/api/hooks/useClient' },
          { text: 'useConfig', link: '/react/api/hooks/useConfig' },
          { text: 'useConnect', link: '/react/api/hooks/useConnect' },
          {
            text: 'useConnections',
            link: '/react/api/hooks/useConnections',
          },
          {
            text: 'useConnectorClient 🚧',
            link: '/react/api/hooks/useConnectorClient',
          },
          {
            text: 'useConnectors 🚧',
            link: '/react/api/hooks/useConnectors',
          },
          {
            text: 'useContractRead',
            link: '/react/api/hooks/useContractRead',
          },
          {
            text: 'useContractReads 🚧',
            link: '/react/api/hooks/useContractReads',
          },
          {
            text: 'useContractSimulate 🚧',
            link: '/react/api/hooks/useContractSimulate',
          },
          {
            text: 'useContractWrite 🚧',
            link: '/react/api/hooks/useContractWrite',
          },
          { text: 'useDisconnect', link: '/react/api/hooks/useDisconnect' },
          { text: 'useEnsAddress', link: '/react/api/hooks/useEnsAddress' },
          { text: 'useEnsAvatar', link: '/react/api/hooks/useEnsAvatar' },
          { text: 'useEnsName', link: '/react/api/hooks/useEnsName' },
          {
            text: 'useEnsResolver',
            link: '/react/api/hooks/useEnsResolver',
          },
          {
            text: 'usePublicClient 🚧',
            link: '/react/api/hooks/usePublicClient',
          },
          {
            text: 'useEstimateFeesPerGas',
            link: '/react/api/hooks/useEstimateFeesPerGas',
          },
          {
            text: 'useEstimateGas 🚧',
            link: '/react/api/hooks/useEstimateGas',
          },
          {
            text: 'useInfiniteContractReads 🚧',
            link: '/react/api/hooks/useInfiniteContractReads',
          },
          { text: 'useReconnect', link: '/react/api/hooks/useReconnect' },
          {
            text: 'useSendTransaction 🚧',
            link: '/react/api/hooks/useSendTransaction',
          },
          {
            text: 'useSignMessage 🚧',
            link: '/react/api/hooks/useSignMessage',
          },
          {
            text: 'useSignTypedData 🚧',
            link: '/react/api/hooks/useSignTypedData',
          },
          {
            text: 'useSwitchAccount 🚧',
            link: '/react/api/hooks/useSwitchAccount',
          },
          {
            text: 'useSwitchChain 🚧',
            link: '/react/api/hooks/useSwitchChain',
          },
          {
            text: 'useTransaction 🚧',
            link: '/react/api/hooks/useTransaction',
          },
          {
            text: 'useToken',
            link: '/react/api/hooks/useToken',
          },
          {
            text: 'useWaitForTransaction 🚧',
            link: '/react/api/hooks/useWaitForTransaction',
          },
          {
            text: 'useWalletClient 🚧',
            link: '/react/api/hooks/useWalletClient',
          },
          {
            text: 'useWatchBlocks 🚧',
            link: '/react/api/hooks/useWatchBlocks',
          },
          {
            text: 'useWatchBlockNumber 🚧',
            link: '/react/api/hooks/useWatchBlockNumber',
          },
          {
            text: 'useWatchContractEvent 🚧',
            link: '/react/api/hooks/useWatchContractEvent',
          },
          {
            text: 'useWatchPendingTransactions 🚧',
            link: '/react/api/hooks/useWatchPendingTransactions',
          },
        ],
      },
      {
        text: 'Misc.',
        items: [
          { text: 'Actions', link: '/react/api/actions' },
          { text: 'Errors', link: '/react/api/errors' },
          {
            text: 'Utilities',
            collapsed: true,
            items: [
              { text: 'deserialize', link: '/react/api/utilities/deserialize' },
              {
                text: 'normalizeChainId',
                link: '/react/api/utilities/normalizeChainId',
              },
              { text: 'serialize', link: '/react/api/utilities/serialize' },
            ],
          },
        ],
      },
    ],
    '/core': [
      {
        text: 'Introduction',
        items: [
          { text: 'Why Wagmi 🚧', link: '/core/why-wagmi' },
          { text: 'Installation', link: '/core/installation' },
          { text: 'Getting Started', link: '/core/getting-started' },
          { text: 'TypeScript', link: '/core/typescript' },
        ],
      },
      {
        text: 'Guides',
        items: [
          {
            text: 'Framework Adapters 🚧',
            link: '/core/guides/framework-adapter',
          },
          {
            text: 'Ethers & Web3.js 🚧',
            link: '/core/guides/ethers-web3',
          },
          {
            text: 'Testing 🚧',
            link: '/core/guides/testing',
          },
          {
            text: 'Chain Properties 🚧',
            link: '/core/guides/chain-properties',
          },
          {
            text: 'Viem Usage 🚧',
            link: '/core/guides/viem',
          },
          {
            text: 'FAQ / Troubleshooting',
            link: '/core/guides/faq',
          },
          {
            text: 'Migrate from v1 to v2 🚧',
            link: '/core/guides/migrate-from-v1-to-v2',
          },
        ],
      },
      {
        text: 'Configuration',
        items: [
          { text: 'createConfig', link: '/core/api/createConfig' },
          { text: 'createConnector 🚧', link: '/core/api/createConnector' },
          { text: 'createStorage', link: '/core/api/createStorage' },
          { text: 'Chains', link: '/core/api/chains' },
        ],
      },
      {
        text: 'Connectors 🚧',
        link: '/core/api/connectors',
        items: [
          {
            text: 'coinbaseWallet',
            link: '/core/api/connectors/coinbaseWallet',
          },
          { text: 'injected', link: '/core/api/connectors/injected' },
          {
<<<<<<< HEAD
            text: 'Connectors 🚧',
            collapsed: true,
            link: '/core/api/connectors',
            items: [
              {
                text: 'coinbaseWallet',
                link: '/core/api/connectors/coinbaseWallet',
              },
              { text: 'injected', link: '/core/api/connectors/injected' },
              {
                text: 'ledger',
                link: '/core/api/connectors/ledger',
              },
              {
                text: 'safe',
                link: '/core/api/connectors/safe',
              },
              {
                text: 'walletConnect 🚧',
                link: '/core/api/connectors/walletConnect',
              },
            ],
=======
            text: 'ledger 🚧',
            link: '/core/api/connectors/ledger',
>>>>>>> d216ba0a
          },
          {
            text: 'safe 🚧',
            link: '/core/api/connectors/safe',
          },
          {
            text: 'walletConnect 🚧',
            link: '/core/api/connectors/walletConnect',
          },
        ],
      },
      {
        text: 'Actions 🚧',
        link: '/core/api/actions',
        items: [
          { text: 'connect', link: '/core/api/actions/connect' },
          { text: 'disconnect', link: '/core/api/actions/disconnect' },
          {
            text: 'estimateFeesPerGas',
            link: '/core/api/actions/estimateFeesPerGas',
          },
          { text: 'estimateGas 🚧', link: '/core/api/actions/estimateGas' },
          { text: 'getAccount', link: '/core/api/actions/getAccount' },
          { text: 'getBalance', link: '/core/api/actions/getBalance' },
          {
            text: 'getBlock',
            link: '/core/api/actions/getBlock',
          },
          {
            text: 'getBlockNumber',
            link: '/core/api/actions/getBlockNumber',
          },
          { text: 'getChainId', link: '/core/api/actions/getChainId' },
          {
            text: 'getClient 🚧',
            link: '/core/api/actions/getClient',
          },
          {
            text: 'getConnections',
            link: '/core/api/actions/getConnections',
          },
          {
            text: 'getConnectorClient',
            link: '/core/api/actions/getConnectorClient',
          },
          {
            text: 'getConnectors 🚧',
            link: '/core/api/actions/getConnectors',
          },
          {
            text: 'getEnsAddress',
            link: '/core/api/actions/getEnsAddress',
          },
          { text: 'getEnsAvatar', link: '/core/api/actions/getEnsAvatar' },
          { text: 'getEnsName', link: '/core/api/actions/getEnsName' },
          {
            text: 'getEnsResolver',
            link: '/core/api/actions/getEnsResolver',
          },
          {
            text: 'getPublicClient 🚧',
            link: '/core/api/actions/getPublicClient',
          },
          { text: 'getToken', link: '/core/api/actions/getToken' },
          {
            text: 'getTransaction',
            link: '/core/api/actions/getTransaction',
          },
          {
            text: 'getWalletClient 🚧',
            link: '/core/api/actions/getWalletClient',
          },
          {
            text: 'multicall 🚧',
            link: '/core/api/actions/multicall',
          },
          { text: 'reconnect', link: '/core/api/actions/reconnect' },
          {
            text: 'readContract 🚧',
            link: '/core/api/actions/readContract',
          },
          {
            text: 'readContracts 🚧',
            link: '/core/api/actions/readContracts',
          },
          {
            text: 'sendTransaction',
            link: '/core/api/actions/sendTransaction',
          },
          {
            text: 'signMessage',
            link: '/core/api/actions/signMessage',
          },
          {
            text: 'signTypedData',
            link: '/core/api/actions/signTypedData',
          },
          {
            text: 'simulateContract 🚧',
            link: '/core/api/actions/simulateContract',
          },
          {
            text: 'switchAccount',
            link: '/core/api/actions/switchAccount',
          },
          {
            text: 'switchChain',
            link: '/core/api/actions/switchChain',
          },
          {
            text: 'waitForTransactionReceipt 🚧',
            link: '/core/api/actions/waitForTransactionReceipt',
          },
          {
            text: 'watchAccount',
            link: '/core/api/actions/watchAccount',
          },
          {
            text: 'watchBlocks',
            link: '/core/api/actions/watchBlocks',
          },
          {
            text: 'watchBlockNumber',
            link: '/core/api/actions/watchBlockNumber',
          },
          {
            text: 'watchChainId',
            link: '/core/api/actions/watchChainId',
          },
          {
            text: 'watchClient 🚧',
            link: '/core/api/actions/watchClient',
          },
          {
            text: 'watchConnections',
            link: '/core/api/actions/watchConnections',
          },
          {
            text: 'watchConnectors 🚧',
            link: '/core/api/actions/watchConnectors',
          },
          {
            text: 'watchPublicClient 🚧',
            link: '/core/api/actions/watchPublicClient',
          },
          {
            text: 'watchContractEvent 🚧',
            link: '/core/api/actions/watchContractEvent',
          },
          {
            text: 'watchPendingTransactions 🚧',
            link: '/core/api/actions/watchPendingTransactions',
          },
          {
            text: 'writeContract 🚧',
            link: '/core/api/actions/writeContract',
          },
        ],
      },
      {
        text: 'Misc.',
        items: [
          { text: 'Errors', link: '/core/api/errors' },
          {
            text: 'Utilities',
            collapsed: true,
            items: [
              { text: 'deserialize', link: '/core/api/utilities/deserialize' },
              {
                text: 'normalizeChainId',
                link: '/core/api/utilities/normalizeChainId',
              },
              { text: 'serialize', link: '/core/api/utilities/serialize' },
            ],
          },
        ],
      },
    ],
    '/dev': [
      {
        text: 'Dev',
        items: [
          { text: 'Contributing', link: '/dev/contributing' },
          { text: 'Creating Connectors 🚧', link: '/dev/creating-connectors' },
        ],
      },
    ],
  } satisfies DefaultTheme.Sidebar
}<|MERGE_RESOLUTION|>--- conflicted
+++ resolved
@@ -60,45 +60,20 @@
         ],
       },
       {
-        text: 'Connectors 🚧',
+        text: 'Connectors',
         link: '/react/api/connectors',
         items: [
           {
-<<<<<<< HEAD
-            text: 'Connectors 🚧',
-            collapsed: true,
-            link: '/react/api/connectors',
-            items: [
-              {
-                text: 'coinbaseWallet',
-                link: '/react/api/connectors/coinbaseWallet',
-              },
-              { text: 'injected', link: '/react/api/connectors/injected' },
-              {
-                text: 'ledger',
-                link: '/react/api/connectors/ledger',
-              },
-              {
-                text: 'safe',
-                link: '/react/api/connectors/safe',
-              },
-              {
-                text: 'walletConnect 🚧',
-                link: '/react/api/connectors/walletConnect',
-              },
-            ],
-=======
             text: 'coinbaseWallet',
             link: '/react/api/connectors/coinbaseWallet',
->>>>>>> d216ba0a
           },
           { text: 'injected', link: '/react/api/connectors/injected' },
           {
-            text: 'ledger 🚧',
+            text: 'ledger',
             link: '/react/api/connectors/ledger',
           },
           {
-            text: 'safe 🚧',
+            text: 'safe',
             link: '/react/api/connectors/safe',
           },
           {
@@ -309,7 +284,7 @@
         ],
       },
       {
-        text: 'Connectors 🚧',
+        text: 'Connectors',
         link: '/core/api/connectors',
         items: [
           {
@@ -318,36 +293,11 @@
           },
           { text: 'injected', link: '/core/api/connectors/injected' },
           {
-<<<<<<< HEAD
-            text: 'Connectors 🚧',
-            collapsed: true,
-            link: '/core/api/connectors',
-            items: [
-              {
-                text: 'coinbaseWallet',
-                link: '/core/api/connectors/coinbaseWallet',
-              },
-              { text: 'injected', link: '/core/api/connectors/injected' },
-              {
-                text: 'ledger',
-                link: '/core/api/connectors/ledger',
-              },
-              {
-                text: 'safe',
-                link: '/core/api/connectors/safe',
-              },
-              {
-                text: 'walletConnect 🚧',
-                link: '/core/api/connectors/walletConnect',
-              },
-            ],
-=======
-            text: 'ledger 🚧',
+            text: 'ledger',
             link: '/core/api/connectors/ledger',
->>>>>>> d216ba0a
-          },
-          {
-            text: 'safe 🚧',
+          },
+          {
+            text: 'safe',
             link: '/core/api/connectors/safe',
           },
           {
