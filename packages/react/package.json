{
  "name": "wagmi",
  "description": "React Hooks for Ethereum",
  "license": "MIT",
  "version": "0.7.15",
  "repository": {
    "type": "git",
    "url": "https://github.com/wagmi-dev/wagmi.git",
    "directory": "packages/react"
  },
  "author": "awkweb.eth",
  "homepage": "https://wagmi.sh",
  "ethereum": "wagmi-dev.eth",
  "funding": [
    {
      "type": "gitcoin",
      "url": "https://gitcoin.co/grants/4493/wagmi-react-hooks-library-for-ethereum"
    },
    {
      "type": "github",
      "url": "https://github.com/sponsors/wagmi-dev"
    }
  ],
  "type": "module",
  "main": "dist/index.js",
  "types": "dist/index.d.ts",
  "exports": {
    ".": {
      "types": "./dist/index.d.ts",
      "default": "./dist/index.js"
    },
    "./actions": {
      "types": "./dist/actions.d.ts",
      "default": "./dist/actions.js"
    },
    "./chains": {
      "types": "./dist/chains.d.ts",
      "default": "./dist/chains.js"
    },
    "./connectors/coinbaseWallet": {
      "types": "./dist/connectors/coinbaseWallet.d.ts",
      "default": "./dist/connectors/coinbaseWallet.js"
    },
    "./connectors/injected": {
      "types": "./dist/connectors/injected.d.ts",
      "default": "./dist/connectors/injected.js"
    },
    "./connectors/metaMask": {
      "types": "./dist/connectors/metaMask.d.ts",
      "default": "./dist/connectors/metaMask.js"
    },
    "./connectors/mock": {
      "types": "./dist/connectors/mock.d.ts",
      "default": "./dist/connectors/mock.js"
    },
    "./connectors/walletConnect": {
      "types": "./dist/connectors/walletConnect.d.ts",
      "default": "./dist/connectors/walletConnect.js"
    },
    "./providers/alchemy": {
      "types": "./dist/providers/alchemy.d.ts",
      "default": "./dist/providers/alchemy.js"
    },
    "./providers/infura": {
      "types": "./dist/providers/infura.d.ts",
      "default": "./dist/providers/infura.js"
    },
    "./providers/jsonRpc": {
      "types": "./dist/providers/jsonRpc.d.ts",
      "default": "./dist/providers/jsonRpc.js"
    },
    "./providers/public": {
      "types": "./dist/providers/public.d.ts",
      "default": "./dist/providers/public.js"
    },
    "./package.json": "./package.json"
  },
  "sideEffects": false,
  "files": [
    "/actions",
    "/chains",
    "/connectors",
    "/dist",
    "/providers"
  ],
  "peerDependencies": {
    "ethers": ">=5.5.1",
    "react": ">=17.0.0"
  },
  "dependencies": {
    "@coinbase/wallet-sdk": "^3.5.3",
<<<<<<< HEAD
    "@tanstack/query-sync-storage-persister": "^4.10.1",
    "@tanstack/react-query": "^4.10.1",
    "@tanstack/react-query-persist-client": "^4.10.1",
    "@wagmi/core": "workspace:*",
=======
    "@tanstack/query-sync-storage-persister": "^4.14.5",
    "@tanstack/react-query": "^4.14.5",
    "@tanstack/react-query-persist-client": "^4.14.5",
    "@wagmi/core": "^0.6.12",
>>>>>>> ec99d478
    "@walletconnect/ethereum-provider": "^1.8.0",
    "abitype": "^0.1.7",
    "use-sync-external-store": "^1.2.0"
  },
  "devDependencies": {
    "@testing-library/react": "^13.3.0",
    "@testing-library/react-hooks": "^8.0.1",
    "@types/react": "^18.0.9",
    "@types/react-dom": "^18.0.3",
    "@types/use-sync-external-store": "^0.0.3",
    "react": "^18.1.0",
    "react-17": "npm:react@17.0.2",
    "react-dom": "^18.1.0",
    "react-dom-17": "npm:react-dom@17.0.2"
  },
  "keywords": [
    "react",
    "hooks",
    "eth",
    "ethereum",
    "dapps",
    "wallet",
    "web3"
  ],
  "scripts": {
    "build": "tsup",
    "dev": "DEV=true tsup"
  }
}<|MERGE_RESOLUTION|>--- conflicted
+++ resolved
@@ -89,17 +89,10 @@
   },
   "dependencies": {
     "@coinbase/wallet-sdk": "^3.5.3",
-<<<<<<< HEAD
-    "@tanstack/query-sync-storage-persister": "^4.10.1",
-    "@tanstack/react-query": "^4.10.1",
-    "@tanstack/react-query-persist-client": "^4.10.1",
-    "@wagmi/core": "workspace:*",
-=======
     "@tanstack/query-sync-storage-persister": "^4.14.5",
     "@tanstack/react-query": "^4.14.5",
     "@tanstack/react-query-persist-client": "^4.14.5",
-    "@wagmi/core": "^0.6.12",
->>>>>>> ec99d478
+    "@wagmi/core": "workspace:*",
     "@walletconnect/ethereum-provider": "^1.8.0",
     "abitype": "^0.1.7",
     "use-sync-external-store": "^1.2.0"
@@ -113,7 +106,8 @@
     "react": "^18.1.0",
     "react-17": "npm:react@17.0.2",
     "react-dom": "^18.1.0",
-    "react-dom-17": "npm:react-dom@17.0.2"
+    "react-dom-17": "npm:react-dom@17.0.2",
+    "typescript": "^4.7.4"
   },
   "keywords": [
     "react",
