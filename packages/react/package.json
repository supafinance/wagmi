{
  "name": "wagmi",
  "description": "React Hooks for Ethereum",
  "license": "MIT",
<<<<<<< HEAD
  "version": "1.0.0-next.3",
=======
  "version": "0.12.12",
>>>>>>> 12c72926
  "repository": {
    "type": "git",
    "url": "https://github.com/wagmi-dev/wagmi.git",
    "directory": "packages/react"
  },
  "contributors": [
    "awkweb.eth <t@wagmi.sh>",
    "jxom.eth <j@wagmi.sh>"
  ],
  "homepage": "https://wagmi.sh",
  "ethereum": "wagmi-dev.eth",
  "funding": [
    {
      "type": "gitcoin",
      "url": "https://wagmi.sh/gitcoin"
    },
    {
      "type": "github",
      "url": "https://github.com/sponsors/wagmi-dev"
    }
  ],
  "type": "module",
  "main": "dist/index.js",
  "types": "dist/index.d.ts",
  "exports": {
    ".": {
      "types": "./dist/index.d.ts",
      "default": "./dist/index.js"
    },
    "./actions": {
      "types": "./dist/actions.d.ts",
      "default": "./dist/actions.js"
    },
    "./chains": {
      "types": "./dist/chains.d.ts",
      "default": "./dist/chains.js"
    },
    "./connectors": {
      "types": "./dist/connectors/index.d.ts",
      "default": "./dist/connectors/index.js"
    },
    "./connectors/coinbaseWallet": {
      "types": "./dist/connectors/coinbaseWallet.d.ts",
      "default": "./dist/connectors/coinbaseWallet.js"
    },
    "./connectors/injected": {
      "types": "./dist/connectors/injected.d.ts",
      "default": "./dist/connectors/injected.js"
    },
    "./connectors/ledger": {
      "types": "./dist/connectors/ledger.d.ts",
      "default": "./dist/connectors/ledger.js"
    },
    "./connectors/metaMask": {
      "types": "./dist/connectors/metaMask.d.ts",
      "default": "./dist/connectors/metaMask.js"
    },
    "./connectors/mock": {
      "types": "./dist/connectors/mock.d.ts",
      "default": "./dist/connectors/mock.js"
    },
    "./connectors/safe": {
      "types": "./dist/connectors/safe.d.ts",
      "default": "./dist/connectors/safe.js"
    },
    "./connectors/walletConnect": {
      "types": "./dist/connectors/walletConnect.d.ts",
      "default": "./dist/connectors/walletConnect.js"
    },
    "./connectors/walletConnectLegacy": {
      "types": "./dist/connectors/walletConnectLegacy.d.ts",
      "default": "./dist/connectors/walletConnectLegacy.js"
    },
    "./providers/alchemy": {
      "types": "./dist/providers/alchemy.d.ts",
      "default": "./dist/providers/alchemy.js"
    },
    "./providers/infura": {
      "types": "./dist/providers/infura.d.ts",
      "default": "./dist/providers/infura.js"
    },
    "./providers/jsonRpc": {
      "types": "./dist/providers/jsonRpc.d.ts",
      "default": "./dist/providers/jsonRpc.js"
    },
    "./providers/public": {
      "types": "./dist/providers/public.d.ts",
      "default": "./dist/providers/public.js"
    },
    "./window": {
      "types": "./dist/window.d.ts",
      "default": "./dist/window.js"
    },
    "./package.json": "./package.json"
  },
  "sideEffects": false,
  "files": [
    "/actions",
    "/chains",
    "/connectors",
    "/providers",
    "/window",
    "/dist"
  ],
  "peerDependencies": {
    "react": ">=17.0.0",
    "typescript": ">=4.9.4",
    "viem": "~0.3.16"
  },
  "peerDependenciesMeta": {
    "typescript": {
      "optional": true
    }
  },
  "dependencies": {
    "@tanstack/query-sync-storage-persister": "^4.27.1",
    "@tanstack/react-query": "^4.28.0",
    "@tanstack/react-query-persist-client": "^4.28.0",
    "@wagmi/core": "workspace:*",
    "abitype": "^0.3.0",
    "use-sync-external-store": "^1.2.0"
  },
  "devDependencies": {
    "@testing-library/react": "^13.3.0",
    "@testing-library/react-hooks": "^8.0.1",
    "@types/react": "^18.0.9",
    "@types/react-dom": "^18.0.3",
    "@types/use-sync-external-store": "^0.0.3",
    "react": "^18.1.0",
    "react-17": "npm:react@17.0.2",
    "react-dom": "^18.1.0",
    "react-dom-17": "npm:react-dom@17.0.2",
    "viem": "0.3.16"
  },
  "keywords": [
    "react",
    "hooks",
    "eth",
    "ethereum",
    "dapps",
    "wallet",
    "web3"
  ],
  "scripts": {
    "build": "tsup",
    "dev": "DEV=true tsup"
  }
}<|MERGE_RESOLUTION|>--- conflicted
+++ resolved
@@ -2,11 +2,7 @@
   "name": "wagmi",
   "description": "React Hooks for Ethereum",
   "license": "MIT",
-<<<<<<< HEAD
   "version": "1.0.0-next.3",
-=======
-  "version": "0.12.12",
->>>>>>> 12c72926
   "repository": {
     "type": "git",
     "url": "https://github.com/wagmi-dev/wagmi.git",
@@ -126,7 +122,7 @@
     "@tanstack/react-query": "^4.28.0",
     "@tanstack/react-query-persist-client": "^4.28.0",
     "@wagmi/core": "workspace:*",
-    "abitype": "^0.3.0",
+    "abitype": "^0.8.2",
     "use-sync-external-store": "^1.2.0"
   },
   "devDependencies": {
