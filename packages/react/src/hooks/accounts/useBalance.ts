--- conflicted
+++ resolved
@@ -1,12 +1,9 @@
 import * as React from 'react'
-<<<<<<< HEAD
-import { BigNumber } from 'ethers'
-import { FetchBalanceArgs, fetchBalance } from '@wagmi/core'
-=======
 import { BigNumber, ethers, utils } from 'ethers'
 import { Unit, defaultChains, defaultL2Chains, erc20ABI } from '@wagmi/core'
->>>>>>> 24610497
 
+import { useContext } from '../../context'
+import { useProvider } from '../providers'
 import { useBlockNumber } from '../network-status'
 import { useCacheBuster, useCancel } from '../utils'
 
@@ -21,11 +18,7 @@
   token?: string
   /** Subscribe to changes */
   watch?: boolean
-<<<<<<< HEAD
-} & Partial<FetchBalanceArgs>
-=======
 }
->>>>>>> 24610497
 
 type State = {
   balance?: {
@@ -50,7 +43,11 @@
   token,
   watch,
 }: Config = {}) => {
+  const {
+    state: { connector },
+  } = useContext()
   const cacheBuster = useCacheBuster()
+  const provider = useProvider()
   const [{ data: blockNumber }] = useBlockNumber({ skip: true, watch })
   const [state, setState] = React.useState<State>(initialState)
 
@@ -77,10 +74,6 @@
         const formatUnits_ = config_.formatUnits ?? 'ether'
 
         setState((x) => ({ ...x, error: undefined, loading: true }))
-<<<<<<< HEAD
-        const balance = await fetchBalance(config_)
-        if (!didCancel) setState((x) => ({ ...x, balance, loading: false }))
-=======
         let balance: State['balance']
         if (config_.token) {
           const contract = new ethers.Contract(
@@ -119,7 +112,6 @@
         if (!didCancel) {
           setState((x) => ({ ...x, balance, loading: false }))
         }
->>>>>>> 24610497
 
         return { data: balance, error: undefined }
       } catch (error_) {
@@ -130,7 +122,7 @@
         return { data: undefined, error }
       }
     },
-    [addressOrName, cancelQuery, formatUnits, token],
+    [addressOrName, cancelQuery, connector, formatUnits, provider, token],
   )
 
   // Fetch balance when deps or chain changes
