--- conflicted
+++ resolved
@@ -1,6 +1,5 @@
 # @wagmi/core
 
-<<<<<<< HEAD
 ## 1.0.0-next.6
 
 ### Major Changes
@@ -78,7 +77,6 @@
 
 - Updated dependencies [[`a7dda00c`](https://github.com/wagmi-dev/wagmi/commit/a7dda00c5b546f8b2c42b527e4d9ac1b9e9ab1fb)]:
   - @wagmi/connectors@1.0.0-next.1
-=======
 ## 0.10.11
 
 ### Patch Changes
@@ -87,7 +85,6 @@
 
 - Updated dependencies []:
   - @wagmi/connectors@0.3.19
->>>>>>> 38f03dab
 
 ## 0.10.10
 
