{
  "name": "@wagmi/core",
  "description": "Vanilla JS library for Ethereum",
  "license": "MIT",
<<<<<<< HEAD
  "version": "1.0.0-next.6",
=======
  "version": "0.10.11",
>>>>>>> 38f03dab
  "repository": {
    "type": "git",
    "url": "https://github.com/wagmi-dev/wagmi.git",
    "directory": "packages/core"
  },
  "contributors": [
    "awkweb.eth <t@wagmi.sh>",
    "jxom.eth <j@wagmi.sh>"
  ],
  "ethereum": "wagmi-dev.eth",
  "funding": [
    {
      "type": "gitcoin",
      "url": "https://wagmi.sh/gitcoin"
    },
    {
      "type": "github",
      "url": "https://github.com/sponsors/wagmi-dev"
    }
  ],
  "type": "module",
  "main": "dist/index.js",
  "types": "dist/index.d.ts",
  "exports": {
    ".": {
      "types": "./dist/index.d.ts",
      "default": "./dist/index.js"
    },
    "./chains": {
      "types": "./dist/chains.d.ts",
      "default": "./dist/chains.js"
    },
    "./connectors": {
      "types": "./dist/connectors/index.d.ts",
      "default": "./dist/connectors/index.js"
    },
    "./connectors/coinbaseWallet": {
      "types": "./dist/connectors/coinbaseWallet.d.ts",
      "default": "./dist/connectors/coinbaseWallet.js"
    },
    "./connectors/injected": {
      "types": "./dist/connectors/injected.d.ts",
      "default": "./dist/connectors/injected.js"
    },
    "./connectors/ledger": {
      "types": "./dist/connectors/ledger.d.ts",
      "default": "./dist/connectors/ledger.js"
    },
    "./connectors/metaMask": {
      "types": "./dist/connectors/metaMask.d.ts",
      "default": "./dist/connectors/metaMask.js"
    },
    "./connectors/mock": {
      "types": "./dist/connectors/mock.d.ts",
      "default": "./dist/connectors/mock.js"
    },
    "./connectors/safe": {
      "types": "./dist/connectors/safe.d.ts",
      "default": "./dist/connectors/safe.js"
    },
    "./connectors/walletConnect": {
      "types": "./dist/connectors/walletConnect.d.ts",
      "default": "./dist/connectors/walletConnect.js"
    },
    "./connectors/walletConnectLegacy": {
      "types": "./dist/connectors/walletConnectLegacy.d.ts",
      "default": "./dist/connectors/walletConnectLegacy.js"
    },
    "./internal": {
      "types": "./dist/internal/index.d.ts",
      "default": "./dist/internal/index.js"
    },
    "./internal/test": {
      "types": "./dist/internal/test.d.ts",
      "default": "./dist/internal/test.js"
    },
    "./providers/alchemy": {
      "types": "./dist/providers/alchemy.d.ts",
      "default": "./dist/providers/alchemy.js"
    },
    "./providers/infura": {
      "types": "./dist/providers/infura.d.ts",
      "default": "./dist/providers/infura.js"
    },
    "./providers/jsonRpc": {
      "types": "./dist/providers/jsonRpc.d.ts",
      "default": "./dist/providers/jsonRpc.js"
    },
    "./providers/public": {
      "types": "./dist/providers/public.d.ts",
      "default": "./dist/providers/public.js"
    },
    "./window": {
      "types": "./dist/window.d.ts",
      "default": "./dist/window.js"
    },
    "./package.json": "./package.json"
  },
  "sideEffects": false,
  "files": [
    "/chains",
    "/connectors",
    "/internal",
    "/providers",
    "/window",
    "/dist"
  ],
  "peerDependencies": {
    "viem": "~0.3.17",
    "typescript": ">=4.9.4"
  },
  "peerDependenciesMeta": {
    "typescript": {
      "optional": true
    }
  },
  "dependencies": {
    "@wagmi/chains": "workspace:*",
    "@wagmi/connectors": "workspace:*",
    "abitype": "^0.7.1",
    "eventemitter3": "^4.0.7",
    "zustand": "^4.3.1"
  },
  "devDependencies": {
    "viem": "~0.3.17"
  },
  "keywords": [
    "eth",
    "ethereum",
    "dapps",
    "wallet",
    "web3"
  ],
  "scripts": {
    "build": "tsup",
    "dev": "DEV=true tsup"
  }
}<|MERGE_RESOLUTION|>--- conflicted
+++ resolved
@@ -2,11 +2,7 @@
   "name": "@wagmi/core",
   "description": "Vanilla JS library for Ethereum",
   "license": "MIT",
-<<<<<<< HEAD
   "version": "1.0.0-next.6",
-=======
-  "version": "0.10.11",
->>>>>>> 38f03dab
   "repository": {
     "type": "git",
     "url": "https://github.com/wagmi-dev/wagmi.git",
